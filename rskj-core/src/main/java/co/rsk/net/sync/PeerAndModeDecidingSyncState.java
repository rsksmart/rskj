/*
 * This file is part of RskJ
 * Copyright (C) 2017 RSK Labs Ltd.
 *
 * This program is free software: you can redistribute it and/or modify
 * it under the terms of the GNU Lesser General Public License as published by
 * the Free Software Foundation, either version 3 of the License, or
 * (at your option) any later version.
 *
 * This program is distributed in the hope that it will be useful,
 * but WITHOUT ANY WARRANTY; without even the implied warranty of
 * MERCHANTABILITY or FITNESS FOR A PARTICULAR PURPOSE. See the
 * GNU Lesser General Public License for more details.
 *
 * You should have received a copy of the GNU Lesser General Public License
 * along with this program. If not, see <http://www.gnu.org/licenses/>.
 */
package co.rsk.net.sync;

import co.rsk.net.Peer;
import co.rsk.net.Status;
import org.ethereum.db.BlockStore;
import org.slf4j.Logger;
import org.slf4j.LoggerFactory;

import java.time.Duration;
import java.util.Collections;
import java.util.List;
import java.util.Optional;

public class PeerAndModeDecidingSyncState extends BaseSyncState {

    private static final Logger logger = LoggerFactory.getLogger(PeerAndModeDecidingSyncState.class);

    private final PeersInformation peersInformation;
    private final BlockStore blockStore;

    public PeerAndModeDecidingSyncState(SyncConfiguration syncConfiguration,
                                        SyncEventsHandler syncEventsHandler,
                                        PeersInformation peersInformation,
                                        BlockStore blockStore) {
        super(syncEventsHandler, syncConfiguration);

        this.peersInformation = peersInformation;
        this.blockStore = blockStore;
    }

    @Override
    public void newPeerStatus() {
        if (peersInformation.count() >= syncConfiguration.getExpectedPeers()) {
            tryStartSyncing();
        }
    }

    @Override
    public void tick(Duration duration) {
        peersInformation.cleanExpired();
        timeElapsed = timeElapsed.plus(duration);
        if (peersInformation.count() > 0 && timeElapsed.compareTo(syncConfiguration.getTimeoutWaitingPeers()) >= 0) {
            tryStartSyncing();
        }
    }

    @Override
    public void onEnter() {
        Optional<Peer> bestPeerOpt = peersInformation.getBestPeer();
        Optional<Long> peerBestBlockNumOpt = bestPeerOpt.flatMap(this::getPeerBestBlockNumber);
        boolean isLongSyncing = peerBestBlockNumOpt.map(this::shouldLongSync).orElse(false);

        syncEventsHandler.onLongSyncUpdate(isLongSyncing, peerBestBlockNumOpt.orElse(null));
    }

    private void tryStartSyncing() {
        if (tryStartSnapshotSync()) {
            return;
        }

        if (tryStartBlockForwardSync()) {
            return;
        }

        if (tryStartShortBackwardSync()) {
            return;
        }

        syncEventsHandler.onLongSyncUpdate(false, null);
    }

    private boolean tryStartSnapshotSync() {
        if (!syncConfiguration.isSnapSyncEnabled()) {
            logger.trace("Snap syncing disabled");
            return false;
        }

        // TODO(snap-poc) deal with multiple peers logic here
        Optional<Peer> bestPeerOpt = peersInformation.getBestPeer();
        List<Peer> bestPeers = peersInformation.getBestPeerCandidates();
        Optional<Long> peerBestBlockNumOpt = bestPeerOpt.flatMap(this::getPeerBestBlockNumber);

        if (!bestPeerOpt.isPresent() || !peerBestBlockNumOpt.isPresent()) {
            logger.trace("Snap syncing not possible, no valid peer");
            return false;
        }

        // we consider Snap as part of the Long Sync
        if (!shouldSnapSync(peerBestBlockNumOpt.get())) {
            logger.debug("Snap syncing not required (long sync not required)");
            return false;
        }

        // TODO(snap-poc) tmp naive approach until we can spot from DB (stateRoot?) if further Snap sync is required
        if (syncEventsHandler.isSnapSyncFinished()) {
            logger.debug("Snap syncing not required (local state is ok)");
            return false;
        }

        // we consider Snap as part of the Long Sync
        syncEventsHandler.onLongSyncUpdate(true, peerBestBlockNumOpt.get());
        List<Peer> peers = Collections.singletonList(bestPeerOpt.get());

        // send the LIST
        syncEventsHandler.startSnapSync(bestPeers);
        return true;
    }

    private boolean tryStartBlockForwardSync() {
        Optional<Peer> bestPeerOpt = peersInformation.getBestPeer();
        Optional<Long> peerBestBlockNumOpt = bestPeerOpt.flatMap(this::getPeerBestBlockNumber);
        if (!bestPeerOpt.isPresent() || !peerBestBlockNumOpt.isPresent()) {
            logger.trace("Forward syncing not possible, no valid peer");
            return false;
        }

        if (!shouldLongSync(peerBestBlockNumOpt.get())) {
            logger.debug("Forward syncing not required");
            return false;
        }

        // start "long" / "forward" sync
        syncEventsHandler.onLongSyncUpdate(true, peerBestBlockNumOpt.get());
        syncEventsHandler.startBlockForwardSyncing(bestPeerOpt.get());
        return true;
    }

    private boolean tryStartShortBackwardSync() {
        if (checkGenesisConnected()) {
            logger.trace("Backward syncing not required");
            return false; // nothing else to do
        }

        Optional<Peer> peerForBackwardSync = peersInformation.getBestOrEqualPeer();
        if (!peerForBackwardSync.isPresent()) {
            logger.trace("Backward syncing not possible, no valid peer");
            return false;
        }

        // start "short" / "backward" sync
<<<<<<< HEAD
        //syncEventsHandler.onLongSyncUpdate(false, null);
        //syncEventsHandler.backwardSyncing(peerForBackwardSync.get());
=======
//    mato el backwards sync
//        import a -XmX memoria max de heap settearloa 8gb
        // hago un -import
        // -Xmx8G
        //--main --import=rockdb
        //syncEventsHandler.onLongSyncUpdate(false, null);
       // syncEventsHandler.backwardSyncing(peerForBackwardSync.get());
>>>>>>> 1bda4fcf
        return true;
    }

    private boolean shouldLongSync(long peerBestBlockNumber) {
        long distanceToTip = peerBestBlockNumber - blockStore.getBestBlock().getNumber();
        return distanceToTip > syncConfiguration.getLongSyncLimit() || checkGenesisConnected();
    }

    private boolean shouldSnapSync(long peerBestBlockNumber) {
        long distanceToTip = peerBestBlockNumber - blockStore.getBestBlock().getNumber();
        return distanceToTip > syncConfiguration.getSnapshotSyncLimit() && syncConfiguration.isSnapSyncEnabled();
    }

    private Optional<Long> getPeerBestBlockNumber(Peer peer) {
        return Optional.ofNullable(peersInformation.getPeer(peer))
                .flatMap(pi -> Optional.ofNullable(pi.getStatus()).map(Status::getBestBlockNumber));
    }

    private boolean checkGenesisConnected() {
        return blockStore.getMinNumber() == 0;
    }
}<|MERGE_RESOLUTION|>--- conflicted
+++ resolved
@@ -94,7 +94,6 @@
 
         // TODO(snap-poc) deal with multiple peers logic here
         Optional<Peer> bestPeerOpt = peersInformation.getBestPeer();
-        List<Peer> bestPeers = peersInformation.getBestPeerCandidates();
         Optional<Long> peerBestBlockNumOpt = bestPeerOpt.flatMap(this::getPeerBestBlockNumber);
 
         if (!bestPeerOpt.isPresent() || !peerBestBlockNumOpt.isPresent()) {
@@ -155,18 +154,8 @@
         }
 
         // start "short" / "backward" sync
-<<<<<<< HEAD
         //syncEventsHandler.onLongSyncUpdate(false, null);
         //syncEventsHandler.backwardSyncing(peerForBackwardSync.get());
-=======
-//    mato el backwards sync
-//        import a -XmX memoria max de heap settearloa 8gb
-        // hago un -import
-        // -Xmx8G
-        //--main --import=rockdb
-        //syncEventsHandler.onLongSyncUpdate(false, null);
-       // syncEventsHandler.backwardSyncing(peerForBackwardSync.get());
->>>>>>> 1bda4fcf
         return true;
     }
 
