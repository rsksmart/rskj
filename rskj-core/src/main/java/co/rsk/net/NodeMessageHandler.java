--- conflicted
+++ resolved
@@ -30,7 +30,6 @@
 import co.rsk.util.MaxSizeHashMap;
 import co.rsk.util.TraceUtils;
 import com.google.common.annotations.VisibleForTesting;
-import org.ethereum.core.Block;
 import org.ethereum.core.BlockIdentifier;
 import org.ethereum.crypto.HashUtil;
 import org.ethereum.net.server.ChannelManager;
@@ -94,7 +93,6 @@
      * Creates a new node message handler.
      */
     public NodeMessageHandler(RskSystemProperties config,
-<<<<<<< HEAD
             BlockProcessor blockProcessor,
             SyncProcessor syncProcessor,
             SnapshotProcessor snapshotProcessor,
@@ -102,17 +100,11 @@
             @Nullable TransactionGateway transactionGateway,
             @Nullable PeerScoringManager peerScoringManager,
             StatusResolver statusResolver) {
-=======
-                              BlockProcessor blockProcessor,
-                              SyncProcessor syncProcessor,
-                              @Nullable ChannelManager channelManager,
-                              @Nullable TransactionGateway transactionGateway,
-                              @Nullable PeerScoringManager peerScoringManager,
-                              StatusResolver statusResolver) {
         this.config = config;
         this.channelManager = channelManager;
         this.blockProcessor = blockProcessor;
         this.syncProcessor = syncProcessor;
+        this.snapshotProcessor = snapshotProcessor;
         this.transactionGateway = transactionGateway;
         this.statusResolver = statusResolver;
         this.peerScoringManager = peerScoringManager;
@@ -129,12 +121,12 @@
     NodeMessageHandler(RskSystemProperties config,
                        BlockProcessor blockProcessor,
                        SyncProcessor syncProcessor,
+                       SnapshotProcessor snapshotProcessor,
                        @Nullable ChannelManager channelManager,
                        @Nullable TransactionGateway transactionGateway,
                        @Nullable PeerScoringManager peerScoringManager,
                        StatusResolver statusResolver,
                        int maxNumberOfMessagesCached) {
->>>>>>> 12fdadd3
         this.config = config;
         this.channelManager = channelManager;
         this.blockProcessor = blockProcessor;
