--- conflicted
+++ resolved
@@ -129,13 +129,8 @@
     @PostConstruct
     private void init()
     {
-<<<<<<< HEAD
         this.messageChannel = new EthMessageChannel(this);
-        this.messageRecorder = RskSystemProperties.RSKCONFIG.getMessageRecorder();
-=======
-        this.messageSender = new EthMessageSender(this);
         this.messageRecorder = RskSystemProperties.CONFIG.getMessageRecorder();
->>>>>>> 9b94a23d
 
         if (this.rsk != null)
             this.messageHandler = this.rsk.getMessageHandler();
