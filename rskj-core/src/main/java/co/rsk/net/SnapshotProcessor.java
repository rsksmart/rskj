package co.rsk.net;

import co.rsk.net.compression.Compressor;
import co.rsk.net.messages.*;
import co.rsk.net.sync.PeersInformation;
import co.rsk.net.sync.SnapSyncState;
import co.rsk.trie.TrieDTO;
import co.rsk.trie.TrieDTOInOrderIterator;
import co.rsk.trie.TrieDTOInOrderRecoverer;
import co.rsk.trie.TrieStore;
import co.rsk.util.HexUtils;
import com.google.common.collect.Lists;
import org.ethereum.core.Block;
import org.ethereum.core.Blockchain;
import org.ethereum.core.TransactionPool;
import org.ethereum.db.BlockStore;
import org.ethereum.util.ByteUtil;
import org.ethereum.util.RLP;
import org.ethereum.util.RLPList;
import org.slf4j.Logger;
import org.slf4j.LoggerFactory;

import java.math.BigInteger;
<<<<<<< HEAD
import java.util.ArrayList;
import java.util.Arrays;
import java.util.List;
import java.util.Optional;
=======
import java.util.*;
>>>>>>> 1bda4fcf

public class SnapshotProcessor {

    private static final Logger logger = LoggerFactory.getLogger("snapshotprocessor");
    private static final int UNCOMPRESSED_FLAG = -1;
    public static final int BLOCK_NUMBER_CHECKPOINT = 5000;
    public static final int BLOCK_CHUNK_SIZE = 400;
    public static final int BLOCKS_REQUIRED = 6000;

    private final Blockchain blockchain;
    private final TrieStore trieStore;
    private final BlockStore blockStore;
    private int chunkSize;
    private final PeersInformation peersInformation;
    private final TransactionPool transactionPool;
    private final boolean isCompressionEnabled;

    private long messageId = 0;
<<<<<<< HEAD
=======
    private boolean enabled = false;

    // flag for parallel requests
    private boolean parallel = false;

>>>>>>> 1bda4fcf
    private BigInteger stateSize = BigInteger.ZERO;
    private BigInteger stateChunkSize = BigInteger.ZERO;
    private SnapSyncState snapSyncState;
    private List<byte[]> elements;

    private long remoteTrieSize;
<<<<<<< HEAD
    private byte[] remoteRootHash;
    private List<Block> blocks;
    private Block lastBlock;

    public SnapshotProcessor(Blockchain blockchain,
                             TrieStore trieStore,
                             PeersInformation peersInformation,
                             BlockStore blckStore,
                             TransactionPool transactionPool,
                             int chunkSize,
                             boolean isCompressionEnabled) {
=======
    private String remoteRootHash;

    private final Queue<ChunkTask> chunkTasks = new LinkedList<>();
    private List<Peer> peers = new ArrayList<>();

    public SnapshotProcessor(Blockchain blockchain,
            TrieStore trieStore,
            PeersInformation peersInformation,
            int chunkSize, String chunkSizeType, boolean isParallelEnabled,
            boolean isCompressionEnabled) {
>>>>>>> 1bda4fcf
        this.blockchain = blockchain;
        this.trieStore = trieStore;
        this.peersInformation = peersInformation;
        this.chunkSize = chunkSize;
        this.isCompressionEnabled = isCompressionEnabled;
        this.elements = Lists.newArrayList();
<<<<<<< HEAD
        this.blockStore = blckStore;
        this.blocks = Lists.newArrayList();
        this.transactionPool = transactionPool;
=======
        this.parallel = isParallelEnabled;
>>>>>>> 1bda4fcf
    }

    public void startSyncing(List<Peer> peers, SnapSyncState snapSyncState) {
        // TODO(snap-poc) temporary hack, code in this should be moved to SnapSyncState probably
        this.snapSyncState = snapSyncState;
        this.peers = peers;
        this.stateSize = BigInteger.ZERO;
        this.stateChunkSize = BigInteger.ZERO;
        // get more than one peer, use the peer queue
        // TODO(snap-poc) deal with multiple peers algorithm here
<<<<<<< HEAD
        Peer peer = peers.get(0);
        logger.info("CLIENT - Starting Snapshot sync.");
        requestSnapStatus(peer);
=======
        logger.debug("start snapshot sync");

        logger.debug("parallel {}", parallel);

        requestSnapStatus(peers.get(0));
>>>>>>> 1bda4fcf
    }

    // TODO(snap-poc) should be called on errors too
    private void stopSyncing() {
        this.stateSize = BigInteger.ZERO;
        this.stateChunkSize = BigInteger.ZERO;

        this.snapSyncState.finished();
    }

    /**
     * STATUS
     */
    private void requestSnapStatus(Peer peer) {
        SnapStatusRequestMessage message = new SnapStatusRequestMessage();
        peer.sendMessage(message);
    }

    public void processSnapStatusRequest(Peer sender) {
        logger.debug("SERVER - Procesing snapshot status request.");
        long bestBlockNumber = blockchain.getBestBlock().getNumber();
        long checkpointBlockNumber = bestBlockNumber - (bestBlockNumber % BLOCK_NUMBER_CHECKPOINT);
        List<Block> blocks = Lists.newArrayList();
        for (long i = checkpointBlockNumber - BLOCK_CHUNK_SIZE; i < checkpointBlockNumber; i++) {
            blocks.add(blockchain.getBlockByNumber(i));
        }

        Block checkpointBlock = blockchain.getBlockByNumber(checkpointBlockNumber);
        blocks.add(checkpointBlock);
        byte[] rootHash = checkpointBlock.getStateRoot();
        Optional<TrieDTO> opt =  trieStore.retrieveDTO(rootHash);

        long trieSize = 0;
        if (opt.isPresent()) {
            trieSize = opt.get().getTotalSize();
        } else {
            logger.debug("SERVER - trie is notPresent");
        }
        logger.debug("SERVER - procesing snapshot status request - roothash: {} triesize: {}", rootHash, trieSize);
        SnapStatusResponseMessage responseMessage = new SnapStatusResponseMessage(blocks, trieSize);
        sender.sendMessage(responseMessage);
    }
    public void processSnapStatusResponse(Peer sender, SnapStatusResponseMessage responseMessage) {
        List<Block> blocks = responseMessage.getBlocks();
        Block lastblock = blocks.get(blocks.size() - 1);
        this.lastBlock = lastblock;
        this.remoteRootHash = lastblock.getStateRoot();
        this.remoteTrieSize = responseMessage.getTrieSize();
        this.blocks.addAll(blocks);
        logger.debug("CLIENT - Processing snapshot status response - blockNumber: {} rootHash: {} triesize: {}", lastblock.getNumber(), remoteRootHash, remoteTrieSize);
        requestBlocksChunk(sender, blocks.get(0).getNumber());
        requestStateChunk(sender, 0L, lastblock.getNumber());
    }

    /**
     * STATE CHUNK
     */
    private void requestStateChunk(Peer peer, long from, long blockNumber) {
        logger.debug("CLIENT - Requesting state chunk to node {} - block {} - from {}", peer.getPeerNodeID(), blockNumber, from);

        SnapStateChunkRequestMessage message = new SnapStateChunkRequestMessage(messageId++, blockNumber, from, chunkSize);

<<<<<<< HEAD
        peer.sendMessage(message);
=======
        this.stateSize = this.stateSize.add(BigInteger.valueOf(trieElements.size()));
        this.stateChunkSize = this.stateChunkSize.add(BigInteger.valueOf(message.getChunkOfTrieKeyValue().length));
        logger.debug("State progress: {} chunks ({} bytes)", this.stateSize.toString(), this.stateChunkSize.toString());
        if (!message.isComplete()) {
            // request another chunk
            //requestState(peer, message.getTo(), message.getBlockNumber());
            continueWork(peer);
        } else {
            logger.debug("State Completed! {} chunks ({} bytes)", this.stateSize.toString(), this.stateChunkSize.toString());
            logger.debug("Mapping elements...");
            final TrieDTO[] nodeArray = this.elements.stream().map(TrieDTO::decodeFromSync).toArray(TrieDTO[]::new);
            logger.debug("Recovering trie...");
            Optional<TrieDTO> result = TrieDTOInOrderRecoverer.recoverTrie(nodeArray);
            logger.debug("Recovered root: {}", result.get().calculateHash());

            if (!validateTrie(result.get().calculateHash())) {
                logger.debug("trie final validation failed");
            } else {
                logger.debug("trie final validation success");
            }
/*
            logger.debug("Starting again the infinite loop!");
            this.elements = Lists.newArrayList();
            this.stateSize = BigInteger.ZERO;
            this.stateChunkSize = BigInteger.ZERO;
            requestState(peer, 0l, BLOCKNUM);
*/
        }
>>>>>>> 1bda4fcf
    }

    public void processStateChunkRequest(Peer sender, SnapStateChunkRequestMessage request) {
        long startChunk = System.currentTimeMillis();

        logger.debug("SERVER - Processing state chunk request from node {}", sender.getPeerNodeID());

        List<byte[]> trieEncoded = new ArrayList<>();
        Block block = blockchain.getBlockByNumber(request.getBlockNumber());
        final long to = request.getFrom() + (request.getChunkSize() * 1024);
        TrieDTOInOrderIterator it = new TrieDTOInOrderIterator(trieStore, block.getStateRoot(), request.getFrom(), to);

        long rawSize = 0L;
        long compressedSize = 0L;
        long totalCompressingTime = 0L;

        while (it.hasNext()) {
            TrieDTO e = it.next();
            if (it.hasNext() || it.isEmpty()) {
                if (logger.isTraceEnabled()) {
                    logger.trace("Single node read.");
                }
                byte[] effectiveValue = e.getEncoded();
                int uncompressedSizeParam = UNCOMPRESSED_FLAG;
                if (effectiveValue != null && isCompressionEnabled) {
                    rawSize += effectiveValue.length;

                    long startCompress = System.currentTimeMillis();
                    byte[] compressedValue = Compressor.compressLz4(effectiveValue);
                    long totalCompress = System.currentTimeMillis() - startCompress;
                    totalCompressingTime += totalCompress;

                    if(logger.isTraceEnabled()){
                        boolean valid = Compressor.validateCompression(effectiveValue, compressedValue);
                        logger.trace("===== compressed validation = {}, for key {}", valid, ByteUtil.toHexString(effectiveValue));
                    }

                    boolean couldCompress = compressedValue.length < effectiveValue.length;
                    if (couldCompress) {
                        compressedSize += compressedValue.length;
                        uncompressedSizeParam = effectiveValue.length;
                        effectiveValue = compressedValue;
                    } else {
                        compressedSize += effectiveValue.length;
                    }
                }

                final byte[] element = RLP.encodeList(RLP.encodeElement(effectiveValue), RLP.encodeInt(uncompressedSizeParam));
                trieEncoded.add(element);

                if (logger.isTraceEnabled()) {
                    logger.trace("Single node calculated.");
                }
            }
        }

        byte[] chunkBytes = RLP.encodeList(trieEncoded.toArray(new byte[0][0]));
        SnapStateChunkResponseMessage responseMessage = new SnapStateChunkResponseMessage(request.getId(), chunkBytes, request.getBlockNumber(), request.getFrom(), to, it.isEmpty());

        long totalChunkTime = System.currentTimeMillis() - startChunk;

        double compressionFactor = (double) rawSize / (double) compressedSize;

        logger.debug("SERVER - Sending state chunk of {} bytes to node {}, compressing time {}ms, totalTime {}ms, compressionFactor {}", chunkBytes.length, sender.getPeerNodeID(), totalCompressingTime, totalChunkTime, compressionFactor);
        sender.sendMessage(responseMessage);
    }

<<<<<<< HEAD
    public void processStateChunkResponse(Peer peer, SnapStateChunkResponseMessage message) {
        peersInformation.getOrRegisterPeer(peer);

        snapSyncState.newChunk();
=======
    private static void validateCompression(byte[] value, byte[] compressedValue) {
        // TODO(snap-poc) remove this when finishing with the compression validations
        if (logger.isTraceEnabled()) {
            if (Arrays.equals(decompressLz4(compressedValue, value.length), value)) {
                logger.trace("===== compressed value is equal to original value for key {}", ByteUtil.toHexString(value));
            } else {
                logger.trace("===== compressed value is different from original value for key {}", ByteUtil.toHexString(value));
            }
        }
    }

    private static byte[] compressLz4(byte[] src) {
        LZ4Factory lz4Factory = LZ4Factory.safeInstance();
        LZ4Compressor fastCompressor = lz4Factory.fastCompressor();
        int maxCompressedLength = fastCompressor.maxCompressedLength(src.length);
        byte[] dst = new byte[maxCompressedLength];
        int compressedLength = fastCompressor.compress(src, 0, src.length, dst, 0, maxCompressedLength);
        return Arrays.copyOf(dst, compressedLength);
    }

    private static byte[] decompressLz4(byte[] src, int expandedSize) {
        LZ4SafeDecompressor decompressor = LZ4Factory.safeInstance().safeDecompressor();
        byte[] dst = new byte[expandedSize];
        decompressor.decompress(src, dst);
        return  dst;
    }

    private void requestSnapStatus(Peer peer) {
        SnapStatusRequestMessage message = new SnapStatusRequestMessage(BLOCKNUM);

        logger.debug("requesting snapshot status");

        peer.sendMessage(message);
    }
    private void requestState(Peer peer, long from, long blockNumber) {
        logger.debug("Requesting state chunk to node {} - block {} - from {}", peer.getPeerNodeID(), blockNumber, from);

        StateChunkRequestMessage message = new StateChunkRequestMessage(messageId++, blockNumber, from, chunkSize);

        peer.sendMessage(message);
    }

    public void processSnapStatusResponse(Peer sender, SnapStatusResponseMessage responseMessage) {
        Block block = responseMessage.getBlock();
        this.remoteRootHash = HexUtils.toJsonHex(block.getStateRoot());
        this.remoteTrieSize = responseMessage.getTrieSize();

        logger.debug("processing snapshot status response rootHash: {} triesize: {}", remoteRootHash, remoteTrieSize);

        generateTasks();

        //requestState(sender, 0L, BLOCKNUM);
        startProcessing();
    }
>>>>>>> 1bda4fcf

        final RLPList trieElements = RLP.decodeList(message.getChunkOfTrieKeyValue());
        logger.debug(
                "CLIENT - Received state chunk of {} elements ({} bytes).",
                trieElements.size(),
                message.getChunkOfTrieKeyValue().length
        );

<<<<<<< HEAD
        // TODO(snap-poc) do whatever it's needed, reading just to check load
        for (int i = 0; i < trieElements.size(); i++) {
            final RLPList trieElement = (RLPList) trieElements.get(i);
            final int rawSize = ByteUtil.byteArrayToInt(trieElement.get(1).getRLPData());
            byte[] value = trieElement.get(0).getRLPData();
=======
        Block block = blockchain.getBlockByNumber(BLOCKNUM);
>>>>>>> 1bda4fcf

            boolean isCompressed = rawSize != UNCOMPRESSED_FLAG;
            if (isCompressed) {
                value = Compressor.decompressLz4(value, rawSize);
            }
            this.elements.add(value);

            if (logger.isTraceEnabled()) {
                final String valueString = value == null ? "null" : ByteUtil.toHexString(value);
                logger.trace("CLIENT - State chunk received - Value: {}", valueString);
            }
        }
<<<<<<< HEAD

        this.stateSize = this.stateSize.add(BigInteger.valueOf(trieElements.size()));
        this.stateChunkSize = this.stateChunkSize.add(BigInteger.valueOf(message.getChunkOfTrieKeyValue().length));
        logger.debug("CLIENT - State progress: {} chunks ({} bytes)", this.stateSize.toString(), this.stateChunkSize.toString());
        if (!message.isComplete()) {
            // request another chunk
            requestStateChunk(peer, message.getTo(), message.getBlockNumber());
        } else {
            rebuildStateAndSave();
            logger.info("CLIENT - Snapshot sync finished!");
            this.stopSyncing();
=======
        logger.debug("procesing snapshot status request 2: roothash: {} triesize: {}", rootHash, trieSize);
        SnapStatusResponseMessage responseMessage = new SnapStatusResponseMessage(block, trieSize);
        sender.sendMessage(responseMessage);
    }

    private boolean validateTrie(String rootHash) {
        logger.debug("validating snapshot sync trie");
        // return trieSize == remoteTrieSize && remoteRootHash.equals(rootHash);
        // for now just checking the hashes
        return remoteRootHash.equals(rootHash);
    }

    public class ChunkTask {
        private final long blockNumber;
        private final long from;
        private final int chunkSize;
>>>>>>> 1bda4fcf

        }
    }

    private void rebuildStateAndSave() {
        logger.debug("CLIENT - State Completed! {} chunks ({} bytes) - chunk size = {}",
                this.stateSize.toString(), this.stateChunkSize.toString(), this.chunkSize);
        logger.debug("CLIENT - Mapping elements...");
        final TrieDTO[] nodeArray = this.elements.stream().map(TrieDTO::decodeFromSync).toArray(TrieDTO[]::new);
        logger.debug("CLIENT - Recovering trie...");
        Optional<TrieDTO> result = TrieDTOInOrderRecoverer.recoverTrie(nodeArray, this.trieStore::saveDTO);
        if (!result.isPresent() || !validateTrie(result.get().calculateHash())) {
            logger.error("CLIENT - State final validation FAILED");
        }else {
            logger.debug("CLIENT - State final validation OK!");
        }
<<<<<<< HEAD
        logger.debug("CLIENT - Saving previous blocks...");
        this.blocks.forEach((block -> {
            this.blockStore.saveBlock(block, block.getDifficulty(), true);
        }));
        logger.debug("CLIENT - Setting last block as best block...");
        this.blockchain.setStatus(this.lastBlock, this.lastBlock.getDifficulty());
        this.transactionPool.setBestBlock(this.lastBlock);
    }

    private boolean validateTrie(byte[] rootHash) {
        logger.debug("CLIENT - Validating snapshot sync trie: {} , {}", HexUtils.toJsonHex(rootHash), HexUtils.toJsonHex(remoteRootHash));
        return Arrays.equals(rootHash, remoteRootHash);
    }

    /**
     * BLOCK CHUNK
     */

    private void requestBlocksChunk(Peer sender, long blockNumber) {
        logger.debug("CLIENT - Requesting block chunk to node {} - block {}", sender.getPeerNodeID(), blockNumber);
        sender.sendMessage(new SnapBlocksRequestMessage(blockNumber));
    }

    public void processSnapBlocksRequest(Peer sender, SnapBlocksRequestMessage snapBlocksRequestMessage) {
        logger.debug("SERVER - Processing snap blocks request");
        List<Block> blocks = Lists.newArrayList();
        for (long i = snapBlocksRequestMessage.getBlockNumber() - BLOCK_CHUNK_SIZE; i < snapBlocksRequestMessage.getBlockNumber(); i++) {
            blocks.add(blockchain.getBlockByNumber(i));
        }
        SnapBlocksResponseMessage responseMessage = new SnapBlocksResponseMessage(blocks);
        sender.sendMessage(responseMessage);
    }

    public void processSnapBlocksResponse(Peer sender, SnapBlocksResponseMessage snapBlocksResponseMessage) {
        logger.debug("CLIENT - Processing snap blocks response");
        List<Block> blocks = snapBlocksResponseMessage.getBlocks();
        this.blocks.addAll(blocks);
        long nextChunk = blocks.get(0).getNumber();
        if (nextChunk > this.lastBlock.getNumber() - BLOCKS_REQUIRED) {
            requestBlocksChunk(sender, nextChunk);
        } else {
            logger.info("CLIENT - Finished Snap blocks sync.");
        }
    }
=======
    }

    private void generateTasks() {
        long from = 0;
        logger.debug("generating snapshot chunk tasks");

        while (from < remoteTrieSize) {
            ChunkTask task = new ChunkTask(BLOCKNUM, from, chunkSize);
            //logger.debug("task: {} < {}", task.from, remoteTrieSize);
            chunkTasks.add(task);
            from += chunkSize * 1024L;
        }
        logger.debug("generated: {} snapshot chunk tasks", chunkTasks.size());
    }

    private void startProcessing() {
        assignNextTask(getNextPeer());
    }

    private void assignNextTask(Peer peer) {
        ChunkTask chunkTask = chunkTasks.poll();
        if (chunkTask != null) {
            chunkTask.execute(peer);
        } else {
            logger.debug("no more tasks");
        }
    }

    private int chunksProcessed = 0;
    private int currentPeerIndex = 0;

    private void continueWork(Peer currentPeer) {
        if (chunksProcessed >= 100) {
            currentPeer = getNextPeer();
            chunksProcessed = 0;
        }
        assignNextTask(currentPeer);
        chunksProcessed++;
    }

    private Peer getNextPeer() {
        if (peers.isEmpty()) {
            logger.debug("snapshot: no more peers");
            return null;
        }
        logger.debug("snapshot: getting next peer. Current peer index: {}", currentPeerIndex);
        currentPeerIndex = (currentPeerIndex + 1) % peers.size();
        Peer nextPeer = peers.get(currentPeerIndex);
        logger.debug("got next peer. new peer index: {}", currentPeerIndex);

        return nextPeer;
    }
>>>>>>> 1bda4fcf
}<|MERGE_RESOLUTION|>--- conflicted
+++ resolved
@@ -21,14 +21,7 @@
 import org.slf4j.LoggerFactory;
 
 import java.math.BigInteger;
-<<<<<<< HEAD
-import java.util.ArrayList;
-import java.util.Arrays;
-import java.util.List;
-import java.util.Optional;
-=======
 import java.util.*;
->>>>>>> 1bda4fcf
 
 public class SnapshotProcessor {
 
@@ -47,34 +40,20 @@
     private final boolean isCompressionEnabled;
 
     private long messageId = 0;
-<<<<<<< HEAD
-=======
     private boolean enabled = false;
 
     // flag for parallel requests
     private boolean parallel = false;
 
->>>>>>> 1bda4fcf
     private BigInteger stateSize = BigInteger.ZERO;
     private BigInteger stateChunkSize = BigInteger.ZERO;
     private SnapSyncState snapSyncState;
     private List<byte[]> elements;
 
     private long remoteTrieSize;
-<<<<<<< HEAD
-    private byte[] remoteRootHash;
+    private String remoteRootHash;
     private List<Block> blocks;
     private Block lastBlock;
-
-    public SnapshotProcessor(Blockchain blockchain,
-                             TrieStore trieStore,
-                             PeersInformation peersInformation,
-                             BlockStore blckStore,
-                             TransactionPool transactionPool,
-                             int chunkSize,
-                             boolean isCompressionEnabled) {
-=======
-    private String remoteRootHash;
 
     private final Queue<ChunkTask> chunkTasks = new LinkedList<>();
     private List<Peer> peers = new ArrayList<>();
@@ -82,22 +61,21 @@
     public SnapshotProcessor(Blockchain blockchain,
             TrieStore trieStore,
             PeersInformation peersInformation,
-            int chunkSize, String chunkSizeType, boolean isParallelEnabled,
+            BlockStore blckStore,
+            TransactionPool transactionPool,
+            int chunkSize,
+            boolean isParallelEnabled,
             boolean isCompressionEnabled) {
->>>>>>> 1bda4fcf
         this.blockchain = blockchain;
         this.trieStore = trieStore;
         this.peersInformation = peersInformation;
         this.chunkSize = chunkSize;
         this.isCompressionEnabled = isCompressionEnabled;
         this.elements = Lists.newArrayList();
-<<<<<<< HEAD
         this.blockStore = blckStore;
         this.blocks = Lists.newArrayList();
         this.transactionPool = transactionPool;
-=======
         this.parallel = isParallelEnabled;
->>>>>>> 1bda4fcf
     }
 
     public void startSyncing(List<Peer> peers, SnapSyncState snapSyncState) {
@@ -108,17 +86,9 @@
         this.stateChunkSize = BigInteger.ZERO;
         // get more than one peer, use the peer queue
         // TODO(snap-poc) deal with multiple peers algorithm here
-<<<<<<< HEAD
         Peer peer = peers.get(0);
         logger.info("CLIENT - Starting Snapshot sync.");
         requestSnapStatus(peer);
-=======
-        logger.debug("start snapshot sync");
-
-        logger.debug("parallel {}", parallel);
-
-        requestSnapStatus(peers.get(0));
->>>>>>> 1bda4fcf
     }
 
     // TODO(snap-poc) should be called on errors too
@@ -181,38 +151,7 @@
 
         SnapStateChunkRequestMessage message = new SnapStateChunkRequestMessage(messageId++, blockNumber, from, chunkSize);
 
-<<<<<<< HEAD
         peer.sendMessage(message);
-=======
-        this.stateSize = this.stateSize.add(BigInteger.valueOf(trieElements.size()));
-        this.stateChunkSize = this.stateChunkSize.add(BigInteger.valueOf(message.getChunkOfTrieKeyValue().length));
-        logger.debug("State progress: {} chunks ({} bytes)", this.stateSize.toString(), this.stateChunkSize.toString());
-        if (!message.isComplete()) {
-            // request another chunk
-            //requestState(peer, message.getTo(), message.getBlockNumber());
-            continueWork(peer);
-        } else {
-            logger.debug("State Completed! {} chunks ({} bytes)", this.stateSize.toString(), this.stateChunkSize.toString());
-            logger.debug("Mapping elements...");
-            final TrieDTO[] nodeArray = this.elements.stream().map(TrieDTO::decodeFromSync).toArray(TrieDTO[]::new);
-            logger.debug("Recovering trie...");
-            Optional<TrieDTO> result = TrieDTOInOrderRecoverer.recoverTrie(nodeArray);
-            logger.debug("Recovered root: {}", result.get().calculateHash());
-
-            if (!validateTrie(result.get().calculateHash())) {
-                logger.debug("trie final validation failed");
-            } else {
-                logger.debug("trie final validation success");
-            }
-/*
-            logger.debug("Starting again the infinite loop!");
-            this.elements = Lists.newArrayList();
-            this.stateSize = BigInteger.ZERO;
-            this.stateChunkSize = BigInteger.ZERO;
-            requestState(peer, 0l, BLOCKNUM);
-*/
-        }
->>>>>>> 1bda4fcf
     }
 
     public void processStateChunkRequest(Peer sender, SnapStateChunkRequestMessage request) {
@@ -280,67 +219,10 @@
         sender.sendMessage(responseMessage);
     }
 
-<<<<<<< HEAD
     public void processStateChunkResponse(Peer peer, SnapStateChunkResponseMessage message) {
         peersInformation.getOrRegisterPeer(peer);
 
         snapSyncState.newChunk();
-=======
-    private static void validateCompression(byte[] value, byte[] compressedValue) {
-        // TODO(snap-poc) remove this when finishing with the compression validations
-        if (logger.isTraceEnabled()) {
-            if (Arrays.equals(decompressLz4(compressedValue, value.length), value)) {
-                logger.trace("===== compressed value is equal to original value for key {}", ByteUtil.toHexString(value));
-            } else {
-                logger.trace("===== compressed value is different from original value for key {}", ByteUtil.toHexString(value));
-            }
-        }
-    }
-
-    private static byte[] compressLz4(byte[] src) {
-        LZ4Factory lz4Factory = LZ4Factory.safeInstance();
-        LZ4Compressor fastCompressor = lz4Factory.fastCompressor();
-        int maxCompressedLength = fastCompressor.maxCompressedLength(src.length);
-        byte[] dst = new byte[maxCompressedLength];
-        int compressedLength = fastCompressor.compress(src, 0, src.length, dst, 0, maxCompressedLength);
-        return Arrays.copyOf(dst, compressedLength);
-    }
-
-    private static byte[] decompressLz4(byte[] src, int expandedSize) {
-        LZ4SafeDecompressor decompressor = LZ4Factory.safeInstance().safeDecompressor();
-        byte[] dst = new byte[expandedSize];
-        decompressor.decompress(src, dst);
-        return  dst;
-    }
-
-    private void requestSnapStatus(Peer peer) {
-        SnapStatusRequestMessage message = new SnapStatusRequestMessage(BLOCKNUM);
-
-        logger.debug("requesting snapshot status");
-
-        peer.sendMessage(message);
-    }
-    private void requestState(Peer peer, long from, long blockNumber) {
-        logger.debug("Requesting state chunk to node {} - block {} - from {}", peer.getPeerNodeID(), blockNumber, from);
-
-        StateChunkRequestMessage message = new StateChunkRequestMessage(messageId++, blockNumber, from, chunkSize);
-
-        peer.sendMessage(message);
-    }
-
-    public void processSnapStatusResponse(Peer sender, SnapStatusResponseMessage responseMessage) {
-        Block block = responseMessage.getBlock();
-        this.remoteRootHash = HexUtils.toJsonHex(block.getStateRoot());
-        this.remoteTrieSize = responseMessage.getTrieSize();
-
-        logger.debug("processing snapshot status response rootHash: {} triesize: {}", remoteRootHash, remoteTrieSize);
-
-        generateTasks();
-
-        //requestState(sender, 0L, BLOCKNUM);
-        startProcessing();
-    }
->>>>>>> 1bda4fcf
 
         final RLPList trieElements = RLP.decodeList(message.getChunkOfTrieKeyValue());
         logger.debug(
@@ -349,15 +231,11 @@
                 message.getChunkOfTrieKeyValue().length
         );
 
-<<<<<<< HEAD
         // TODO(snap-poc) do whatever it's needed, reading just to check load
         for (int i = 0; i < trieElements.size(); i++) {
             final RLPList trieElement = (RLPList) trieElements.get(i);
             final int rawSize = ByteUtil.byteArrayToInt(trieElement.get(1).getRLPData());
             byte[] value = trieElement.get(0).getRLPData();
-=======
-        Block block = blockchain.getBlockByNumber(BLOCKNUM);
->>>>>>> 1bda4fcf
 
             boolean isCompressed = rawSize != UNCOMPRESSED_FLAG;
             if (isCompressed) {
@@ -370,36 +248,17 @@
                 logger.trace("CLIENT - State chunk received - Value: {}", valueString);
             }
         }
-<<<<<<< HEAD
 
         this.stateSize = this.stateSize.add(BigInteger.valueOf(trieElements.size()));
         this.stateChunkSize = this.stateChunkSize.add(BigInteger.valueOf(message.getChunkOfTrieKeyValue().length));
         logger.debug("CLIENT - State progress: {} chunks ({} bytes)", this.stateSize.toString(), this.stateChunkSize.toString());
         if (!message.isComplete()) {
             // request another chunk
-            requestStateChunk(peer, message.getTo(), message.getBlockNumber());
+            continueWork(peer);
         } else {
             rebuildStateAndSave();
             logger.info("CLIENT - Snapshot sync finished!");
             this.stopSyncing();
-=======
-        logger.debug("procesing snapshot status request 2: roothash: {} triesize: {}", rootHash, trieSize);
-        SnapStatusResponseMessage responseMessage = new SnapStatusResponseMessage(block, trieSize);
-        sender.sendMessage(responseMessage);
-    }
-
-    private boolean validateTrie(String rootHash) {
-        logger.debug("validating snapshot sync trie");
-        // return trieSize == remoteTrieSize && remoteRootHash.equals(rootHash);
-        // for now just checking the hashes
-        return remoteRootHash.equals(rootHash);
-    }
-
-    public class ChunkTask {
-        private final long blockNumber;
-        private final long from;
-        private final int chunkSize;
->>>>>>> 1bda4fcf
 
         }
     }
@@ -416,7 +275,6 @@
         }else {
             logger.debug("CLIENT - State final validation OK!");
         }
-<<<<<<< HEAD
         logger.debug("CLIENT - Saving previous blocks...");
         this.blocks.forEach((block -> {
             this.blockStore.saveBlock(block, block.getDifficulty(), true);
@@ -461,13 +319,27 @@
             logger.info("CLIENT - Finished Snap blocks sync.");
         }
     }
-=======
-    }
-
+    
+    public class ChunkTask {
+        private final long blockNumber;
+        private final long from;
+        private final int chunkSize;
+        
+        public ChunkTask(long blockNumber, long from, int chunkSize) {
+            this.blockNumber = blockNumber;
+            this.from = from;
+            this.chunkSize = chunkSize;
+        }
+        
+        public void execute(Peer peer) {
+            requestState(peer, from, blockNumber);
+        }
+    }
+    
     private void generateTasks() {
         long from = 0;
         logger.debug("generating snapshot chunk tasks");
-
+        
         while (from < remoteTrieSize) {
             ChunkTask task = new ChunkTask(BLOCKNUM, from, chunkSize);
             //logger.debug("task: {} < {}", task.from, remoteTrieSize);
@@ -476,11 +348,11 @@
         }
         logger.debug("generated: {} snapshot chunk tasks", chunkTasks.size());
     }
-
+    
     private void startProcessing() {
         assignNextTask(getNextPeer());
     }
-
+    
     private void assignNextTask(Peer peer) {
         ChunkTask chunkTask = chunkTasks.poll();
         if (chunkTask != null) {
@@ -489,10 +361,10 @@
             logger.debug("no more tasks");
         }
     }
-
+    
     private int chunksProcessed = 0;
     private int currentPeerIndex = 0;
-
+    
     private void continueWork(Peer currentPeer) {
         if (chunksProcessed >= 100) {
             currentPeer = getNextPeer();
@@ -501,7 +373,7 @@
         assignNextTask(currentPeer);
         chunksProcessed++;
     }
-
+    
     private Peer getNextPeer() {
         if (peers.isEmpty()) {
             logger.debug("snapshot: no more peers");
@@ -511,8 +383,7 @@
         currentPeerIndex = (currentPeerIndex + 1) % peers.size();
         Peer nextPeer = peers.get(currentPeerIndex);
         logger.debug("got next peer. new peer index: {}", currentPeerIndex);
-
+        
         return nextPeer;
     }
->>>>>>> 1bda4fcf
 }