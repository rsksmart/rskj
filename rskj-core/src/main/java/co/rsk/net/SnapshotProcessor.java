package co.rsk.net;

<<<<<<< HEAD
import co.rsk.net.compression.Compressor;
import co.rsk.net.messages.StateChunkRequestMessage;
import co.rsk.net.messages.StateChunkResponseMessage;
=======
import co.rsk.net.messages.*;
>>>>>>> c3add44c
import co.rsk.net.sync.PeersInformation;
import co.rsk.net.sync.SnapSyncState;
import co.rsk.trie.TrieDTO;
import co.rsk.trie.TrieDTOInOrderIterator;
import co.rsk.trie.TrieDTOInOrderRecoverer;
import co.rsk.trie.TrieStore;
import com.google.common.collect.Lists;
import org.ethereum.core.Block;
import org.ethereum.core.Blockchain;
import org.ethereum.util.ByteUtil;
import org.ethereum.util.RLP;
import org.ethereum.util.RLPList;
import org.slf4j.Logger;
import org.slf4j.LoggerFactory;

import java.math.BigInteger;
import java.util.ArrayList;
import java.util.List;
import java.util.Optional;

public class SnapshotProcessor {

    private static final Logger logger = LoggerFactory.getLogger("snapshotprocessor");
    private static final int UNCOMPRESSED_FLAG = -1;
    public static final long BLOCK_NUMBER = 5637110l;
    public static final long DELAY_BTW_RUNS = 20 * 60 * 1000;
    public static final int CHUNK_MAX = 5000;
    public static final int CHUNK_MIN = 2000;

    private final Blockchain blockchain;
    private final TrieStore trieStore;
    private int chunkSize;
    private final PeersInformation peersInformation;

    private final boolean isCompressionEnabled;

    private long messageId = 0;
    private BigInteger stateSize = BigInteger.ZERO;
    private BigInteger stateChunkSize = BigInteger.ZERO;
    private SnapSyncState snapSyncState;
    private List<byte[]> elements;

    private long remoteTrieSize;
    private byte[] remoteRootHash;

    public SnapshotProcessor(Blockchain blockchain,
            TrieStore trieStore,
            PeersInformation peersInformation,
            int chunkSize,
            boolean isCompressionEnabled) {
        this.blockchain = blockchain;
        this.trieStore = trieStore;
        this.peersInformation = peersInformation;
        this.chunkSize = CHUNK_MIN;
        this.isCompressionEnabled = isCompressionEnabled;
        this.elements = Lists.newArrayList();
    }

    public void startSyncing(List<Peer> peers, SnapSyncState snapSyncState) {
        // TODO(snap-poc) temporary hack, code in this should be moved to SnapSyncState probably
        this.snapSyncState = snapSyncState;

        this.stateSize = BigInteger.ZERO;
        this.stateChunkSize = BigInteger.ZERO;

        // TODO(snap-poc) deal with multiple peers algorithm here
        // currentChunk arranca en 0
        // if (!peers.isEmpty()) {
        //      peer = peers.getPeer();
        //      requestState(peer, currentChunk, blockNumber)
        //}
        Peer peer = peers.get(0);

<<<<<<< HEAD
        requestState(peer, 0L, BLOCK_NUMBER);
=======
        // request trieSize y rootHash
        // requestState(peer, 0L, 5544285l);
        requestSnapStatus(peer, 0L, 5544285l);
>>>>>>> c3add44c
    }

    // TODO(snap-poc) should be called on errors too
    private void stopSyncing() {
        this.stateSize = BigInteger.ZERO;
        this.stateChunkSize = BigInteger.ZERO;

        this.snapSyncState.finished();
    }

    public void processStateChunkResponse(Peer peer, StateChunkResponseMessage message) {
        peersInformation.getOrRegisterPeer(peer);

        snapSyncState.newChunk();

        final RLPList trieElements = RLP.decodeList(message.getChunkOfTrieKeyValue());
        logger.debug(
                "Received state chunk of {} elements ({} bytes).",
                trieElements.size(),
                message.getChunkOfTrieKeyValue().length
        );

        // TODO(snap-poc) do whatever it's needed, reading just to check load
        for (int i = 0; i < trieElements.size(); i++) {
            final RLPList trieElement = (RLPList) trieElements.get(i);
            final int rawSize = ByteUtil.byteArrayToInt(trieElement.get(1).getRLPData());
            byte[] value = trieElement.get(0).getRLPData();

            boolean isCompressed = rawSize != UNCOMPRESSED_FLAG;
            if (isCompressed) {
                value = Compressor.decompressLz4(value, rawSize);
            }
            this.elements.add(value);

            if (logger.isTraceEnabled()) {
                final String valueString = value == null ? "null" : ByteUtil.toHexString(value);
                logger.trace("State chunk received - Value: {}", valueString);
            }
        }

        this.stateSize = this.stateSize.add(BigInteger.valueOf(trieElements.size()));
        this.stateChunkSize = this.stateChunkSize.add(BigInteger.valueOf(message.getChunkOfTrieKeyValue().length));
        logger.debug("State progress: {} chunks ({} bytes)", this.stateSize.toString(), this.stateChunkSize.toString());
        if (!message.isComplete()) {
            // request another chunk
            requestState(peer, message.getTo(), message.getBlockNumber());
        } else {
            rebuildStateAndSave();
            try {
                Thread.sleep(DELAY_BTW_RUNS);
            } catch (InterruptedException ignored) {
            }
            this.chunkSize = this.chunkSize * 2;
            this.chunkSize = this.chunkSize > CHUNK_MAX ? CHUNK_MIN : this.chunkSize;
            logger.debug("Starting again the infinite loop! With chunk size = {}", this.chunkSize);
            this.elements = Lists.newArrayList();
            this.stateSize = BigInteger.ZERO;
            this.stateChunkSize = BigInteger.ZERO;
            requestState(peer, 0l, 5544285l);
        }
    }

    private void rebuildStateAndSave() {
        logger.debug("State Completed! {} chunks ({} bytes) - chunk size = {}",
                this.stateSize.toString(), this.stateChunkSize.toString(), this.chunkSize);
        logger.debug("Mapping elements...");
        final TrieDTO[] nodeArray = this.elements.stream().map(TrieDTO::decodeFromSync).toArray(TrieDTO[]::new);
        logger.debug("Recovering trie...");
        Optional<TrieDTO> result = TrieDTOInOrderRecoverer.recoverTrie(nodeArray, this.trieStore::saveDTO);
        logger.debug("Recovered root: {}", result.get().calculateHash());
    }

    public void processStateChunkRequest(Peer sender, StateChunkRequestMessage request) {
        long startChunk = System.currentTimeMillis();

        logger.debug("Processing state chunk request from node {}", sender.getPeerNodeID());

        List<byte[]> trieEncoded = new ArrayList<>();
        Block block = blockchain.getBlockByNumber(request.getBlockNumber());
        final long to = request.getFrom() + (request.getChunkSize() * 1024);
        TrieDTOInOrderIterator it = new TrieDTOInOrderIterator(trieStore, block.getStateRoot(), request.getFrom(), to);

        long rawSize = 0L;
        long compressedSize = 0L;
        long totalCompressingTime = 0L;

        while (it.hasNext()) {
            TrieDTO e = it.next();
            if (it.hasNext() || it.isEmpty()) {
                if (logger.isTraceEnabled()) {
                    logger.trace("Single node read.");
                }
                byte[] effectiveValue = e.getEncoded();
                int uncompressedSizeParam = UNCOMPRESSED_FLAG;
                if (effectiveValue != null && isCompressionEnabled) {
                    rawSize += effectiveValue.length;

                    long startCompress = System.currentTimeMillis();
                    byte[] compressedValue = Compressor.compressLz4(effectiveValue);
                    long totalCompress = System.currentTimeMillis() - startCompress;
                    totalCompressingTime += totalCompress;

                    if(logger.isTraceEnabled()){
                        boolean valid = Compressor.validateCompression(effectiveValue, compressedValue);
                        logger.trace("===== compressed validation = {}, for key {}", valid, ByteUtil.toHexString(effectiveValue));
                    }

                    boolean couldCompress = compressedValue.length < effectiveValue.length;
                    if (couldCompress) {
                        compressedSize += compressedValue.length;
                        uncompressedSizeParam = effectiveValue.length;
                        effectiveValue = compressedValue;
                    } else {
                        compressedSize += effectiveValue.length;
                    }
                }

                final byte[] element = RLP.encodeList(RLP.encodeElement(effectiveValue), RLP.encodeInt(uncompressedSizeParam));
                trieEncoded.add(element);

                if (logger.isTraceEnabled()) {
                    logger.trace("Single node calculated.");
                }
            }
        }

        byte[] chunkBytes = RLP.encodeList(trieEncoded.toArray(new byte[0][0]));
        StateChunkResponseMessage responseMessage = new StateChunkResponseMessage(request.getId(), chunkBytes, request.getBlockNumber(), request.getFrom(), to, it.isEmpty());

        long totalChunkTime = System.currentTimeMillis() - startChunk;

        double compressionFactor = (double) rawSize / (double) compressedSize;

        logger.debug("Sending state chunk of {} bytes to node {}, compressing time {}ms, totalTime {}ms, compressionFactor {}", chunkBytes.length, sender.getPeerNodeID(), totalCompressingTime, totalChunkTime, compressionFactor);
        sender.sendMessage(responseMessage);
    }

<<<<<<< HEAD
=======
    private static void validateCompression(byte[] value, byte[] compressedValue) {
        // TODO(snap-poc) remove this when finishing with the compression validations
        if (logger.isTraceEnabled()) {
            if (Arrays.equals(decompressLz4(compressedValue, value.length), value)) {
                logger.trace("===== compressed value is equal to original value for key {}", ByteUtil.toHexString(value));
            } else {
                logger.trace("===== compressed value is different from original value for key {}", ByteUtil.toHexString(value));
            }
        }
    }

    private static byte[] compressLz4(byte[] src) {
        LZ4Factory lz4Factory = LZ4Factory.safeInstance();
        LZ4Compressor fastCompressor = lz4Factory.fastCompressor();
        int maxCompressedLength = fastCompressor.maxCompressedLength(src.length);
        byte[] dst = new byte[maxCompressedLength];
        int compressedLength = fastCompressor.compress(src, 0, src.length, dst, 0, maxCompressedLength);
        return Arrays.copyOf(dst, compressedLength);
    }

    private static byte[] decompressLz4(byte[] src, int expandedSize) {
        LZ4SafeDecompressor decompressor = LZ4Factory.safeInstance().safeDecompressor();
        byte[] dst = new byte[expandedSize];
        decompressor.decompress(src, dst);
        return  dst;
    }

    private void requestSnapStatus(Peer peer, long from, long blockNumber) {
        SnapStatusRequestMessage message = new SnapStatusRequestMessage(blockNumber);
        peer.sendMessage(message);

        requestState(peer, 0L, 5544285l);
    }
>>>>>>> c3add44c
    private void requestState(Peer peer, long from, long blockNumber) {
        logger.debug("Requesting state chunk to node {} - block {} - from {}", peer.getPeerNodeID(), blockNumber, from);
        StateChunkRequestMessage message = new StateChunkRequestMessage(messageId++, blockNumber, from, chunkSize);

        // arma el mensage de triestatus
        peer.sendMessage(message);
    }

    public void processSnapStatusResponse(Peer sender, SnapStatusResponseMessage responseMessage) {
        // como uso esta informacion? donde la guardo?
        // posibles steps:
        // 1 - los guardo en una variable interna???
        SnapStatus status = responseMessage.getSnapStatus();

        this.remoteRootHash = status.getRootHash();
        this.remoteTrieSize = status.getTrieSize();

        // 2 - mando a hacer el sync
        // 3 - termina el sync
        // 4 - calculo (de la misma manera) el rootHash y el trieSize
        // 5 - los comparo, de ser iguales OK, no NOK
    }

    public void processSnapStatusRequest(Peer sender, long blockNumber) {
        long trieSize = 0;

        Block block = blockchain.getBlockByNumber(blockNumber);

        // calculo el root hash (?)
        byte[] rootHash = block.getStateRoot();

        // calculo el trie size (esta bien el rootHash que estoy usando?)
        Optional<TrieDTO> opt =  trieStore.retrieveDTO(rootHash);

        if (opt.isPresent()) {
            trieSize = opt.get().getSize();
        }

        SnapStatus status = new SnapStatus(trieSize, rootHash);
        SnapStatusResponseMessage responseMessage = new SnapStatusResponseMessage(status);
        sender.sendMessage(responseMessage);
    }

    private boolean validateTrie(long blockNumber) {
        Block block = blockchain.getBlockByNumber(blockNumber);
        byte[] rootHash = block.getStateRoot();
        long trieSize =  trieStore.retrieveDTO(rootHash).get().getSize();

        return trieSize == remoteTrieSize && Arrays.equals(rootHash, remoteRootHash);
    }
}<|MERGE_RESOLUTION|>--- conflicted
+++ resolved
@@ -1,12 +1,7 @@
 package co.rsk.net;
 
-<<<<<<< HEAD
 import co.rsk.net.compression.Compressor;
-import co.rsk.net.messages.StateChunkRequestMessage;
-import co.rsk.net.messages.StateChunkResponseMessage;
-=======
 import co.rsk.net.messages.*;
->>>>>>> c3add44c
 import co.rsk.net.sync.PeersInformation;
 import co.rsk.net.sync.SnapSyncState;
 import co.rsk.trie.TrieDTO;
@@ -80,13 +75,9 @@
         //}
         Peer peer = peers.get(0);
 
-<<<<<<< HEAD
-        requestState(peer, 0L, BLOCK_NUMBER);
-=======
         // request trieSize y rootHash
         // requestState(peer, 0L, 5544285l);
-        requestSnapStatus(peer, 0L, 5544285l);
->>>>>>> c3add44c
+        requestSnapStatus(peer, BLOCK_NUMBER);
     }
 
     // TODO(snap-poc) should be called on errors too
@@ -224,42 +215,13 @@
         sender.sendMessage(responseMessage);
     }
 
-<<<<<<< HEAD
-=======
-    private static void validateCompression(byte[] value, byte[] compressedValue) {
-        // TODO(snap-poc) remove this when finishing with the compression validations
-        if (logger.isTraceEnabled()) {
-            if (Arrays.equals(decompressLz4(compressedValue, value.length), value)) {
-                logger.trace("===== compressed value is equal to original value for key {}", ByteUtil.toHexString(value));
-            } else {
-                logger.trace("===== compressed value is different from original value for key {}", ByteUtil.toHexString(value));
-            }
-        }
-    }
-
-    private static byte[] compressLz4(byte[] src) {
-        LZ4Factory lz4Factory = LZ4Factory.safeInstance();
-        LZ4Compressor fastCompressor = lz4Factory.fastCompressor();
-        int maxCompressedLength = fastCompressor.maxCompressedLength(src.length);
-        byte[] dst = new byte[maxCompressedLength];
-        int compressedLength = fastCompressor.compress(src, 0, src.length, dst, 0, maxCompressedLength);
-        return Arrays.copyOf(dst, compressedLength);
-    }
-
-    private static byte[] decompressLz4(byte[] src, int expandedSize) {
-        LZ4SafeDecompressor decompressor = LZ4Factory.safeInstance().safeDecompressor();
-        byte[] dst = new byte[expandedSize];
-        decompressor.decompress(src, dst);
-        return  dst;
-    }
-
-    private void requestSnapStatus(Peer peer, long from, long blockNumber) {
+    private void requestSnapStatus(Peer peer, long blockNumber) {
         SnapStatusRequestMessage message = new SnapStatusRequestMessage(blockNumber);
         peer.sendMessage(message);
 
-        requestState(peer, 0L, 5544285l);
-    }
->>>>>>> c3add44c
+        requestState(peer, 0L, blockNumber);
+    }
+
     private void requestState(Peer peer, long from, long blockNumber) {
         logger.debug("Requesting state chunk to node {} - block {} - from {}", peer.getPeerNodeID(), blockNumber, from);
         StateChunkRequestMessage message = new StateChunkRequestMessage(messageId++, blockNumber, from, chunkSize);
@@ -303,11 +265,4 @@
         sender.sendMessage(responseMessage);
     }
 
-    private boolean validateTrie(long blockNumber) {
-        Block block = blockchain.getBlockByNumber(blockNumber);
-        byte[] rootHash = block.getStateRoot();
-        long trieSize =  trieStore.retrieveDTO(rootHash).get().getSize();
-
-        return trieSize == remoteTrieSize && Arrays.equals(rootHash, remoteRootHash);
-    }
 }