/*
 * This file is part of RskJ
 * Copyright (C) 2023 RSK Labs Ltd.
 *
 * This program is free software: you can redistribute it and/or modify
 * it under the terms of the GNU Lesser General Public License as published by
 * the Free Software Foundation, either version 3 of the License, or
 * (at your option) any later version.
 *
 * This program is distributed in the hope that it will be useful,
 * but WITHOUT ANY WARRANTY; without even the implied warranty of
 * MERCHANTABILITY or FITNESS FOR A PARTICULAR PURPOSE. See the
 * GNU Lesser General Public License for more details.
 *
 * You should have received a copy of the GNU Lesser General Public License
 * along with this program. If not, see <http://www.gnu.org/licenses/>.
 */

package co.rsk.net;

import co.rsk.config.InternalService;
import co.rsk.core.BlockDifficulty;
import co.rsk.core.types.bytes.Bytes;
import co.rsk.crypto.Keccak256;
import co.rsk.metrics.profilers.MetricKind;
import co.rsk.net.messages.*;
import co.rsk.net.sync.*;
import co.rsk.scoring.EventType;
import co.rsk.trie.TrieDTO;
import co.rsk.trie.TrieDTOInOrderIterator;
import co.rsk.trie.TrieDTOInOrderRecoverer;
import co.rsk.trie.TrieStore;
import co.rsk.validators.BlockHeaderParentDependantValidationRule;
import co.rsk.validators.BlockHeaderValidationRule;
import co.rsk.validators.BlockParentDependantValidationRule;
import co.rsk.validators.BlockValidationRule;
import com.google.common.annotations.VisibleForTesting;
import com.google.common.collect.Lists;
import org.apache.commons.lang3.tuple.ImmutablePair;
import org.apache.commons.lang3.tuple.Pair;
import org.ethereum.core.Block;
import org.ethereum.core.BlockHeader;
import org.ethereum.core.Blockchain;
import org.ethereum.core.TransactionPool;
import org.ethereum.db.BlockStore;
import org.ethereum.util.RLP;
import org.ethereum.util.RLPElement;
import org.ethereum.util.RLPList;
import org.slf4j.Logger;
import org.slf4j.LoggerFactory;

import javax.annotation.Nullable;
import java.math.BigInteger;
import java.util.*;
import java.util.concurrent.BlockingQueue;
import java.util.concurrent.LinkedBlockingQueue;
import java.util.stream.Collectors;

import static co.rsk.net.sync.SnapSyncRequestManager.PeerSelector;

/**
 * Snapshot Synchronization consist in 3 steps:
 * 1. Status: exchange message with the server, to know which block we are going to sync and what the size of the Unitrie of that block is.
 * it also exchanges previous blocks (4k) and the block of the snapshot, which has a root hash of the state.
 * 2. State chunks: share the state in chunks of N nodes. Each chunk is independently verifiable.
 * 3. Rebuild the state: Rebuild the state in the client side, save it to the db and save also the blocks corresponding to the snapshot.
 * <p>
 * After this process, the node should be able to start the long sync to the tip and then the backward sync to the genesis.
 */
public class SnapshotProcessor implements InternalService {

    private static final Logger logger = LoggerFactory.getLogger("snapshotprocessor");

    public static final int BLOCK_CHUNK_SIZE = 400;
    public static final int BLOCKS_REQUIRED = 6000;
    public static final long CHUNK_ITEM_SIZE = 1024L;
    private final Blockchain blockchain;
    private final TrieStore trieStore;
    private final BlockStore blockStore;
    private final int chunkSize;
    private final int checkpointDistance;
    private final SnapshotPeersInformation peersInformation;
    private final TransactionPool transactionPool;

    private final BlockParentDependantValidationRule blockParentValidator;
    private final BlockValidationRule blockValidator;

    private final BlockHeaderParentDependantValidationRule blockHeaderParentValidator;
    private final BlockHeaderValidationRule blockHeaderValidator;

    private final boolean checkHistoricalHeaders;
    // flag for parallel requests
    private final boolean parallel;

    private final int maxSenderRequests;
    private final BlockingQueue<SyncMessageHandler.Job> requestQueue = new LinkedBlockingQueue<>();

    private volatile Boolean isRunning;
    private final Thread thread;

    public SnapshotProcessor(Blockchain blockchain,
                             TrieStore trieStore,
                             SnapshotPeersInformation peersInformation,
                             BlockStore blockStore,
                             TransactionPool transactionPool,
                             BlockParentDependantValidationRule blockParentValidator,
                             BlockValidationRule blockValidator,
                             BlockHeaderParentDependantValidationRule blockHeaderParentValidator,
                             BlockHeaderValidationRule blockHeaderValidator,
                             int chunkSize,
<<<<<<< HEAD
                             int maxSenderRequests,
=======
                             int checkpointDistance,
>>>>>>> 84aab6cd
                             boolean checkHistoricalHeaders,
                             boolean isParallelEnabled) {
        this(blockchain, trieStore, peersInformation, blockStore, transactionPool,
                blockParentValidator, blockValidator, blockHeaderParentValidator, blockHeaderValidator,
<<<<<<< HEAD
                chunkSize, maxSenderRequests, checkHistoricalHeaders, isParallelEnabled, null);
=======
                chunkSize, checkpointDistance, checkHistoricalHeaders, isParallelEnabled, null);
>>>>>>> 84aab6cd
    }

    @VisibleForTesting
    SnapshotProcessor(Blockchain blockchain,
                      TrieStore trieStore,
                      SnapshotPeersInformation peersInformation,
                      BlockStore blockStore,
                      TransactionPool transactionPool,
                      BlockParentDependantValidationRule blockParentValidator,
                      BlockValidationRule blockValidator,
                      BlockHeaderParentDependantValidationRule blockHeaderParentValidator,
                      BlockHeaderValidationRule blockHeaderValidator,
                      int chunkSize,
<<<<<<< HEAD
                      int maxSenderRequests,
=======
                      int checkpointDistance,
>>>>>>> 84aab6cd
                      boolean checkHistoricalHeaders,
                      boolean isParallelEnabled,
                      @Nullable SyncMessageHandler.Listener listener) {
        this.blockchain = blockchain;
        this.trieStore = trieStore;
        this.peersInformation = peersInformation;
        this.chunkSize = chunkSize;
<<<<<<< HEAD
        this.maxSenderRequests = maxSenderRequests;
=======
        this.checkpointDistance = checkpointDistance;
>>>>>>> 84aab6cd
        this.blockStore = blockStore;
        this.transactionPool = transactionPool;

        this.blockParentValidator = blockParentValidator;
        this.blockValidator = blockValidator;

        this.blockHeaderParentValidator = blockHeaderParentValidator;
        this.blockHeaderValidator = blockHeaderValidator;

        this.checkHistoricalHeaders = checkHistoricalHeaders;
        this.parallel = isParallelEnabled;
        this.thread = new Thread(new SyncMessageHandler("SNAP/server", this.requestQueue, listener) {

            @Override
            public boolean isRunning() {
                return isRunning;
            }
        }, "snap sync server handler");
    }

    public void startSyncing(SnapSyncState state) {
        Optional<Peer> bestPeerOpt = peersInformation.getBestSnapPeer();
        if (bestPeerOpt.isEmpty()) {
            logger.warn("No snap-capable peer to start sync against");
            stopSyncing(state);
            return;
        }

        logger.info("Starting Snap sync");
        requestSnapStatus(state, bestPeerOpt.get());
    }

    private void completeSyncing(SnapSyncState state) {
        boolean result = rebuildStateAndSave(state);
        logger.info("Snap sync finished {}", result ? "successfully" : "with errors");
        stopSyncing(state);
    }

    private void stopSyncing(SnapSyncState state) {
        state.finish();
    }

    private void failSyncing(SnapSyncState state, Peer peer, EventType eventType, String message, Object... arguments) {
        state.fail(peer, eventType, message, arguments);
    }

    /**
     * STATUS
     */
    private void requestSnapStatus(SnapSyncState state, Peer peer) {
        state.submitRequest(snapPeerSelector(peer), SnapStatusRequestMessage::new);
    }

    private PeerSelector peerSelector(@Nullable Peer peer) {
        return PeerSelector.builder()
                .withDefaultPeer(() -> peer)
                .withAltPeer(peersInformation::getBestPeer)
                .build();
    }

    private PeerSelector snapPeerSelector(@Nullable Peer snapPeer) {
        return PeerSelector.builder()
                .withDefaultPeer(() -> snapPeer)
                .withAltPeer(peersInformation::getBestSnapPeer)
                .build();
    }

    public void processSnapStatusRequest(Peer sender, SnapStatusRequestMessage requestMessage) {
        if (isRunning != Boolean.TRUE) {
            logger.warn("processSnapStatusRequest: invalid state, isRunning: [{}]", isRunning);
            return;
        }

        scheduleJob(new SyncMessageHandler.Job(sender, requestMessage, MetricKind.SNAP_STATUS_REQUEST) {
            @Override
            public void run() {
                processSnapStatusRequestInternal(sender, requestMessage);
            }
        });
    }

    void processSnapStatusRequestInternal(Peer sender, SnapStatusRequestMessage requestMessage) {
        long bestBlockNumber = blockchain.getBestBlock().getNumber();
        long checkpointBlockNumber = Math.max(0, bestBlockNumber - checkpointDistance);
        long from = Math.max(0, checkpointBlockNumber - BLOCK_CHUNK_SIZE);
        logger.debug("Processing snapshot status request, checkpointBlockNumber: {}, bestBlockNumber: {}", checkpointBlockNumber, bestBlockNumber);
        List<Block> blocks = Lists.newArrayList();
        List<BlockDifficulty> difficulties = Lists.newArrayList();
        for (long i = from; i < checkpointBlockNumber; i++) {
            Block block = blockchain.getBlockByNumber(i);
            blocks.add(block);
            difficulties.add(blockStore.getTotalDifficultyForHash(block.getHash().getBytes()));
        }

        Block checkpointBlock = blockchain.getBlockByNumber(checkpointBlockNumber);
        blocks.add(checkpointBlock);
        difficulties.add(blockStore.getTotalDifficultyForHash(checkpointBlock.getHash().getBytes()));
        byte[] rootHash = checkpointBlock.getStateRoot();
        Optional<TrieDTO> opt = trieStore.retrieveDTO(rootHash);

        if (opt.isEmpty()) {
            logger.warn("trie is not present for rootHash: {}", Bytes.of(rootHash));
            return;
        }

        long trieSize = opt.get().getTotalSize();
        logger.debug("Processing snapshot status request - rootHash: {} trieSize: {}", rootHash, trieSize);
        SnapStatusResponseMessage responseMessage = new SnapStatusResponseMessage(requestMessage.getId(), blocks, difficulties, trieSize);
        sender.sendMessage(responseMessage);
    }

    public void processSnapStatusResponse(SnapSyncState state, Peer sender, SnapStatusResponseMessage responseMessage) {
        if (!state.isRunning()) {
            return;
        }

        List<Block> blocksFromResponse = responseMessage.getBlocks();
        List<BlockDifficulty> difficultiesFromResponse = responseMessage.getDifficulties();
        if (blocksFromResponse.size() != difficultiesFromResponse.size()) {
            failSyncing(state, sender, EventType.INVALID_BLOCK, "Blocks and difficulties size mismatch. Blocks: [{}], Difficulties: [{}]", blocksFromResponse.size(), difficultiesFromResponse.size());
            return;
        }

        Block lastBlock = blocksFromResponse.get(blocksFromResponse.size() - 1);
        BlockDifficulty lastBlockDifficulty = difficultiesFromResponse.get(difficultiesFromResponse.size() - 1);

        state.setLastBlock(lastBlock, lastBlockDifficulty, sender);
        state.setRemoteRootHash(lastBlock.getStateRoot());
        state.setRemoteTrieSize(responseMessage.getTrieSize());

        if (!validateAndSaveBlocks(state, sender, blocksFromResponse, difficultiesFromResponse)) {
            return;
        }

        logger.debug("Processing snapshot status response: {} from {} to {} - last blockNumber: {} trieSize: {}", blocksFromResponse.size(), blocksFromResponse.get(0).getNumber(), blocksFromResponse.get(blocksFromResponse.size() - 1).getNumber(), lastBlock.getNumber(), state.getRemoteTrieSize());

        if (blocksVerified(state)) {
            logger.info("Finished Snap blocks request sending");

            generateChunkRequestTasks(state);
            startRequestingChunks(state);
        } else {
            requestBlocksChunk(state, blocksFromResponse.get(0).getNumber());
        }
    }

    private boolean validateAndSaveBlocks(SnapSyncState state, Peer sender, List<Block> blocks, List<BlockDifficulty> difficulties) {
        Pair<Block, BlockDifficulty> childBlockPair = state.getLastBlockPair();
        for (int i = blocks.size() - 1; i >= 0; i--) {
            Block block = blocks.get(i);
            BlockDifficulty totalDifficulty = difficulties.get(i);

            Pair<Block, BlockDifficulty> blockPair = new ImmutablePair<>(block, totalDifficulty);
            if (!areBlockPairsValid(blockPair, childBlockPair, true)) {
                failSyncing(state, sender, EventType.INVALID_BLOCK, "Block [{}]/[{}] at height: [{}] is not valid", block.getHash(), totalDifficulty, block.getNumber());
                return false;
            }

            Block parentBlock = blockStore.getBlockByHash(block.getParentHash().getBytes());
            if (parentBlock != null) {
                if (areBlockPairsValid(new ImmutablePair<>(parentBlock, blockStore.getTotalDifficultyForHash(parentBlock.getHash().getBytes())), blockPair, false)) {
                    state.addBlock(blockPair);
                    state.setLastVerifiedBlockHeader(blockPair.getLeft().getHeader());
                    return true;
                } else {
                    failSyncing(state, sender, EventType.INVALID_BLOCK, "Block [{}]/[{}] at height: [{}] is not valid", block.getHash(), totalDifficulty, block.getNumber());
                    return false;
                }
            }

            state.addBlock(blockPair);
            state.setLastVerifiedBlockHeader(blockPair.getLeft().getHeader());

            childBlockPair = blockPair;
        }

        return true;
    }

    private boolean areBlockPairsValid(Pair<Block, BlockDifficulty> blockPair, @Nullable Pair<Block, BlockDifficulty> childBlockPair, boolean validateParent) {
        if (validateParent && !blockValidator.isValid(blockPair.getLeft())) {
            return false;
        }

        if (childBlockPair == null) {
            return true;
        }

        if (!blockPair.getLeft().isParentOf(childBlockPair.getLeft())
                || !blockPair.getRight().equals(childBlockPair.getRight().subtract(childBlockPair.getLeft().getCumulativeDifficulty()))) {
            return false;
        }

        return blockParentValidator.isValid(childBlockPair.getLeft(), blockPair.getLeft());
    }

    /**
     * BLOCK CHUNK
     */
    private void requestBlocksChunk(SnapSyncState state, long blockNumber) {
        state.submitRequest(
                peerSelector(null),
                messageId -> new SnapBlocksRequestMessage(messageId, blockNumber)
        );
    }

    public void processBlockHeaderChunk(SnapSyncState state, Peer sender, List<BlockHeader> chunk) {
        if (!state.isRunning()) {
            return;
        }

        logger.debug("Processing block headers response - chunk: [{}; {}]", chunk.get(0).getNumber(), chunk.get(chunk.size() - 1).getNumber());

        if (!validateBlockHeaders(state, sender, chunk)) {
            state.fail(sender, EventType.INVALID_HEADER, "Invalid block headers received");
            return;
        }

        if (blocksVerified(state)) {
            if (state.isStateFetched()) {
                completeSyncing(state);
            }
        } else {
            requestNextBlockHeadersChunk(state, sender);
        }
    }

    private boolean validateBlockHeaders(SnapSyncState state, Peer sender, List<BlockHeader> blockHeaders) {
        for (int i = 0; i < blockHeaders.size(); i++) {
            BlockHeader blockHeader = blockHeaders.get(i);
            BlockHeader lastVerifiedBlockHeader = state.getLastVerifiedBlockHeader();

            if (!areBlockHeadersValid(blockHeader, lastVerifiedBlockHeader, true)) {
                failSyncing(state, state.getLastBlockSender(), EventType.INVALID_HEADER, "Block header [{}] at height: [{}] is not valid", blockHeader.getHash(), blockHeader.getNumber());
                return false;
            }

            Block parentBlock = blockStore.getBlockByHash(blockHeader.getParentHash().getBytes());
            if (parentBlock != null && !areBlockHeadersValid(parentBlock.getHeader(), blockHeader, false)) {
                failSyncing(state, state.getLastBlockSender(), EventType.INVALID_HEADER, "Block header [{}] at height: [{}] is not valid", blockHeader.getHash(), blockHeader.getNumber());
                return false;
            }

            state.setLastVerifiedBlockHeader(blockHeader);

            if (blocksVerified(state)) {
                return true;
            }
        }

        return true;
    }

    private boolean areBlockHeadersValid(BlockHeader blockHeader, BlockHeader childBlockHeader, boolean validateParent) {
        if (validateParent && !blockHeaderValidator.isValid(blockHeader)) {
            return false;
        }

        if (!blockHeader.isParentOf(childBlockHeader)) {
            return false;
        }

        return blockHeaderParentValidator.isValid(childBlockHeader, blockHeader);
    }

    /**
     * BLOCK HEADER CHUNK
     */
    private void requestNextBlockHeadersChunk(SnapSyncState state, Peer sender) {
        Peer peer = peersInformation.getBestPeer(Collections.singleton(state.getLastBlockSender().getPeerNodeID()))
                .orElse(peersInformation.getBestSnapPeer().orElse(sender));

        BlockHeader lastVerifiedBlockHeader = state.getLastVerifiedBlockHeader();
        Keccak256 parentHash = lastVerifiedBlockHeader.getParentHash();
        if (blockStore.isBlockExist(parentHash.getBytes())) {
            logger.error("No more block headers to request");
            stopSyncing(state);
            return;
        }
        long count = Math.min(state.getBlockHeaderChunkSize(), lastVerifiedBlockHeader.getNumber() - 1);
        if (count < 1) {
            logger.info("No more block headers to request but no genesis found");
            state.fail(state.getLastBlockSender(), EventType.INVALID_HEADER, "Invalid block headers genesis block");
            return;
        }

        logger.debug("Requesting block header chunk to node {} - block [{}/{}]", peer.getPeerNodeID(), lastVerifiedBlockHeader.getNumber() - 1, parentHash);

        state.submitRequest(
                peerSelector(sender),
                messageId -> new BlockHeadersRequestMessage(messageId, parentHash.getBytes(), (int) count)
        );
    }

    public void processSnapBlocksRequest(Peer sender, SnapBlocksRequestMessage requestMessage) {
        if (isRunning != Boolean.TRUE) {
            logger.warn("processSnapBlocksRequest: invalid state, isRunning: [{}]", isRunning);
            return;
        }

        scheduleJob(new SyncMessageHandler.Job(sender, requestMessage, MetricKind.SNAP_BLOCKS_REQUEST) {
            @Override
            public void run() {
                processSnapBlocksRequestInternal(sender, requestMessage);
            }
        });
    }

    void processSnapBlocksRequestInternal(Peer sender, SnapBlocksRequestMessage requestMessage) {
        logger.debug("Processing snap blocks request");
        List<Block> blocks = Lists.newArrayList();
        List<BlockDifficulty> difficulties = Lists.newArrayList();

        if (requestMessage.getBlockNumber() < 2) {
            logger.debug("Snap blocks request from {} failed because of invalid block number {}", sender.getPeerNodeID(), requestMessage.getBlockNumber());
            return;
        }

        long startingBlockNumber = Math.max(1, requestMessage.getBlockNumber() - BLOCK_CHUNK_SIZE);
        for (long i = startingBlockNumber; i < requestMessage.getBlockNumber(); i++) {
            Block block = blockchain.getBlockByNumber(i);
            if (block == null) {
                break;
            }
            blocks.add(block);
            difficulties.add(blockStore.getTotalDifficultyForHash(block.getHash().getBytes()));
        }
        logger.debug("Sending snap blocks response. From block {} to block {} - chunksize {}", blocks.get(0).getNumber(), blocks.get(blocks.size() - 1).getNumber(), BLOCK_CHUNK_SIZE);
        SnapBlocksResponseMessage responseMessage = new SnapBlocksResponseMessage(requestMessage.getId(), blocks, difficulties);
        sender.sendMessage(responseMessage);
    }

    public void processSnapBlocksResponse(SnapSyncState state, Peer sender, SnapBlocksResponseMessage responseMessage) {
        if (!state.isRunning()) {
            return;
        }

        long lastRequiredBlock = state.getLastBlock().getNumber() - BLOCKS_REQUIRED;
        List<Block> blocksFromResponse = responseMessage.getBlocks();
        logger.debug("Processing snap blocks response. Receiving from block {} to block {} Objective: {}.", blocksFromResponse.get(0).getNumber(), blocksFromResponse.get(blocksFromResponse.size() - 1).getNumber(), lastRequiredBlock);
        List<BlockDifficulty> difficultiesFromResponse = responseMessage.getDifficulties();

        if (!validateAndSaveBlocks(state, sender, blocksFromResponse, difficultiesFromResponse)) {
            return;
        }

        long nextChunk = blocksFromResponse.get(0).getNumber();
        logger.debug("SnapBlock - nexChunk : {} - lastRequired {}, missing {}", nextChunk, lastRequiredBlock, nextChunk - lastRequiredBlock);

        if (blocksVerified(state)) {
            logger.info("Finished Snap blocks request sending. Start requesting state chunks");

            generateChunkRequestTasks(state);
            startRequestingChunks(state);
        } else if (nextChunk > lastRequiredBlock) {
            requestBlocksChunk(state, nextChunk);
        } else if (!this.checkHistoricalHeaders) {
            logger.info("Finished Snap blocks request sending. Start requesting state chunks without historical headers check");

            generateChunkRequestTasks(state);
            startRequestingChunks(state);
        } else {
            logger.info("Finished Snap blocks request sending. Start requesting state chunks and block headers");

            generateChunkRequestTasks(state);
            startRequestingChunks(state);

            requestNextBlockHeadersChunk(state, sender);
        }
    }

    /**
     * STATE CHUNK
     */
    private void requestStateChunk(SnapSyncState state, Peer peer, long from, long blockNumber, int chunkSize) {
        state.submitRequest(
                snapPeerSelector(peer),
                messageId -> new SnapStateChunkRequestMessage(messageId, blockNumber, from, chunkSize)
        );
    }

    public void processStateChunkRequest(Peer sender, SnapStateChunkRequestMessage requestMessage) {
        if (isRunning != Boolean.TRUE) {
            logger.warn("processStateChunkRequest: invalid state, isRunning: [{}]", isRunning);
            return;
        }

        scheduleJob(new SyncMessageHandler.Job(sender, requestMessage, MetricKind.SNAP_STATE_CHUNK_REQUEST) {
            @Override
            public void run() {
                processStateChunkRequestInternal(sender, requestMessage);
            }
        });
    }

    void processStateChunkRequestInternal(Peer sender, SnapStateChunkRequestMessage request) {
        long startChunk = System.currentTimeMillis();

        List<byte[]> trieEncoded = new ArrayList<>();
        Block block = blockchain.getBlockByNumber(request.getBlockNumber());
        final long to = request.getFrom() + (request.getChunkSize() * CHUNK_ITEM_SIZE);
        logger.debug("Processing state chunk request from node {}. From {} to calculated {} being chunksize {}", sender.getPeerNodeID(), request.getFrom(), to, request.getChunkSize());
        logger.debug("Sending state chunk from {} to {}", request.getFrom(), to);
        TrieDTOInOrderIterator it = new TrieDTOInOrderIterator(trieStore, block.getStateRoot(), request.getFrom(), to);

        // First we add the root nodes on the left of the current node. They are used to validate the chunk.
        List<byte[]> preRootNodes = it.getPreRootNodes().stream().map((t) -> RLP.encodeList(RLP.encodeElement(t.getEncoded()), RLP.encodeElement(getBytes(t.getLeftHash())))).collect(Collectors.toList());
        byte[] preRootNodesBytes = !preRootNodes.isEmpty() ? RLP.encodeList(preRootNodes.toArray(new byte[0][0])) : RLP.encodedEmptyList();

        // Then we add the nodes corresponding to the chunk.
        TrieDTO first = it.peek();
        TrieDTO last = null;
        while (it.hasNext()) {
            TrieDTO e = it.next();
            if (it.hasNext() || it.isEmpty()) {
                last = e;
                trieEncoded.add(RLP.encodeElement(e.getEncoded()));
            }
        }
        byte[] firstNodeLeftHash = RLP.encodeElement(first.getLeftHash());
        byte[] nodesBytes = RLP.encodeList(trieEncoded.toArray(new byte[0][0]));
        byte[] lastNodeHashes = last != null ? RLP.encodeList(RLP.encodeElement(getBytes(last.getLeftHash())), RLP.encodeElement(getBytes(last.getRightHash()))) : RLP.encodedEmptyList();
        // Last we add the root nodes on the right of the last visited node. They are used to validate the chunk.
        List<byte[]> postRootNodes = it.getNodesLeftVisiting().stream().map((t) -> RLP.encodeList(RLP.encodeElement(t.getEncoded()), RLP.encodeElement(getBytes(t.getRightHash())))).collect(Collectors.toList());
        byte[] postRootNodesBytes = !postRootNodes.isEmpty() ? RLP.encodeList(postRootNodes.toArray(new byte[0][0])) : RLP.encodedEmptyList();
        byte[] chunkBytes = RLP.encodeList(preRootNodesBytes, nodesBytes, firstNodeLeftHash, lastNodeHashes, postRootNodesBytes);

        SnapStateChunkResponseMessage responseMessage = new SnapStateChunkResponseMessage(request.getId(), chunkBytes, request.getBlockNumber(), request.getFrom(), to, it.isEmpty());

        long totalChunkTime = System.currentTimeMillis() - startChunk;

        logger.debug("Sending state chunk from {} of {} bytes to node {}, totalTime {}ms", request.getFrom(), chunkBytes.length, sender.getPeerNodeID(), totalChunkTime);
        sender.sendMessage(responseMessage);
    }

    public void processStateChunkResponse(SnapSyncState state, Peer peer, SnapStateChunkResponseMessage responseMessage) {
        if (!state.isRunning()) {
            return;
        }

        logger.debug("State chunk received chunkNumber {}. From {} to {} of total size {}", responseMessage.getFrom() / CHUNK_ITEM_SIZE, responseMessage.getFrom(), responseMessage.getTo(), state.getRemoteTrieSize());

        PriorityQueue<SnapStateChunkResponseMessage> queue = state.getSnapStateChunkQueue();
        queue.add(responseMessage);

        while (!queue.isEmpty()) {
            SnapStateChunkResponseMessage nextMessage = queue.peek();
            long nextExpectedFrom = state.getNextExpectedFrom();
            logger.debug("State chunk dequeued from: {} - expected: {}", nextMessage.getFrom(), nextExpectedFrom);
            if (nextMessage.getFrom() == nextExpectedFrom) {
                try {
                    processOrderedStateChunkResponse(state, peer, queue.poll());
                    state.setNextExpectedFrom(nextExpectedFrom + chunkSize * CHUNK_ITEM_SIZE);
                } catch (Exception e) {
                    logger.error("Error while processing chunk response. {}", e.getMessage(), e);
                    onStateChunkResponseError(state, peer, nextMessage);
                }
            } else {
                break;
            }
        }

        if (!responseMessage.isComplete()) {
            logger.debug("State chunk response not complete. Requesting next chunk.");
            executeNextChunkRequestTask(state, peer);
        }
    }

    @VisibleForTesting
    void onStateChunkResponseError(SnapSyncState state, Peer peer, SnapStateChunkResponseMessage responseMessage) {
        logger.error("Error while processing chunk response from {} of peer {}. Asking for chunk again.", responseMessage.getFrom(), peer.getPeerNodeID());
        Peer alternativePeer = peersInformation.getBestSnapPeerCandidates().stream()
                .filter(listedPeer -> !listedPeer.getPeerNodeID().equals(peer.getPeerNodeID()))
                .findFirst()
                .orElse(peer);
        logger.debug("Requesting state chunk \"from\" {} to peer {}", responseMessage.getFrom(), peer.getPeerNodeID());
        requestStateChunk(state, alternativePeer, responseMessage.getFrom(), responseMessage.getBlockNumber(), chunkSize);
    }

    private void processOrderedStateChunkResponse(SnapSyncState state, Peer peer, SnapStateChunkResponseMessage message) throws Exception {
        logger.debug("Processing State chunk received from {} to {}", message.getFrom(), message.getTo());

        RLPList nodeLists = RLP.decodeList(message.getChunkOfTrieKeyValue());
        final RLPList preRootElements = RLP.decodeList(nodeLists.get(0).getRLPData());
        final RLPList trieElements = RLP.decodeList(nodeLists.get(1).getRLPData());
        byte[] firstNodeLeftHash = nodeLists.get(2).getRLPData();
        final RLPList lastNodeHashes = RLP.decodeList(nodeLists.get(3).getRLPData());
        final RLPList postRootElements = RLP.decodeList(nodeLists.get(4).getRLPData());
        List<TrieDTO> preRootNodes = new ArrayList<>();
        List<TrieDTO> nodes = new ArrayList<>();
        List<TrieDTO> postRootNodes = new ArrayList<>();

        for (int i = 0; i < preRootElements.size(); i++) {
            final RLPList trieElement = (RLPList) preRootElements.get(i);
            final byte[] value = trieElement.get(0).getRLPData();
            final byte[] leftHash = trieElement.get(1).getRLPData();
            TrieDTO node = TrieDTO.decodeFromSync(value);
            node.setLeftHash(leftHash);
            preRootNodes.add(node);
        }

        if (trieElements.size() > 0) {
            for (int i = 0; i < trieElements.size(); i++) {
                final RLPElement trieElement = trieElements.get(i);
                byte[] value = trieElement.getRLPData();
                nodes.add(TrieDTO.decodeFromSync(value));
            }
            nodes.get(0).setLeftHash(firstNodeLeftHash);
        }

        if (lastNodeHashes.size() > 0) {
            TrieDTO lastNode = nodes.get(nodes.size() - 1);
            lastNode.setLeftHash(lastNodeHashes.get(0).getRLPData());
            lastNode.setRightHash(lastNodeHashes.get(1).getRLPData());
        }

        for (int i = 0; i < postRootElements.size(); i++) {
            final RLPList trieElement = (RLPList) postRootElements.get(i);
            final byte[] value = trieElement.get(0).getRLPData();
            final byte[] rightHash = trieElement.get(1).getRLPData();
            TrieDTO node = TrieDTO.decodeFromSync(value);
            node.setRightHash(rightHash);
            postRootNodes.add(node);
        }

        if (TrieDTOInOrderRecoverer.verifyChunk(state.getRemoteRootHash(), preRootNodes, nodes, postRootNodes)) {
            state.getAllNodes().addAll(nodes);
            state.setStateSize(state.getStateSize().add(BigInteger.valueOf(trieElements.size())));
            state.setStateChunkSize(state.getStateChunkSize().add(BigInteger.valueOf(message.getChunkOfTrieKeyValue().length)));
            if (message.isComplete()) {
                if (!this.checkHistoricalHeaders || blocksVerified(state)) {
                    completeSyncing(state);
                } else {
                    state.setStateFetched();
                }
            }
        } else {
            logger.error("Error while verifying chunk response: {}", message);
            throw new Exception("Error verifying chunk.");
        }
    }

    private boolean blocksVerified(SnapSyncState state) {
        BlockHeader lastVerifiedBlockHeader = state.getLastVerifiedBlockHeader();
        return lastVerifiedBlockHeader != null && blockStore.isBlockExist(lastVerifiedBlockHeader.getParentHash().getBytes());
    }

    /**
     * Once state share is received, rebuild the trie, save it in db and save all the blocks.
     */
    private boolean rebuildStateAndSave(SnapSyncState state) {
        logger.info("Recovering trie...");
        final TrieDTO[] nodeArray = state.getAllNodes().toArray(new TrieDTO[0]);
        Optional<TrieDTO> result = TrieDTOInOrderRecoverer.recoverTrie(nodeArray, this.trieStore::saveDTO);

        if (result.isPresent() && Arrays.equals(state.getRemoteRootHash(), result.get().calculateHash())) {
            logger.info("State final validation OK!");

            this.blockchain.removeBlocksByNumber(0);
            //genesis is removed so backwards sync will always start.

            BlockConnectorHelper blockConnector = new BlockConnectorHelper(this.blockStore);
            state.connectBlocks(blockConnector);
            logger.info("Setting last block as best block...");
            this.blockchain.setStatus(state.getLastBlock(), state.getLastBlockDifficulty());
            this.transactionPool.setBestBlock(state.getLastBlock());
            return true;
        }
        logger.error("State final validation FAILED");
        return false;
    }

    private void generateChunkRequestTasks(SnapSyncState state) {
        long from = 0;
        logger.debug("Generating chunk request tasks... chunksize {}", chunkSize);
        while (from < state.getRemoteTrieSize()) {
            ChunkTask task = new ChunkTask(state.getLastBlock().getNumber(), from);
            state.getChunkTaskQueue().add(task);
            from += chunkSize * CHUNK_ITEM_SIZE;
        }
    }

    private void startRequestingChunks(SnapSyncState state) {
        List<Peer> bestPeerCandidates = peersInformation.getBestSnapPeerCandidates();
        List<Peer> peerList = bestPeerCandidates.subList(0, !parallel ? 1 : bestPeerCandidates.size());
        for (Peer peer : peerList) {
            executeNextChunkRequestTask(state, peer);
        }
    }

    private void executeNextChunkRequestTask(SnapSyncState state, Peer peer) {
        Queue<ChunkTask> taskQueue = state.getChunkTaskQueue();
        if (!taskQueue.isEmpty()) {
            ChunkTask task = taskQueue.poll();

            requestStateChunk(state, peer, task.getFrom(), task.getBlockNumber(), chunkSize);
        } else {
            logger.warn("No more chunk request tasks.");
        }
    }

    private void scheduleJob(SyncMessageHandler.Job job) {
        Peer sender = job.getSender();
        NodeID senderId = sender.getPeerNodeID();
        long jobCount = this.requestQueue.stream().filter(j -> j.getSender().getPeerNodeID().equals(senderId)).count();
        if (jobCount >= this.maxSenderRequests) {
            logger.warn("Too many jobs: [{}] from sender: [{}]. Skipping job of type: [{}]", jobCount, sender, job.getMsgType());
            return;
        }

        boolean offered = requestQueue.offer(job);
        if (!offered) {
            logger.warn("Processing of {} message was rejected", job.getMsgType());
        }
    }

    private static byte[] getBytes(byte[] result) {
        return result != null ? result : new byte[0];
    }

    @Override
    public void start() {
        if (isRunning != null) {
            logger.warn("Invalid state, isRunning: [{}]", isRunning);
            return;
        }

        isRunning = Boolean.TRUE;
        thread.start();
    }

    @Override
    public void stop() {
        if (isRunning != Boolean.TRUE) {
            logger.warn("Invalid state, isRunning: [{}]", isRunning);
            return;
        }

        isRunning = Boolean.FALSE;
        thread.interrupt();
    }
}<|MERGE_RESOLUTION|>--- conflicted
+++ resolved
@@ -108,20 +108,13 @@
                              BlockHeaderParentDependantValidationRule blockHeaderParentValidator,
                              BlockHeaderValidationRule blockHeaderValidator,
                              int chunkSize,
-<<<<<<< HEAD
+                             int checkpointDistance,
                              int maxSenderRequests,
-=======
-                             int checkpointDistance,
->>>>>>> 84aab6cd
                              boolean checkHistoricalHeaders,
                              boolean isParallelEnabled) {
         this(blockchain, trieStore, peersInformation, blockStore, transactionPool,
                 blockParentValidator, blockValidator, blockHeaderParentValidator, blockHeaderValidator,
-<<<<<<< HEAD
-                chunkSize, maxSenderRequests, checkHistoricalHeaders, isParallelEnabled, null);
-=======
-                chunkSize, checkpointDistance, checkHistoricalHeaders, isParallelEnabled, null);
->>>>>>> 84aab6cd
+                chunkSize, checkpointDistance, maxSenderRequests, checkHistoricalHeaders, isParallelEnabled, null);
     }
 
     @VisibleForTesting
@@ -135,11 +128,8 @@
                       BlockHeaderParentDependantValidationRule blockHeaderParentValidator,
                       BlockHeaderValidationRule blockHeaderValidator,
                       int chunkSize,
-<<<<<<< HEAD
+                      int checkpointDistance,
                       int maxSenderRequests,
-=======
-                      int checkpointDistance,
->>>>>>> 84aab6cd
                       boolean checkHistoricalHeaders,
                       boolean isParallelEnabled,
                       @Nullable SyncMessageHandler.Listener listener) {
@@ -147,11 +137,8 @@
         this.trieStore = trieStore;
         this.peersInformation = peersInformation;
         this.chunkSize = chunkSize;
-<<<<<<< HEAD
+        this.checkpointDistance = checkpointDistance;
         this.maxSenderRequests = maxSenderRequests;
-=======
-        this.checkpointDistance = checkpointDistance;
->>>>>>> 84aab6cd
         this.blockStore = blockStore;
         this.transactionPool = transactionPool;
 
