--- conflicted
+++ resolved
@@ -1,7 +1,11 @@
 package co.rsk.net;
 
+import co.rsk.core.BlockDifficulty;
 import co.rsk.net.compression.Compressor;
-import co.rsk.net.messages.*;
+import co.rsk.net.messages.SnapStatusRequestMessage;
+import co.rsk.net.messages.SnapStatusResponseMessage;
+import co.rsk.net.messages.StateChunkRequestMessage;
+import co.rsk.net.messages.StateChunkResponseMessage;
 import co.rsk.net.sync.PeersInformation;
 import co.rsk.net.sync.SnapSyncState;
 import co.rsk.trie.TrieDTO;
@@ -11,6 +15,7 @@
 import com.google.common.collect.Lists;
 import org.ethereum.core.Block;
 import org.ethereum.core.Blockchain;
+import org.ethereum.db.BlockStore;
 import org.ethereum.util.ByteUtil;
 import org.ethereum.util.RLP;
 import org.ethereum.util.RLPList;
@@ -18,31 +23,23 @@
 import org.slf4j.LoggerFactory;
 
 import java.math.BigInteger;
-<<<<<<< HEAD
 import java.util.ArrayList;
+import java.util.Arrays;
 import java.util.List;
 import java.util.Optional;
-=======
-import java.util.*;
-import java.util.concurrent.BlockingQueue;
-import java.util.concurrent.LinkedBlockingQueue;
->>>>>>> 83f6aa00
 
 public class SnapshotProcessor {
 
     private static final Logger logger = LoggerFactory.getLogger("snapshotprocessor");
     private static final int UNCOMPRESSED_FLAG = -1;
-<<<<<<< HEAD
     public static final long BLOCK_NUMBER = 5637110l;
     public static final long DELAY_BTW_RUNS = 20 * 60 * 1000;
     public static final int CHUNK_MAX = 5000;
     public static final int CHUNK_MIN = 2000;
-=======
-    private static final long BLOCKNUM = 5544285l;
->>>>>>> 83f6aa00
 
     private final Blockchain blockchain;
     private final TrieStore trieStore;
+    private final BlockStore blockStore;
     private int chunkSize;
     private final PeersInformation peersInformation;
 
@@ -58,12 +55,13 @@
     private byte[] remoteRootHash;
 
     public SnapshotProcessor(Blockchain blockchain,
-            TrieStore trieStore,
-            PeersInformation peersInformation,
-            int chunkSize,
-            boolean isCompressionEnabled) {
+                             TrieStore trieStore,
+                             PeersInformation peersInformation,
+                             int chunkSize,
+                             boolean isCompressionEnabled, BlockStore blockStore) {
         this.blockchain = blockchain;
         this.trieStore = trieStore;
+        this.blockStore = blockStore;
         this.peersInformation = peersInformation;
         this.chunkSize = CHUNK_MIN;
         this.isCompressionEnabled = isCompressionEnabled;
@@ -79,15 +77,8 @@
         // get more than one peer, use the peer queue
         // TODO(snap-poc) deal with multiple peers algorithm here
         Peer peer = peers.get(0);
-<<<<<<< HEAD
-
-        // request trieSize y rootHash
-        // requestState(peer, 0L, 5544285l);
+        logger.debug("start snapshot sync");
         requestSnapStatus(peer, BLOCK_NUMBER);
-=======
-        logger.debug("start snapshot sync");
-        requestSnapStatus(peer);
->>>>>>> 83f6aa00
     }
 
     // TODO(snap-poc) should be called on errors too
@@ -135,7 +126,6 @@
             // request another chunk
             requestState(peer, message.getTo(), message.getBlockNumber());
         } else {
-<<<<<<< HEAD
             rebuildStateAndSave();
             try {
                 Thread.sleep(DELAY_BTW_RUNS);
@@ -144,22 +134,10 @@
             this.chunkSize = this.chunkSize * 2;
             this.chunkSize = this.chunkSize > CHUNK_MAX ? CHUNK_MIN : this.chunkSize;
             logger.debug("Starting again the infinite loop! With chunk size = {}", this.chunkSize);
-=======
-            logger.debug("State Completed! {} chunks ({} bytes)", this.stateSize.toString(), this.stateChunkSize.toString());
-            logger.debug("Mapping elements...");
-            final TrieDTO[] nodeArray = this.elements.stream().map(TrieDTO::decodeFromSync).toArray(TrieDTO[]::new);
-            logger.debug("Recovering trie...");
-            Optional<TrieDTO> result = TrieDTOInOrderRecoverer.recoverTrie(nodeArray);
-            logger.debug("Recovered root: {}", result.get().calculateHash());
-            if (!validateTrie(result.get().calculateHash().getBytes(), result.get().getTotalSize())) {
-                logger.debug("trie final validation failed");
-            }
-            logger.debug("Starting again the infinite loop!");
->>>>>>> 83f6aa00
             this.elements = Lists.newArrayList();
             this.stateSize = BigInteger.ZERO;
             this.stateChunkSize = BigInteger.ZERO;
-            requestState(peer, 0l, 5544285l);
+            requestState(peer, 0l, BLOCK_NUMBER);
         }
     }
 
@@ -171,6 +149,9 @@
         logger.debug("Recovering trie...");
         Optional<TrieDTO> result = TrieDTOInOrderRecoverer.recoverTrie(nodeArray, this.trieStore::saveDTO);
         logger.debug("Recovered root: {}", result.get().calculateHash());
+        if (!validateTrie(result.get().calculateHash().getBytes(), result.get().getTotalSize())) {
+            logger.debug("trie final validation failed");
+        }
     }
 
     public void processStateChunkRequest(Peer sender, StateChunkRequestMessage request) {
@@ -238,47 +219,9 @@
         sender.sendMessage(responseMessage);
     }
 
-<<<<<<< HEAD
     private void requestSnapStatus(Peer peer, long blockNumber) {
         SnapStatusRequestMessage message = new SnapStatusRequestMessage(blockNumber);
         peer.sendMessage(message);
-
-        requestState(peer, 0L, blockNumber);
-=======
-    private static void validateCompression(byte[] value, byte[] compressedValue) {
-        // TODO(snap-poc) remove this when finishing with the compression validations
-        if (logger.isTraceEnabled()) {
-            if (Arrays.equals(decompressLz4(compressedValue, value.length), value)) {
-                logger.trace("===== compressed value is equal to original value for key {}", ByteUtil.toHexString(value));
-            } else {
-                logger.trace("===== compressed value is different from original value for key {}", ByteUtil.toHexString(value));
-            }
-        }
-    }
-
-    private static byte[] compressLz4(byte[] src) {
-        LZ4Factory lz4Factory = LZ4Factory.safeInstance();
-        LZ4Compressor fastCompressor = lz4Factory.fastCompressor();
-        int maxCompressedLength = fastCompressor.maxCompressedLength(src.length);
-        byte[] dst = new byte[maxCompressedLength];
-        int compressedLength = fastCompressor.compress(src, 0, src.length, dst, 0, maxCompressedLength);
-        return Arrays.copyOf(dst, compressedLength);
-    }
-
-    private static byte[] decompressLz4(byte[] src, int expandedSize) {
-        LZ4SafeDecompressor decompressor = LZ4Factory.safeInstance().safeDecompressor();
-        byte[] dst = new byte[expandedSize];
-        decompressor.decompress(src, dst);
-        return  dst;
-    }
-
-    private void requestSnapStatus(Peer peer) {
-        SnapStatusRequestMessage message = new SnapStatusRequestMessage(5544285l);
-
-        logger.debug("requesting snapshot status");
-
-        peer.sendMessage(message);
->>>>>>> 83f6aa00
     }
 
     private void requestState(Peer peer, long from, long blockNumber) {
@@ -293,17 +236,18 @@
         Block block = responseMessage.getBlock();
         this.remoteRootHash = block.getStateRoot();
         this.remoteTrieSize = responseMessage.getTrieSize();
+        this.blockStore.saveBlock(block, block.getDifficulty(), true);
 
         logger.debug("processing snapshot status response rootHash: {} triesize: {}", remoteRootHash, remoteTrieSize);
 
-        requestState(sender, 0L, 5544285l);
+        requestState(sender, 0L, BLOCK_NUMBER);
     }
 
     public void processSnapStatusRequest(Peer sender) {
         long trieSize = 0;
         logger.debug("procesing snapshot status request 1");
 
-        Block block = blockchain.getBlockByNumber(5544285l);
+        Block block = blockchain.getBlockByNumber(BLOCK_NUMBER);
 
         byte[] rootHash = block.getStateRoot();
         Optional<TrieDTO> opt =  trieStore.retrieveDTO(rootHash);
@@ -318,71 +262,8 @@
         sender.sendMessage(responseMessage);
     }
 
-<<<<<<< HEAD
-=======
     private boolean validateTrie(byte[] rootHash, long trieSize) {
         logger.debug("validating snapshot sync trie");
         return trieSize == remoteTrieSize && Arrays.equals(rootHash, remoteRootHash);
     }
-
-/*    public class ChunkTask {
-        private final long blockNumber;
-        private final long from;
-        private final int chunkSize;
-
-        public ChunkTask(long blockNumber, long from, int chunkSize) {
-            this.blockNumber = blockNumber;
-            this.from = from;
-            this.chunkSize = chunkSize;
-        }
-
-        public void execute(Peer peer) {
-            requestState(peer, from, blockNumber);
-        }
-    }
-    private void createChunkTask(long blockNumber, long from, int chunkSize) throws InterruptedException {
-        ChunkTask chunkTask = new ChunkTask(blockNumber, from, chunkSize);
-        chunkTasks.put(chunkTask);
-    }
-
-    private void executeChunkTask(Peer peer) {
-        ChunkTask chunkTask = chunkTasks.poll();
-        //  checkear if (chunkTask != null)
-        chunkTask.execute(peer);
-    }
-
-    private void generateTasks() {
-        long from = 0;
-        logger.debug("snapshot generating snapshot tasks");
-
-        while (from < remoteTrieSize) {
-            logger.debug("task: {} < {}", from, remoteTrieSize);
-            ChunkTask task = new ChunkTask(BLOCKNUM, from, chunkSize);
-            chunkTasks.add(task);
-            from += chunkSize * 1024L;
-        }
-    }
-
-    private void startProcessing(List<Peer> peers) {
-        assignNextTask(peers.get(0));
-        assignNextTask(peers.get(1));
-
-        // once i get to more peers it would be
-        // for (Peer peer : peers) {
-        //     asignNextTask(peer)
-        // }
-    }
-
-    private void assignNextTask(Peer peer) {
-        ChunkTask task = chunkTasks.poll();
-        if (task != null) {
-            task.execute(peer);
-        }
-    }
-
-    private void continueWork(Peer peer) {
-        // for now, using the same peer
-        assignNextTask(peer);
-    }*/
->>>>>>> 83f6aa00
 }