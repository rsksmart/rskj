/*
 * This file is part of RskJ
 * Copyright (C) 2017 RSK Labs Ltd.
 *
 * This program is free software: you can redistribute it and/or modify
 * it under the terms of the GNU Lesser General Public License as published by
 * the Free Software Foundation, either version 3 of the License, or
 * (at your option) any later version.
 *
 * This program is distributed in the hope that it will be useful,
 * but WITHOUT ANY WARRANTY; without even the implied warranty of
 * MERCHANTABILITY or FITNESS FOR A PARTICULAR PURPOSE. See the
 * GNU Lesser General Public License for more details.
 *
 * You should have received a copy of the GNU Lesser General Public License
 * along with this program. If not, see <http://www.gnu.org/licenses/>.
 */

package co.rsk.config;

import co.rsk.core.RskAddress;
import co.rsk.net.discovery.table.KademliaOptions;
import co.rsk.rpc.ModuleDescription;
import com.typesafe.config.Config;
import com.typesafe.config.ConfigObject;
import com.typesafe.config.ConfigValue;
import com.typesafe.config.ConfigValueType;
import org.ethereum.config.Constants;
import org.ethereum.config.SystemProperties;
import org.ethereum.core.Account;
import org.ethereum.crypto.ECKey;
import org.ethereum.crypto.HashUtil;

import javax.annotation.Nullable;
import java.nio.charset.StandardCharsets;
import java.time.Duration;
import java.util.*;

/**
 * Created by ajlopez on 3/3/2016.
 */
public class RskSystemProperties extends SystemProperties {
    /**
     * while timeout period is lower than clean period it doesn't affect much since
     * requests will be checked after a clean period.
     **/
    private static final int PD_DEFAULT_CLEAN_PERIOD = 15000; //miliseconds
    private static final int PD_DEFAULT_TIMEOUT_MESSAGE = PD_DEFAULT_CLEAN_PERIOD - 1; //miliseconds
    private static final int PD_DEFAULT_REFRESH_PERIOD = 60000; //miliseconds

    private static final String REGTEST_BLOCKCHAIN_CONFIG = "regtest";

    private static final String MINER_REWARD_ADDRESS_CONFIG = "miner.reward.address";
    private static final String MINER_COINBASE_SECRET_CONFIG = "miner.coinbase.secret";
    private static final String RPC_MODULES_PATH = "rpc.modules";
    private static final String RPC_ETH_GET_LOGS_MAX_BLOCKS_TO_QUERY = "rpc.logs.maxBlocksToQuery";
    private static final String RPC_ETH_GET_LOGS_MAX_LOGS_TO_RETURN = "rpc.logs.maxLogsToReturn";
<<<<<<< HEAD
    private static final String DISCOVERY_BUCKET_SIZE = "peer.discovery.bucketSize";
=======
    private static final String RPC_GAS_PRICE_MULTIPLIER_CONFIG = "rpc.gasPriceMultiplier";
>>>>>>> 4c8c932d

    private static final int CHUNK_SIZE = 192;

    public static final String PROPERTY_SYNC_TOP_BEST = "sync.topBest";

    //TODO: REMOVE THIS WHEN THE LocalBLockTests starts working with REMASC
    private boolean remascEnabled = true;

    private List<ModuleDescription> moduleDescriptions;

    public RskSystemProperties(ConfigLoader loader) {
        super(loader);
    }

    @Nullable
    public RskAddress coinbaseAddress() {
        if (!isMinerServerEnabled()) {
            //todo(diegoll): we should carefully handle the case when you don't have a coinbase and want to execute pending blocks
            return new RskAddress(new byte[20]);
        }

        // validity checks are performed by localCoinbaseAccount
        Account account = localCoinbaseAccount();
        if (account != null) {
            return account.getAddress();
        }

        String coinbaseAddress = configFromFiles.getString(MINER_REWARD_ADDRESS_CONFIG);
        if (coinbaseAddress.length() != Constants.getMaxAddressByteLength() * 2) {
            throw new RskConfigurationException(MINER_REWARD_ADDRESS_CONFIG + " needs to be Hex encoded and 20 byte length");
        }

        return new RskAddress(coinbaseAddress);
    }

    @Nullable
    public Account localCoinbaseAccount() {
        if (!isMinerServerEnabled()) {
            return null;
        }

        // Regtest always has MINER_COINBASE_SECRET_CONFIG set in regtest.conf file. When MINER_REWARD_ADDRESS_CONFIG is set both values exist
        // and that does not pass the checks below. If MINER_REWARD_ADDRESS_CONFIG exists, that value must be used so consider that
        // special regtest case by adding this guard.
        if (configFromFiles.getString(PROPERTY_BC_CONFIG_NAME).equals(REGTEST_BLOCKCHAIN_CONFIG) &&
                configFromFiles.hasPath(MINER_REWARD_ADDRESS_CONFIG)) {
            return null;
        }

        if (configFromFiles.hasPath(MINER_COINBASE_SECRET_CONFIG) &&
                configFromFiles.hasPath(MINER_REWARD_ADDRESS_CONFIG)) {
            throw new RskConfigurationException("It is required to have only one of " + MINER_REWARD_ADDRESS_CONFIG + " or " + MINER_COINBASE_SECRET_CONFIG);
        }

        if (!configFromFiles.hasPath(MINER_COINBASE_SECRET_CONFIG) &&
                !configFromFiles.hasPath(MINER_REWARD_ADDRESS_CONFIG)) {
            throw new RskConfigurationException("It is required to either have " + MINER_REWARD_ADDRESS_CONFIG + " or " + MINER_COINBASE_SECRET_CONFIG + " to use the miner server");
        }

        if (!configFromFiles.hasPath(MINER_COINBASE_SECRET_CONFIG)) {
            return null;
        }

        String coinbaseSecret = configFromFiles.getString(MINER_COINBASE_SECRET_CONFIG);
        return new Account(ECKey.fromPrivate(HashUtil.keccak256(coinbaseSecret.getBytes(StandardCharsets.UTF_8))));
    }

    public boolean isMinerClientEnabled() {
        return configFromFiles.getBoolean("miner.client.enabled");
    }

    public Duration minerClientDelayBetweenBlocks() {
        return configFromFiles.getDuration("miner.client.delayBetweenBlocks");
    }

    public Duration minerClientDelayBetweenRefreshes() {
        return configFromFiles.getDuration("miner.client.delayBetweenRefreshes");
    }

    public boolean minerClientAutoMine() {
        return configFromFiles.getBoolean("miner.client.autoMine");
    }

    public boolean isMinerServerEnabled() {
        return configFromFiles.getBoolean("miner.server.enabled");
    }

    public boolean isMinerServerFixedClock() {
        return configFromFiles.getBoolean("miner.server.isFixedClock");
    }

    public long workSubmissionRateLimitInMills() {
        return configFromFiles.getLong("miner.server.workSubmissionRateLimitInMills");
    }

    public boolean updateWorkOnNewTransaction() {
        return getBoolean("miner.server.updateWorkOnNewTransaction", false);
    }

    public long minerMinGasPrice() {
        return configFromFiles.getLong("miner.minGasPrice");
    }

    public double minerGasUnitInDollars() {
        return getDouble("miner.gasUnitInDollars", 0);
    }

    public double minerMinFeesNotifyInDollars() {
        return getDouble("miner.minFeesNotifyInDollars", 0);
    }

    public boolean bloomServiceEnabled() {
        return getBoolean("blooms.service", false);
    }

    public int bloomNumberOfBlocks() {
        return getInt("blooms.blocks", 64);
    }

    public int bloomNumberOfConfirmations() {
        return getInt("blooms.confirmations", 400);
    }

    public boolean waitForSync() {
        return getBoolean("sync.waitForSync", false);
    }

    public boolean isWalletEnabled() {
        return getBoolean("wallet.enabled", false);
    }

    public double gasPriceMultiplier() {
        double gasPriceMultiplier = getDouble(RPC_GAS_PRICE_MULTIPLIER_CONFIG, 1.1);

        if(gasPriceMultiplier >= 0) {
            return gasPriceMultiplier;
        } else {
            throw new RskConfigurationException(RPC_GAS_PRICE_MULTIPLIER_CONFIG + " cannot be a negative number");
        }
    }

    public List<WalletAccount> walletAccounts() {
        if (!configFromFiles.hasPath("wallet.accounts")) {
            return Collections.emptyList();
        }

        List<WalletAccount> ret = new ArrayList<>();
        List<? extends ConfigObject> list = configFromFiles.getObjectList("wallet.accounts");

        for (ConfigObject configObject : list) {
            WalletAccount acc = null;
            if (configObject.get("privateKey") != null) {
                acc = new WalletAccount(configObject.toConfig().getString("privateKey"));
            }

            if (acc != null) {
                ret.add(acc);
            }
        }

        return ret;
    }

    public GarbageCollectorConfig garbageCollectorConfig() {
        return GarbageCollectorConfig.fromConfig(configFromFiles.getConfig("blockchain.gc"));
    }

    public int flushNumberOfBlocks() {
        return configFromFiles.hasPath("blockchain.flushNumberOfBlocks") && configFromFiles.getInt("blockchain.flushNumberOfBlocks") > 0 ?
                configFromFiles.getInt("blockchain.flushNumberOfBlocks") : 20;
    }

    public int soLingerTime() {
        return configFromFiles.getInt("rpc.providers.web.http.linger_time");

    }

    //TODO: REMOVE THIS WHEN THE LocalBLockTests starts working with REMASC
    public boolean isRemascEnabled() {
        return remascEnabled;
    }

    //TODO: REMOVE THIS WHEN THE LocalBLockTests starts working with REMASC
    public void setRemascEnabled(boolean remascEnabled) {
        this.remascEnabled = remascEnabled;
    }

    public boolean skipRemasc() {
        return getBoolean("rpc.skipRemasc", false);
    }

    public long peerDiscoveryMessageTimeOut() {
        return getLong("peer.discovery.msg.timeout", PD_DEFAULT_TIMEOUT_MESSAGE);
    }

    public long peerDiscoveryRefreshPeriod() {
        long period = getLong("peer.discovery.refresh.period", PD_DEFAULT_REFRESH_PERIOD);

        return (period < PD_DEFAULT_REFRESH_PERIOD) ? PD_DEFAULT_REFRESH_PERIOD : period;
    }

    public boolean allowMultipleConnectionsPerHostPort() {
        return getBoolean("peer.discovery.allowMultipleConnectionsPerHostPort", true);
    }

    public int discoveryBucketSize() {
        return getInt(DISCOVERY_BUCKET_SIZE, KademliaOptions.BUCKET_SIZE);
    }

    public List<ModuleDescription> getRpcModules() {
        if (this.moduleDescriptions != null) {
            return this.moduleDescriptions;
        }

        List<ModuleDescription> modules = new ArrayList<>();

        if (!configFromFiles.hasPath(RPC_MODULES_PATH)) {
            return modules;
        }

        ConfigValue modulesConfig = configFromFiles.getValue(RPC_MODULES_PATH);
        if (modulesConfig.valueType() == ConfigValueType.LIST) {
            List<? extends ConfigObject> list = configFromFiles.getObjectList(RPC_MODULES_PATH);
            modules = getModulesFromListFormat(list);
        } else {
            ConfigObject configObject = configFromFiles.getObject(RPC_MODULES_PATH);
            modules = getModulesFromObjectFormat(configObject);
        }
        this.moduleDescriptions = modules;
        return modules;
    }

    private List<ModuleDescription> getModulesFromObjectFormat(ConfigObject modulesConfigObject) {
        List<ModuleDescription> modules = new ArrayList<>();

        for (String configKey : modulesConfigObject.keySet()) {
            String name = configKey;
            Config configElement = ((ConfigObject) modulesConfigObject.get(configKey)).toConfig();
            modules.add(getModule(configElement, name));
        }
        return modules;
    }

    private List<ModuleDescription> getModulesFromListFormat(List<? extends ConfigObject> list) {
        List<ModuleDescription> modules = new ArrayList<>();
        for (ConfigObject configObject : list) {
            Config configElement = configObject.toConfig();
            String name = configElement.getString("name");
            modules.add(getModule(configElement, name));
        }
        return modules;
    }

    private ModuleDescription getModule(Config configElement, String name) {

        String version = configElement.getString("version");
        boolean enabled = configElement.getBoolean("enabled");
        List<String> enabledMethods = null;
        List<String> disabledMethods = null;
        int timeout = 0;
        Map<String, Long> methodTimeoutMap = new HashMap<>();


        if (configElement.hasPath("timeout")) {
            timeout = configElement.getInt("timeout");
        }

        if (configElement.hasPath("methods.timeout")) {
            fetchMethodTimeout(configElement, methodTimeoutMap);
        }

        if (configElement.hasPath("methods.enabled")) {
            enabledMethods = configElement.getStringList("methods.enabled");
        }

        if (configElement.hasPath("methods.disabled")) {
            disabledMethods = configElement.getStringList("methods.disabled");
        }
        return new ModuleDescription(name, version, enabled, enabledMethods, disabledMethods, timeout, methodTimeoutMap);
    }

    public boolean hasMessageRecorderEnabled() {
        return getBoolean("messages.recorder.enabled", false);
    }

    public List<String> getMessageRecorderCommands() {
        if (!configFromFiles.hasPath("messages.recorder.commands")) {
            return new ArrayList<>();
        }

        return configFromFiles.getStringList("messages.recorder.commands");
    }

    public long getTargetGasLimit() {
        return getLong("targetgaslimit", 6_800_000L);
    }

    public boolean getForceTargetGasLimit() {
        return getBoolean("forcegaslimit", true);
    }

    // Sync config properties

    public boolean getIsHeartBeatEnabled() {
        return getBoolean("sync.heartBeat.enabled", false);
    }

    public int getExpectedPeers() {
        return configFromFiles.getInt("sync.expectedPeers");
    }

    public int getTimeoutWaitingPeers() {
        return configFromFiles.getInt("sync.timeoutWaitingPeers");
    }

    public int getTimeoutWaitingRequest() {
        return configFromFiles.getInt("sync.timeoutWaitingRequest");
    }

    public int getExpirationTimePeerStatus() {
        return configFromFiles.getInt("sync.expirationTimePeerStatus");
    }

    public int getMaxSkeletonChunks() {
        return configFromFiles.getInt("sync.maxSkeletonChunks");
    }

    public int getMaxRequestedBodies() {
        return configFromFiles.getInt("sync.maxRequestedBodies");
    }

    public int getLongSyncLimit() {
        return configFromFiles.getInt("sync.longSyncLimit");
    }

    // its fixed, cannot be set by config file
    public int getChunkSize() {
        return CHUNK_SIZE;
    }

    public VmConfig getVmConfig() {
        return new VmConfig(vmTrace(), vmTraceOptions(), vmTraceInitStorageLimit(), dumpBlock(), dumpStyle(), getNetworkConstants().getChainId());
    }

    public long peerDiscoveryCleanPeriod() {
        return PD_DEFAULT_CLEAN_PERIOD;
    }

    public int getPeerP2PPingInterval() {
        return configFromFiles.getInt("peer.p2p.pingInterval");
    }

    public Integer getGasPriceBump() {
        return configFromFiles.getInt("transaction.gasPriceBump");
    }

    public Integer getNumOfAccountSlots() {
        return configFromFiles.getInt("transaction.accountSlots");
    }

    public boolean isAccountTxRateLimitEnabled() {
        return configFromFiles.getBoolean("transaction.accountTxRateLimit.enabled");
    }

    public Integer accountTxRateLimitCleanerPeriod() {
        return configFromFiles.getInt("transaction.accountTxRateLimit.cleanerPeriod");
    }

    public int getStatesCacheSize() {
        return configFromFiles.getInt("cache.states.max-elements");
    }

    public int getBloomsCacheSize() {
        return configFromFiles.getInt("cache.blooms.max-elements");
    }

    public int getStateRootsCacheSize() {
        return configFromFiles.getInt("cache.stateRoots.max-elements");
    }

    public int getReceiptsCacheSize() {
        return configFromFiles.getInt("cache.receipts.max-elements");
    }

    public int getBtcBlockStoreCacheSize() {
        return configFromFiles.getInt("cache.btcBlockStore.size");
    }

    public int getBtcBlockStoreCacheDepth() {
        return configFromFiles.getInt("cache.btcBlockStore.depth");
    }

    public long getVmExecutionStackSize() {
        return configFromFiles.getBytes("vm.executionStackSize");
    }

    public String cryptoLibrary() {
        return configFromFiles.getString("crypto.library");
    }

    public boolean isPeerScoringStatsReportEnabled() {
        return configFromFiles.getBoolean("scoring.summary.enabled");
    }

    public long getPeerScoringSummaryTime() {
        return configFromFiles.getLong("scoring.summary.time");
    }

    public boolean fastBlockPropagation() {
        return configFromFiles.getBoolean("peer.fastBlockPropagation");
    }

    public Integer getMessageQueueMaxSize() {
        return configFromFiles.getInt("peer.messageQueue.maxSizePerPeer");
    }

    public boolean rpcZeroSignatureIfRemasc() {
        return configFromFiles.getBoolean("rpc.zeroSignatureIfRemasc");
    }

    public long getRpcEthGetLogsMaxBlockToQuery() {
        return configFromFiles.getLong(RPC_ETH_GET_LOGS_MAX_BLOCKS_TO_QUERY);
    }

    public long getRpcEthGetLogsMaxLogsToReturn() {
        return configFromFiles.getLong(RPC_ETH_GET_LOGS_MAX_LOGS_TO_RETURN);
    }

    public double getTopBest() {
        if (!configFromFiles.hasPath(PROPERTY_SYNC_TOP_BEST)) {
            return 0.0D;
        }

        double value = configFromFiles.getDouble(PROPERTY_SYNC_TOP_BEST);

        if (value < 0.0D || value > 100.0D) {
            throw new RskConfigurationException(PROPERTY_SYNC_TOP_BEST + " must be between 0 and 100");
        }

        return value;
    }

    private void fetchMethodTimeout(Config configElement, Map<String, Long> methodTimeoutMap) {
        configElement.getObject("methods.timeout")
                .unwrapped()
                .entrySet()
                .stream()
                .map(entry -> new AbstractMap.SimpleEntry<>(entry.getKey(), Long.parseLong(entry.getValue().toString())))
                .forEach(entry -> methodTimeoutMap.put(entry.getKey(), entry.getValue()));
    }
}<|MERGE_RESOLUTION|>--- conflicted
+++ resolved
@@ -55,11 +55,8 @@
     private static final String RPC_MODULES_PATH = "rpc.modules";
     private static final String RPC_ETH_GET_LOGS_MAX_BLOCKS_TO_QUERY = "rpc.logs.maxBlocksToQuery";
     private static final String RPC_ETH_GET_LOGS_MAX_LOGS_TO_RETURN = "rpc.logs.maxLogsToReturn";
-<<<<<<< HEAD
+    private static final String RPC_GAS_PRICE_MULTIPLIER_CONFIG = "rpc.gasPriceMultiplier";
     private static final String DISCOVERY_BUCKET_SIZE = "peer.discovery.bucketSize";
-=======
-    private static final String RPC_GAS_PRICE_MULTIPLIER_CONFIG = "rpc.gasPriceMultiplier";
->>>>>>> 4c8c932d
 
     private static final int CHUNK_SIZE = 192;
 
