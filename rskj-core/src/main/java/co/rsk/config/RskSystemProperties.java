/*
 * This file is part of RskJ
 * Copyright (C) 2017 RSK Labs Ltd.
 *
 * This program is free software: you can redistribute it and/or modify
 * it under the terms of the GNU Lesser General Public License as published by
 * the Free Software Foundation, either version 3 of the License, or
 * (at your option) any later version.
 *
 * This program is distributed in the hope that it will be useful,
 * but WITHOUT ANY WARRANTY; without even the implied warranty of
 * MERCHANTABILITY or FITNESS FOR A PARTICULAR PURPOSE. See the
 * GNU Lesser General Public License for more details.
 *
 * You should have received a copy of the GNU Lesser General Public License
 * along with this program. If not, see <http://www.gnu.org/licenses/>.
 */

package co.rsk.config;

import co.rsk.core.RskAddress;
import co.rsk.net.discovery.table.KademliaOptions;
import co.rsk.rpc.ModuleDescription;
import com.google.common.annotations.VisibleForTesting;
import com.typesafe.config.Config;
import com.typesafe.config.ConfigObject;
import com.typesafe.config.ConfigValue;
import com.typesafe.config.ConfigValueType;
import org.ethereum.config.Constants;
import org.ethereum.config.SystemProperties;
import org.ethereum.core.Account;
import org.ethereum.crypto.ECKey;
import org.ethereum.crypto.HashUtil;
<<<<<<< HEAD
import org.ethereum.vm.PrecompiledContracts;
=======
import org.ethereum.listener.GasPriceCalculator;
>>>>>>> 9405ac5d

import javax.annotation.Nonnull;
import javax.annotation.Nullable;
import java.nio.charset.StandardCharsets;
import java.time.Duration;
import java.util.*;

/**
 * Created by ajlopez on 3/3/2016.
 */
public class RskSystemProperties extends SystemProperties {
    /**
     * while timeout period is lower than clean period it doesn't affect much since
     * requests will be checked after a clean period.
     **/
    private static final int PD_DEFAULT_CLEAN_PERIOD = 15000; //miliseconds
    private static final int PD_DEFAULT_TIMEOUT_MESSAGE = PD_DEFAULT_CLEAN_PERIOD - 1; //miliseconds
    private static final int PD_DEFAULT_REFRESH_PERIOD = 60000; //miliseconds
    private static final int PD_DEFAULT_MAX_BOOTSTRAP_RETRIES = -1;

    private static final String PD_MAX_BOOTSTRAP_RETRIES_CONFIG = "peer.discovery.maxBootRetries";

    private static final String REGTEST_BLOCKCHAIN_CONFIG = "regtest";

    private static final String MINER_REWARD_ADDRESS_CONFIG = "miner.reward.address";
    private static final String MINER_COINBASE_SECRET_CONFIG = "miner.coinbase.secret";
    private static final String RPC_MODULES_PATH = "rpc.modules";
    private static final String RPC_ETH_GET_LOGS_MAX_BLOCKS_TO_QUERY = "rpc.logs.maxBlocksToQuery";
    private static final String RPC_ETH_GET_LOGS_MAX_LOGS_TO_RETURN = "rpc.logs.maxLogsToReturn";
    public static final String TX_GAS_PRICE_CALCULATOR_TYPE = "transaction.gasPriceCalculatorType";

    private static final String RPC_GAS_PRICE_MULTIPLIER_CONFIG = "rpc.gasPriceMultiplier";
    private static final String DISCOVERY_BUCKET_SIZE = "peer.discovery.bucketSize";

    private static final int CHUNK_SIZE = 192;

    public static final String PROPERTY_SYNC_TOP_BEST = "sync.topBest";
    public static final String USE_PEERS_FROM_LAST_SESSION = "peer.discovery.usePeersFromLastSession";

    //TODO: REMOVE THIS WHEN THE LocalBLockTests starts working with REMASC
    private boolean remascEnabled = true;

    private Set<RskAddress> concurrentContractsDisallowed = Collections.unmodifiableSet(new HashSet<>(Arrays.asList(
            PrecompiledContracts.REMASC_ADDR, PrecompiledContracts.BRIDGE_ADDR
    )));

    private List<ModuleDescription> moduleDescriptions;

    public RskSystemProperties(ConfigLoader loader) {
        super(loader);
    }

    @Nullable
    public RskAddress coinbaseAddress() {
        if (!isMinerServerEnabled()) {
            //todo(diegoll): we should carefully handle the case when you don't have a coinbase and want to execute pending blocks
            return new RskAddress(new byte[20]);
        }

        // validity checks are performed by localCoinbaseAccount
        Account account = localCoinbaseAccount();
        if (account != null) {
            return account.getAddress();
        }

        String coinbaseAddress = configFromFiles.getString(MINER_REWARD_ADDRESS_CONFIG);
        if (coinbaseAddress.length() != Constants.getMaxAddressByteLength() * 2) {
            throw new RskConfigurationException(MINER_REWARD_ADDRESS_CONFIG + " needs to be Hex encoded and 20 byte length");
        }

        return new RskAddress(coinbaseAddress);
    }

    @Nullable
    public Account localCoinbaseAccount() {
        if (!isMinerServerEnabled()) {
            return null;
        }

        // Regtest always has MINER_COINBASE_SECRET_CONFIG set in regtest.conf file. When MINER_REWARD_ADDRESS_CONFIG is set both values exist
        // and that does not pass the checks below. If MINER_REWARD_ADDRESS_CONFIG exists, that value must be used so consider that
        // special regtest case by adding this guard.
        if (configFromFiles.getString(PROPERTY_BC_CONFIG_NAME).equals(REGTEST_BLOCKCHAIN_CONFIG) &&
                configFromFiles.hasPath(MINER_REWARD_ADDRESS_CONFIG)) {
            return null;
        }

        if (configFromFiles.hasPath(MINER_COINBASE_SECRET_CONFIG) &&
                configFromFiles.hasPath(MINER_REWARD_ADDRESS_CONFIG)) {
            throw new RskConfigurationException("It is required to have only one of " + MINER_REWARD_ADDRESS_CONFIG + " or " + MINER_COINBASE_SECRET_CONFIG);
        }

        if (!configFromFiles.hasPath(MINER_COINBASE_SECRET_CONFIG) &&
                !configFromFiles.hasPath(MINER_REWARD_ADDRESS_CONFIG)) {
            throw new RskConfigurationException("It is required to either have " + MINER_REWARD_ADDRESS_CONFIG + " or " + MINER_COINBASE_SECRET_CONFIG + " to use the miner server");
        }

        if (!configFromFiles.hasPath(MINER_COINBASE_SECRET_CONFIG)) {
            return null;
        }

        String coinbaseSecret = configFromFiles.getString(MINER_COINBASE_SECRET_CONFIG);
        return new Account(ECKey.fromPrivate(HashUtil.keccak256(coinbaseSecret.getBytes(StandardCharsets.UTF_8))));
    }

    public boolean isMinerClientEnabled() {
        return configFromFiles.getBoolean("miner.client.enabled");
    }

    public Duration minerClientDelayBetweenBlocks() {
        return configFromFiles.getDuration("miner.client.delayBetweenBlocks");
    }

    public Duration minerClientDelayBetweenRefreshes() {
        return configFromFiles.getDuration("miner.client.delayBetweenRefreshes");
    }

    public boolean minerClientAutoMine() {
        return configFromFiles.getBoolean("miner.client.autoMine");
    }

    public boolean isMinerServerEnabled() {
        return configFromFiles.getBoolean("miner.server.enabled");
    }

    public boolean isMinerServerFixedClock() {
        return configFromFiles.getBoolean("miner.server.isFixedClock");
    }

    public long workSubmissionRateLimitInMills() {
        return configFromFiles.getLong("miner.server.workSubmissionRateLimitInMills");
    }

    public boolean updateWorkOnNewTransaction() {
        return getBoolean("miner.server.updateWorkOnNewTransaction", false);
    }

    public long minerMinGasPrice() {
        return configFromFiles.getLong("miner.minGasPrice");
    }

    public double minerGasUnitInDollars() {
        return getDouble("miner.gasUnitInDollars", 0);
    }

    public double minerMinFeesNotifyInDollars() {
        return getDouble("miner.minFeesNotifyInDollars", 0);
    }

    public boolean bloomServiceEnabled() {
        return getBoolean("blooms.service", false);
    }

    public int bloomNumberOfBlocks() {
        return getInt("blooms.blocks", 64);
    }

    public int bloomNumberOfConfirmations() {
        return getInt("blooms.confirmations", 400);
    }

    public boolean waitForSync() {
        return getBoolean("sync.waitForSync", false);
    }

    public boolean isWalletEnabled() {
        return getBoolean("wallet.enabled", false);
    }

    public double gasPriceMultiplier() {
        double gasPriceMultiplier = getDouble(RPC_GAS_PRICE_MULTIPLIER_CONFIG, 1.1);

        if(gasPriceMultiplier >= 0) {
            return gasPriceMultiplier;
        } else {
            throw new RskConfigurationException(RPC_GAS_PRICE_MULTIPLIER_CONFIG + " cannot be a negative number");
        }
    }

    public List<WalletAccount> walletAccounts() {
        if (!configFromFiles.hasPath("wallet.accounts")) {
            return Collections.emptyList();
        }

        List<WalletAccount> ret = new ArrayList<>();
        List<? extends ConfigObject> list = configFromFiles.getObjectList("wallet.accounts");

        for (ConfigObject configObject : list) {
            WalletAccount acc = null;
            if (configObject.get("privateKey") != null) {
                acc = new WalletAccount(configObject.toConfig().getString("privateKey"));
            }

            if (acc != null) {
                ret.add(acc);
            }
        }

        return ret;
    }

    public GarbageCollectorConfig garbageCollectorConfig() {
        return GarbageCollectorConfig.fromConfig(configFromFiles.getConfig("blockchain.gc"));
    }

    public int flushNumberOfBlocks() {
        return configFromFiles.hasPath("blockchain.flushNumberOfBlocks") && configFromFiles.getInt("blockchain.flushNumberOfBlocks") > 0 ?
                configFromFiles.getInt("blockchain.flushNumberOfBlocks") : 20;
    }

    public int soLingerTime() {
        return configFromFiles.getInt("rpc.providers.web.http.linger_time");

    }

    //TODO: REMOVE THIS WHEN THE LocalBLockTests starts working with REMASC
    public boolean isRemascEnabled() {
        return remascEnabled;
    }

    public Set<RskAddress> concurrentContractsDisallowed() {
        return concurrentContractsDisallowed;
    }

    @VisibleForTesting
    public void setConcurrentContractsDisallowed(@Nonnull Set<RskAddress> disallowed) {
        this.concurrentContractsDisallowed = Collections.unmodifiableSet(new HashSet<>(disallowed));
    }

    //TODO: REMOVE THIS WHEN THE LocalBLockTests starts working with REMASC
    public void setRemascEnabled(boolean remascEnabled) {
        this.remascEnabled = remascEnabled;
    }

    public boolean skipRemasc() {
        return getBoolean("rpc.skipRemasc", false);
    }

    public boolean usePeersFromLastSession() {
        return getBoolean(USE_PEERS_FROM_LAST_SESSION, false);
    }
    
    public long peerDiscoveryMessageTimeOut() {
        return getLong("peer.discovery.msg.timeout", PD_DEFAULT_TIMEOUT_MESSAGE);
    }

    public long peerDiscoveryRefreshPeriod() {
        long period = getLong("peer.discovery.refresh.period", PD_DEFAULT_REFRESH_PERIOD);

        return (period < PD_DEFAULT_REFRESH_PERIOD) ? PD_DEFAULT_REFRESH_PERIOD : period;
    }

    public boolean allowMultipleConnectionsPerHostPort() {
        return getBoolean("peer.discovery.allowMultipleConnectionsPerHostPort", true);
    }

    public long peerDiscoveryMaxBootRetries() {
        return getLong(PD_MAX_BOOTSTRAP_RETRIES_CONFIG, PD_DEFAULT_MAX_BOOTSTRAP_RETRIES);
    }

    public int discoveryBucketSize() {
        return getInt(DISCOVERY_BUCKET_SIZE, KademliaOptions.BUCKET_SIZE);
    }

    public List<ModuleDescription> getRpcModules() {
        if (this.moduleDescriptions != null) {
            return this.moduleDescriptions;
        }

        List<ModuleDescription> modules = new ArrayList<>();

        if (!configFromFiles.hasPath(RPC_MODULES_PATH)) {
            return modules;
        }

        ConfigValue modulesConfig = configFromFiles.getValue(RPC_MODULES_PATH);
        if (modulesConfig.valueType() == ConfigValueType.LIST) {
            List<? extends ConfigObject> list = configFromFiles.getObjectList(RPC_MODULES_PATH);
            modules = getModulesFromListFormat(list);
        } else {
            ConfigObject configObject = configFromFiles.getObject(RPC_MODULES_PATH);
            modules = getModulesFromObjectFormat(configObject);
        }
        this.moduleDescriptions = modules;
        return modules;
    }

    private List<ModuleDescription> getModulesFromObjectFormat(ConfigObject modulesConfigObject) {
        List<ModuleDescription> modules = new ArrayList<>();

        for (String configKey : modulesConfigObject.keySet()) {
            String name = configKey;
            Config configElement = ((ConfigObject) modulesConfigObject.get(configKey)).toConfig();
            modules.add(getModule(configElement, name));
        }
        return modules;
    }

    private List<ModuleDescription> getModulesFromListFormat(List<? extends ConfigObject> list) {
        List<ModuleDescription> modules = new ArrayList<>();
        for (ConfigObject configObject : list) {
            Config configElement = configObject.toConfig();
            String name = configElement.getString("name");
            modules.add(getModule(configElement, name));
        }
        return modules;
    }

    private ModuleDescription getModule(Config configElement, String name) {

        String version = configElement.getString("version");
        boolean enabled = configElement.getBoolean("enabled");
        List<String> enabledMethods = null;
        List<String> disabledMethods = null;
        int timeout = 0;
        Map<String, Long> methodTimeoutMap = new HashMap<>();


        if (configElement.hasPath("timeout")) {
            timeout = configElement.getInt("timeout");
        }

        if (configElement.hasPath("methods.timeout")) {
            fetchMethodTimeout(configElement, methodTimeoutMap);
        }

        if (configElement.hasPath("methods.enabled")) {
            enabledMethods = configElement.getStringList("methods.enabled");
        }

        if (configElement.hasPath("methods.disabled")) {
            disabledMethods = configElement.getStringList("methods.disabled");
        }
        return new ModuleDescription(name, version, enabled, enabledMethods, disabledMethods, timeout, methodTimeoutMap);
    }

    public boolean hasMessageRecorderEnabled() {
        return getBoolean("messages.recorder.enabled", false);
    }

    public List<String> getMessageRecorderCommands() {
        if (!configFromFiles.hasPath("messages.recorder.commands")) {
            return new ArrayList<>();
        }

        return configFromFiles.getStringList("messages.recorder.commands");
    }

    public long getTargetGasLimit() {
        return getLong("targetgaslimit", 6_800_000L);
    }

    public boolean getForceTargetGasLimit() {
        return getBoolean("forcegaslimit", true);
    }

    // Sync config properties

    public boolean getIsHeartBeatEnabled() {
        return getBoolean("sync.heartBeat.enabled", false);
    }

    public int getExpectedPeers() {
        return configFromFiles.getInt("sync.expectedPeers");
    }

    public int getTimeoutWaitingPeers() {
        return configFromFiles.getInt("sync.timeoutWaitingPeers");
    }

    public int getTimeoutWaitingRequest() {
        return configFromFiles.getInt("sync.timeoutWaitingRequest");
    }

    public int getExpirationTimePeerStatus() {
        return configFromFiles.getInt("sync.expirationTimePeerStatus");
    }

    public int getMaxSkeletonChunks() {
        return configFromFiles.getInt("sync.maxSkeletonChunks");
    }

    public int getMaxRequestedBodies() {
        return configFromFiles.getInt("sync.maxRequestedBodies");
    }

    public int getLongSyncLimit() {
        return configFromFiles.getInt("sync.longSyncLimit");
    }

    // its fixed, cannot be set by config file
    public int getChunkSize() {
        return CHUNK_SIZE;
    }

    public VmConfig getVmConfig() {
        return new VmConfig(vmTrace(), vmTraceOptions(), vmTraceInitStorageLimit(), dumpBlock(), dumpStyle(), getNetworkConstants().getChainId());
    }

    public long peerDiscoveryCleanPeriod() {
        return PD_DEFAULT_CLEAN_PERIOD;
    }

    public int getPeerP2PPingInterval() {
        return configFromFiles.getInt("peer.p2p.pingInterval");
    }

    public Integer getGasPriceBump() {
        return configFromFiles.getInt("transaction.gasPriceBump");
    }

    public Integer getNumOfAccountSlots() {
        return configFromFiles.getInt("transaction.accountSlots");
    }

    public boolean isAccountTxRateLimitEnabled() {
        return configFromFiles.getBoolean("transaction.accountTxRateLimit.enabled");
    }

    public Integer accountTxRateLimitCleanerPeriod() {
        return configFromFiles.getInt("transaction.accountTxRateLimit.cleanerPeriod");
    }

    public int getStatesCacheSize() {
        return configFromFiles.getInt("cache.states.max-elements");
    }

    public int getBloomsCacheSize() {
        return configFromFiles.getInt("cache.blooms.max-elements");
    }

    public int getStateRootsCacheSize() {
        return configFromFiles.getInt("cache.stateRoots.max-elements");
    }

    public int getReceiptsCacheSize() {
        return configFromFiles.getInt("cache.receipts.max-elements");
    }

    public int getBtcBlockStoreCacheSize() {
        return configFromFiles.getInt("cache.btcBlockStore.size");
    }

    public int getBtcBlockStoreCacheDepth() {
        return configFromFiles.getInt("cache.btcBlockStore.depth");
    }

    public long getVmExecutionStackSize() {
        return configFromFiles.getBytes("vm.executionStackSize");
    }

    public String cryptoLibrary() {
        return configFromFiles.getString("crypto.library");
    }

    public boolean isPeerScoringStatsReportEnabled() {
        return configFromFiles.getBoolean("scoring.summary.enabled");
    }

    public long getPeerScoringSummaryTime() {
        return configFromFiles.getLong("scoring.summary.time");
    }

    public boolean fastBlockPropagation() {
        return configFromFiles.getBoolean("peer.fastBlockPropagation");
    }

    public Integer getMessageQueueMaxSize() {
        return configFromFiles.getInt("peer.messageQueue.maxSizePerPeer");
    }

    public boolean rpcZeroSignatureIfRemasc() {
        return configFromFiles.getBoolean("rpc.zeroSignatureIfRemasc");
    }

    public long getRpcEthGetLogsMaxBlockToQuery() {
        return configFromFiles.getLong(RPC_ETH_GET_LOGS_MAX_BLOCKS_TO_QUERY);
    }

    public long getRpcEthGetLogsMaxLogsToReturn() {
        return configFromFiles.getLong(RPC_ETH_GET_LOGS_MAX_LOGS_TO_RETURN);
    }

    public double getTopBest() {
        if (!configFromFiles.hasPath(PROPERTY_SYNC_TOP_BEST)) {
            return 0.0D;
        }

        double value = configFromFiles.getDouble(PROPERTY_SYNC_TOP_BEST);

        if (value < 0.0D || value > 100.0D) {
            throw new RskConfigurationException(PROPERTY_SYNC_TOP_BEST + " must be between 0 and 100");
        }

        return value;
    }

    public GasPriceCalculator.GasCalculatorType getGasCalculatorType() {
        String value = configFromFiles.getString(TX_GAS_PRICE_CALCULATOR_TYPE);
        if (value == null || value.isEmpty()) {
            return GasPriceCalculator.GasCalculatorType.PLAIN_PERCENTILE;
        }
        GasPriceCalculator.GasCalculatorType gasCalculatorType = GasPriceCalculator.GasCalculatorType.fromString(value);
        if(gasCalculatorType == null) {
            throw new RskConfigurationException("Invalid gasPriceCalculatorType: " + value);
        }
        return gasCalculatorType;
    }

    private void fetchMethodTimeout(Config configElement, Map<String, Long> methodTimeoutMap) {
        configElement.getObject("methods.timeout")
                .unwrapped()
                .entrySet()
                .stream()
                .map(entry -> new AbstractMap.SimpleEntry<>(entry.getKey(), Long.parseLong(entry.getValue().toString())))
                .forEach(entry -> methodTimeoutMap.put(entry.getKey(), entry.getValue()));
    }
}<|MERGE_RESOLUTION|>--- conflicted
+++ resolved
@@ -31,11 +31,8 @@
 import org.ethereum.core.Account;
 import org.ethereum.crypto.ECKey;
 import org.ethereum.crypto.HashUtil;
-<<<<<<< HEAD
+import org.ethereum.listener.GasPriceCalculator;
 import org.ethereum.vm.PrecompiledContracts;
-=======
-import org.ethereum.listener.GasPriceCalculator;
->>>>>>> 9405ac5d
 
 import javax.annotation.Nonnull;
 import javax.annotation.Nullable;
@@ -277,7 +274,7 @@
     public boolean usePeersFromLastSession() {
         return getBoolean(USE_PEERS_FROM_LAST_SESSION, false);
     }
-    
+
     public long peerDiscoveryMessageTimeOut() {
         return getLong("peer.discovery.msg.timeout", PD_DEFAULT_TIMEOUT_MESSAGE);
     }
