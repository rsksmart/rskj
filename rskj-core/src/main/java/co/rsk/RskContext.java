--- conflicted
+++ resolved
@@ -1634,11 +1634,7 @@
 
         if (rskSystemProperties.usePeersFromLastSession()) {
             List<String> peerLastSession = knownPeersHandler.readPeers();
-<<<<<<< HEAD
-            logger.debug("Loading peers from previous session: {}", peerLastSession);
-=======
             logger.info("Loading peers from previous session: {}", peerLastSession);
->>>>>>> 14c80906
             initialBootNodes.addAll(peerLastSession);
         }
         return new ArrayList<>(initialBootNodes);
