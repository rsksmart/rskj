--- conflicted
+++ resolved
@@ -88,9 +88,7 @@
 
     void close();
 
-<<<<<<< HEAD
     void remove(long number);
-=======
     /**
      * Removes the block with the given number and hash from the storage.
      *
@@ -98,5 +96,4 @@
      * @param blockHash The block hash.
      */
     void removeBlock(long blockNumber, Keccak256 blockHash);
->>>>>>> 12fdadd3
 }