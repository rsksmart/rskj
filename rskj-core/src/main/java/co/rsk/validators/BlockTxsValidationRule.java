--- conflicted
+++ resolved
@@ -92,14 +92,10 @@
         long verifyTxs = 0;
         for (Transaction tx : txs) {
             try {
-<<<<<<< HEAD
+                long startVerifyTx = System.nanoTime();
                 tx.verify(signatureCache);
-=======
-                long startVerifyTx = System.nanoTime();
-                tx.verify();
                 long endVerifyTx = System.nanoTime();
                 verifyTxs += (endVerifyTx - startVerifyTx);
->>>>>>> 3fc2b6aa
             } catch (RuntimeException e) {
                 logger.warn("Unable to verify transaction", e);
                 return false;
