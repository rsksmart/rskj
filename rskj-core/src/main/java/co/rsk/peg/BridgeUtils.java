--- conflicted
+++ resolved
@@ -18,10 +18,16 @@
 
 package co.rsk.peg;
 
+import static org.ethereum.config.blockchain.upgrades.ConsensusRule.RSKIP284;
+
 import co.rsk.bitcoinj.core.*;
 import co.rsk.bitcoinj.crypto.TransactionSignature;
-import co.rsk.bitcoinj.script.*;
+import co.rsk.bitcoinj.script.RedeemScriptParser;
 import co.rsk.bitcoinj.script.RedeemScriptParser.MultiSigType;
+import co.rsk.bitcoinj.script.RedeemScriptParserFactory;
+import co.rsk.bitcoinj.script.Script;
+import co.rsk.bitcoinj.script.ScriptBuilder;
+import co.rsk.bitcoinj.script.ScriptChunk;
 import co.rsk.bitcoinj.wallet.Wallet;
 import co.rsk.config.BridgeConstants;
 import co.rsk.core.RskAddress;
@@ -29,6 +35,7 @@
 import co.rsk.peg.btcLockSender.BtcLockSender.TxSenderAddressType;
 import co.rsk.peg.fastbridge.FastBridgeTxResponseCodes;
 import co.rsk.peg.utils.BtcTransactionFormatUtils;
+import javax.annotation.Nonnull;
 import org.ethereum.config.Constants;
 import org.ethereum.config.blockchain.upgrades.ActivationConfig;
 import org.ethereum.config.blockchain.upgrades.ConsensusRule;
@@ -38,12 +45,9 @@
 import org.slf4j.Logger;
 import org.slf4j.LoggerFactory;
 
-import javax.annotation.Nonnull;
 import java.math.BigInteger;
 import java.util.*;
 import java.util.stream.Stream;
-
-import static org.ethereum.config.blockchain.upgrades.ConsensusRule.RSKIP284;
 
 /**
  * @author Oscar Guindzberg
@@ -136,7 +140,6 @@
     }
 
     /**
-<<<<<<< HEAD
      * @param activations     the network HF activations configuration
      * @param bridgeConstants the Bridge constants
      * @return the minimum amount value defined for a pegin transaction
@@ -161,7 +164,8 @@
      * @param activations     the network HF activations configuration
      * @param bridgeConstants the Bridge constants
      * @param totalAmount the pegin value to be validated
-     * @return {@link FastBridgeTxResponseCodes#VALID_TX} if it is a valid tx, in case it is not, it returns the proper error code.
+     * @return {@link FastBridgeTxResponseCodes#VALID_TX} if it is a valid tx, in case it is not,
+     * it returns the proper error code.
      */
     public static FastBridgeTxResponseCodes validateFastBridgePeginValue(
             ActivationConfig.ForBlock activations,
@@ -182,8 +186,6 @@
     }
 
     /**
-=======
->>>>>>> 4bb2742f
      *
      * @param context
      * @param btcTx
@@ -191,11 +193,7 @@
      * @return total amount sent to the given list of addresses.
      */
     protected static Coin getAmountSentToAddresses(Context context, BtcTransaction btcTx, Address... addresses) {
-<<<<<<< HEAD
         Wallet wallet = new SimpleWallet(context);
-=======
-        Wallet wallet = new BtcWallet(context);
->>>>>>> 4bb2742f
         long now = Utils.currentTimeMillis() / 1000L;
         wallet.addWatchedAddresses(Arrays.asList(addresses), now);
         return btcTx.getValueSentToMe(wallet);
