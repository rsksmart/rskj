/*
 * This file is part of RskJ
 * Copyright (C) 2017 RSK Labs Ltd.
 *
 * This program is free software: you can redistribute it and/or modify
 * it under the terms of the GNU Lesser General Public License as published by
 * the Free Software Foundation, either version 3 of the License, or
 * (at your option) any later version.
 *
 * This program is distributed in the hope that it will be useful,
 * but WITHOUT ANY WARRANTY; without even the implied warranty of
 * MERCHANTABILITY or FITNESS FOR A PARTICULAR PURPOSE. See the
 * GNU Lesser General Public License for more details.
 *
 * You should have received a copy of the GNU Lesser General Public License
 * along with this program. If not, see <http://www.gnu.org/licenses/>.
 */

package co.rsk.peg;

import static org.ethereum.config.blockchain.upgrades.ConsensusRule.RSKIP284;
import static org.ethereum.config.blockchain.upgrades.ConsensusRule.RSKIP293;

import co.rsk.bitcoinj.core.*;
import co.rsk.bitcoinj.crypto.TransactionSignature;
import co.rsk.bitcoinj.script.RedeemScriptParser;
import co.rsk.bitcoinj.script.RedeemScriptParser.MultiSigType;
import co.rsk.bitcoinj.script.RedeemScriptParserFactory;
import co.rsk.bitcoinj.script.Script;
import co.rsk.bitcoinj.script.ScriptBuilder;
import co.rsk.bitcoinj.script.ScriptChunk;
import co.rsk.bitcoinj.wallet.Wallet;
import co.rsk.config.BridgeConstants;
import co.rsk.core.RskAddress;
import co.rsk.peg.bitcoin.RskAllowUnconfirmedCoinSelector;
import co.rsk.peg.btcLockSender.BtcLockSender.TxSenderAddressType;
import co.rsk.peg.fastbridge.FastBridgeTxResponseCodes;
import co.rsk.peg.utils.BtcTransactionFormatUtils;
import javax.annotation.Nonnull;
import org.ethereum.config.Constants;
import org.ethereum.config.blockchain.upgrades.ActivationConfig;
import org.ethereum.config.blockchain.upgrades.ConsensusRule;
import org.ethereum.core.Transaction;
import org.ethereum.util.ByteUtil;
import org.ethereum.vm.PrecompiledContracts;
import org.slf4j.Logger;
import org.slf4j.LoggerFactory;

import java.math.BigInteger;
import java.util.*;
import java.util.stream.Collectors;
import java.util.stream.Stream;

/**
 * @author Oscar Guindzberg
 */
public class BridgeUtils {

    private static final Logger logger = LoggerFactory.getLogger("BridgeUtils");

    private BridgeUtils() {}

    public static Wallet getFederationNoSpendWallet(
        Context btcContext,
        Federation federation,
        boolean isFastBridgeCompatible,
        BridgeStorageProvider storageProvider
    ) {
        return getFederationsNoSpendWallet(
            btcContext,
            Collections.singletonList(federation),
            isFastBridgeCompatible,
            storageProvider
        );
    }

    public static Wallet getFederationsNoSpendWallet(
        Context btcContext,
        List<Federation> federations,
        boolean isFastBridgeCompatible,
        BridgeStorageProvider storageProvider
    ) {
        Wallet wallet;
        if (isFastBridgeCompatible) {
            wallet = new FastBridgeCompatibleBtcWalletWithStorage(btcContext, federations, storageProvider);
        } else {
            wallet = new BridgeBtcWallet(btcContext, federations);
        }

        federations.forEach(federation ->
            wallet.addWatchedAddress(
                federation.getAddress(),
                federation.getCreationTime().toEpochMilli()
            )
        );

        return wallet;
    }

    public static Wallet getFederationSpendWallet(
        Context btcContext,
        Federation federation,
        List<UTXO> utxos,
        boolean isFastBridgeCompatible,
        BridgeStorageProvider storageProvider
    ) {
        return getFederationsSpendWallet(
            btcContext,
            Collections.singletonList(federation),
            utxos,
            isFastBridgeCompatible,
            storageProvider
        );
    }

    public static Wallet getFederationsSpendWallet(
        Context btcContext,
        List<Federation> federations,
        List<UTXO> utxos,
        boolean isFastBridgeCompatible,
        BridgeStorageProvider storageProvider
    ) {
        Wallet wallet;
        if (isFastBridgeCompatible) {
            wallet = new FastBridgeCompatibleBtcWalletWithStorage(btcContext, federations, storageProvider);
        } else {
            wallet = new BridgeBtcWallet(btcContext, federations);
        }

        RskUTXOProvider utxoProvider = new RskUTXOProvider(btcContext.getParams(), utxos);
        wallet.setUTXOProvider(utxoProvider);

        federations.forEach(federation ->
            wallet.addWatchedAddress(
                federation.getAddress(),
                federation.getCreationTime().toEpochMilli()
            )
        );

        wallet.setCoinSelector(new RskAllowUnconfirmedCoinSelector());
        return wallet;
    }

    /**
     * @param activations     the network HF activations configuration
     * @param bridgeConstants the Bridge constants
     * @return the minimum amount value defined for a pegin transaction
     */
    public static Coin getMinimumPegInTxValue(ActivationConfig.ForBlock activations, BridgeConstants bridgeConstants) {
        return activations.isActive(ConsensusRule.RSKIP219) ?
            bridgeConstants.getMinimumPeginTxValueInSatoshis() :
            bridgeConstants.getLegacyMinimumPeginTxValueInSatoshis();
    }

    /**
     * @param activations
     * @param bridgeConstants
     * @param btcTx
     * @param addresses
     * @return true if any UTXO in the given btcTX is below the minimum pegin tx value
     */
    public static boolean isAnyUTXOAmountBelowMinimum(
            ActivationConfig.ForBlock activations,
            BridgeConstants bridgeConstants,
            Context context,
            BtcTransaction btcTx,
            Address ... addresses
    ){
        return isAnyUTXOAmountBelowMinimum(
                activations,
                bridgeConstants,
                btcTx,
                createSimpleWalletFrom(
                    context,
                    addresses
                )
        );
    }

    /**
     * @param activations
     * @param bridgeConstants
     * @param btcTx
     * @param wallet
     * @return true if any UTXO in the given btcTX is below the minimum pegin tx value
     */
    public static boolean isAnyUTXOAmountBelowMinimum(
            ActivationConfig.ForBlock activations,
            BridgeConstants bridgeConstants,
            BtcTransaction btcTx,
            Wallet wallet
    ){
        Coin minimumPegInTxValue = getMinimumPegInTxValue(activations, bridgeConstants);
        return btcTx.getWalletOutputs(wallet).stream().anyMatch(transactionOutput ->
                transactionOutput.getValue().isLessThan(minimumPegInTxValue)
        );
    }

    /**
     * @param activations
     * @param bridgeConstants
     * @param btcTx
     * @param addresses
     * @return {@link FastBridgeTxResponseCodes#VALID_TX} if each UTXOs sent to federation isn't less than the minimum,
     * in case any of UTXO is less than the minimum then it returns
     * {@link FastBridgeTxResponseCodes#UNPROCESSABLE_TX_UTXO_AMOUNT_SENT_BELOW_MINIMUM_ERROR}.
     */
    public static FastBridgeTxResponseCodes validateFastBridgePeginValue(
        ActivationConfig.ForBlock activations,
        BridgeConstants bridgeConstants,
        Context context,
        BtcTransaction btcTx,
        Address ... addresses
    ) {
        Wallet wallet = createSimpleWalletFrom(context, addresses);
        Coin totalAmount = getAmountSentToWallet(btcTx, wallet);

        if (totalAmount.equals(Coin.ZERO)) {
            logger.debug("[validateFastBridgePeginValue] Amount sent can't be 0");
            return FastBridgeTxResponseCodes.UNPROCESSABLE_TX_VALUE_ZERO_ERROR;
        }

        Coin minimumPegInTxValue = getMinimumPegInTxValue(activations, bridgeConstants);
        if (totalAmount.isLessThan(minimumPegInTxValue)) {
            logger.debug("[validateFastBridgePeginValue] Amount sent can't be below the minimum {}",
                    minimumPegInTxValue.value);
            return FastBridgeTxResponseCodes.UNPROCESSABLE_TX_AMOUNT_SENT_BELOW_MINIMUM_ERROR;
        }

        if (isAnyUTXOAmountBelowMinimum(activations, bridgeConstants, btcTx, wallet)){
            logger.debug("[validateFastBridgePeginValue] UTXOs amount sent to federation can't be below the minimum {}.",
                    minimumPegInTxValue.value);
            return FastBridgeTxResponseCodes.UNPROCESSABLE_TX_UTXO_AMOUNT_SENT_BELOW_MINIMUM_ERROR;
        }
        return FastBridgeTxResponseCodes.VALID_TX;
    }

    /**
     * @param context
     * @param addresses
     * @return a simple wallet instance with the give list of address added as watched addresses
     */
    protected static SimpleWallet createSimpleWalletFrom(Context context, Address... addresses) {
        SimpleWallet wallet = new SimpleWallet(context);
        long now = Utils.currentTimeMillis() / 1000L;
        wallet.addWatchedAddresses(Arrays.asList(addresses), now);
        return wallet;
    }

    /**
     *
     * @param context
     * @param btcTx
     * @param addresses
     * @return total amount sent to the given list of addresses.
     */
    protected static Coin getAmountSentToAddresses(Context context, BtcTransaction btcTx, Address... addresses) {
<<<<<<< HEAD
        return getAmountSentToWallet(btcTx, createSimpleWalletFrom(context, addresses));
    }

    /**
     *
     * @param btcTx
     * @param wallet
     * @return total amount sent to a given wallet.
     */
    protected static Coin getAmountSentToWallet(BtcTransaction btcTx, Wallet wallet) {
=======
        Wallet wallet = new BtcWallet(context);
        long now = Utils.currentTimeMillis() / 1000L;
        wallet.addWatchedAddresses(Arrays.asList(addresses), now);
>>>>>>> 55fae701
        return btcTx.getValueSentToMe(wallet);
    }

    /**
     * @param context
     * @param btcTx
     * @param addresses
     * @return the list of UTXOs in the given btcTx sent to the given list of address
     */
    protected static List<UTXO> getUTXOsForAddresses(Context context, BtcTransaction btcTx, Address ... addresses) {
        long now = Utils.currentTimeMillis() / 1000L;
        Wallet wallet = new BtcWallet(context);
        wallet.addWatchedAddresses(Arrays.asList(addresses), now);
        return btcTx.getWalletOutputs(wallet).stream().map(
            txOutput -> new UTXO(
                btcTx.getHash(),
                txOutput.getIndex(),
                txOutput.getValue(),
                0,
                btcTx.isCoinBase(),
                txOutput.getScriptPubKey()
            )
        ).collect(Collectors.toList());
    }

    public static boolean scriptCorrectlySpendsTx(BtcTransaction tx, int index, Script script) {
        try {
            TransactionInput txInput = tx.getInput(index);

            // Check the input does not contain script op codes
            List<ScriptChunk> chunks = txInput.getScriptSig().getChunks();
            Iterator it = chunks.iterator();
            while(it.hasNext()) {
                ScriptChunk chunk = (ScriptChunk) it.next();
                if (chunk.isOpCode() && chunk.opcode > 96) {
                    return false;
                }
            }

            txInput.getScriptSig().correctlySpends(tx, index, script, Script.ALL_VERIFY_FLAGS);
            return true;
        } catch (ScriptException se) {
            return false;
        }
    }

    /**
     * It checks if the tx doesn't spend any of the federations' funds and if it sends more than
     * the minimum ({@see BridgeConstants::getMinimumLockTxValue}) to any of the federations
     * @param tx the BTC transaction to check
     * @param activeFederations the active federations
     * @param retiredFederationP2SHScript the retired federation P2SHScript. Could be {@code null}.
     * @param btcContext the BTC Context
     * @param bridgeConstants the Bridge constants
     * @param activations the network HF activations configuration
     * @return true if this is a valid peg-in transaction
     */
    public static boolean isValidPegInTx(
        BtcTransaction tx,
        List<Federation> activeFederations,
        Script retiredFederationP2SHScript,
        Context btcContext,
        BridgeConstants bridgeConstants,
        ActivationConfig.ForBlock activations) {

        // First, check tx is not a typical release tx (tx spending from the any of the federation addresses and
        // optionally sending some change to any of the federation addresses)
        for (int i = 0; i < tx.getInputs().size(); i++) {
            final int index = i;
            if (activeFederations.stream().anyMatch(federation -> scriptCorrectlySpendsTx(tx, index, federation.getP2SHScript()))) {
                return false;
            }

            if (retiredFederationP2SHScript != null && scriptCorrectlySpendsTx(tx, index, retiredFederationP2SHScript)) {
                return false;
            }

            // Check if the registered utxo is not change from an utxo spent from either a fast bridge federation,
            // erp federation, or even a retired fast bridge or erp federation
            if (activations.isActive(ConsensusRule.RSKIP201)) {
                RedeemScriptParser redeemScriptParser = RedeemScriptParserFactory.get(tx.getInput(index).getScriptSig().getChunks());
                try {
                    Script inputStandardRedeemScript = redeemScriptParser.extractStandardRedeemScript();
                    if (activeFederations.stream().anyMatch(federation -> federation.getStandardRedeemScript().equals(inputStandardRedeemScript))) {
                        return false;
                    }

                    Script outputScript = ScriptBuilder.createP2SHOutputScript(inputStandardRedeemScript);
                    if (outputScript.equals(retiredFederationP2SHScript)) {
                        return false;
                    }
                } catch (ScriptException e) {
                    // There is no redeem script, could be a peg-in from a P2PKH address
                }
            }
        }

        Wallet federationsWallet = BridgeUtils.getFederationsNoSpendWallet(
            btcContext,
            activeFederations,
            false,
            null
        );
        Coin valueSentToMe = tx.getValueSentToMe(federationsWallet);
        Coin minimumPegInTxValue = getMinimumPegInTxValue(activations, bridgeConstants);

        if (activations.isActive(RSKIP293)
            && isAnyUTXOAmountBelowMinimum(
                activations,
                bridgeConstants,
                tx,
                federationsWallet
            )
        ){
            logger.warn(
                "[btctx:{}] Someone sent to the federation UTXos amount less than {} satoshis",
                tx.getHash(),
                minimumPegInTxValue
            );
            return false;
        }  else if (valueSentToMe.isLessThan(minimumPegInTxValue)) {
            logger.warn(
                "[btctx:{}] Someone sent to the federation less than {} satoshis",
                tx.getHash(),
                minimumPegInTxValue
            );
            return false;
        }
        return valueSentToMe.isPositive();
    }

    /**
     * It checks if the tx doesn't spend any of the federations' funds and if it sends more than
     * the minimum ({@see BridgeConstants::getMinimumLockTxValue}) to any of the federations
     * @param tx the BTC transaction to check
     * @param federation the active federation
     * @param btcContext the BTC Context
     * @param bridgeConstants the Bridge constants
     * @param activations the network HF activations configuration
     * @return true if this is a valid peg-in transaction
     */
    public static boolean isValidPegInTx(
        BtcTransaction tx,
        Federation federation,
        Context btcContext,
        BridgeConstants bridgeConstants,
        ActivationConfig.ForBlock activations) {

        return isValidPegInTx(
            tx,
            Collections.singletonList(federation),
            null,
            btcContext,
            bridgeConstants,
            activations
        );
    }

    /**
     * It checks if the tx can be processed, if it is sent from a P2PKH address or RSKIP 143 is active
     * and the sender could be obtained
     * @param txSenderAddressType sender of the transaction address type
     * @param activations to identify if certain hardfork is active or not.
     * @return true if this tx can be locked
     */
    public static boolean txIsProcessableInLegacyVersion(TxSenderAddressType txSenderAddressType, ActivationConfig.ForBlock activations) {
        //After RSKIP 143 activation, check if the tx sender could be obtained to process the tx
        return txSenderAddressType == TxSenderAddressType.P2PKH ||
            (activations.isActive(ConsensusRule.RSKIP143) && txSenderAddressType != TxSenderAddressType.UNKNOWN);
    }

    private static boolean isPegOutTx(BtcTransaction tx, Federation federation, ActivationConfig.ForBlock activations) {
        return isPegOutTx(tx, Collections.singletonList(federation), activations);
    }

    public static boolean isPegOutTx(BtcTransaction tx, List<Federation> federations, ActivationConfig.ForBlock activations) {
        return isPegOutTx(tx, activations, federations.stream().filter(Objects::nonNull).map(Federation::getStandardP2SHScript).toArray(Script[]::new));
    }

    public static boolean isPegOutTx(BtcTransaction tx, ActivationConfig.ForBlock activations, Script... p2shScript) {
        int inputsSize = tx.getInputs().size();
        for (int i = 0; i < inputsSize; i++) {
            TransactionInput txInput = tx.getInput(i);
            Optional<Script> redeemScriptOptional = extractRedeemScriptFromInput(tx.getInput(i));
            if (!redeemScriptOptional.isPresent()) {
                continue;
            }

            Script redeemScript = redeemScriptOptional.get();
            if (activations.isActive(ConsensusRule.RSKIP201)) {
                // Extract standard redeem script since the registered utxo could be from a fast bridge or erp federation
                RedeemScriptParser redeemScriptParser = RedeemScriptParserFactory.get(txInput.getScriptSig().getChunks());
                try {
                    redeemScript = redeemScriptParser.extractStandardRedeemScript();
                } catch (ScriptException e) {
                    // There is no redeem script
                    continue;
                }
            }

            Script outputScript = ScriptBuilder.createP2SHOutputScript(redeemScript);
            if (Stream.of(p2shScript).anyMatch(federationPayScript -> federationPayScript.equals(outputScript))) {
                return true;
            }
        }

        return false;
    }

    public static boolean isMigrationTx(
        BtcTransaction btcTx,
        Federation activeFederation,
        Federation retiringFederation,
        Script retiredFederationP2SHScript,
        Context btcContext,
        BridgeConstants bridgeConstants,
        ActivationConfig.ForBlock activations) {

        if (retiredFederationP2SHScript == null && retiringFederation == null) {
            return false;
        }
        boolean moveFromRetired = retiredFederationP2SHScript != null && isPegOutTx(btcTx, activations, retiredFederationP2SHScript);
        boolean moveFromRetiring = retiringFederation != null && isPegOutTx(btcTx, retiringFederation, activations);
        boolean moveToActive = isValidPegInTx(btcTx, activeFederation, btcContext, bridgeConstants, activations);

        return (moveFromRetired || moveFromRetiring) && moveToActive;
    }

    /**
     * Return the amount of missing signatures for a tx.
     * @param btcContext Btc context
     * @param btcTx The btc tx to check
     * @return 0 if was signed by the required number of federators, amount of missing signatures otherwise
     */
    public static int countMissingSignatures(Context btcContext, BtcTransaction btcTx) {
        // Check missing signatures for only one input as it is not
        // possible for a federator to leave unsigned inputs in a tx
        Context.propagate(btcContext);
        int unsigned = 0;

        TransactionInput input = btcTx.getInput(0);
        Script scriptSig = input.getScriptSig();
        List<ScriptChunk> chunks = scriptSig.getChunks();
        Script redeemScript = new Script(chunks.get(chunks.size() - 1).data);
        RedeemScriptParser parser = RedeemScriptParserFactory.get(redeemScript.getChunks());
        MultiSigType multiSigType;

        int lastChunk;

        multiSigType = parser.getMultiSigType();

        if (multiSigType == MultiSigType.STANDARD_MULTISIG ||
            multiSigType == MultiSigType.FAST_BRIDGE_MULTISIG
        ) {
            lastChunk = chunks.size() - 1;
        } else {
            lastChunk = chunks.size() - 2;
        }

        for (int i = 1; i < lastChunk; i++) {
            ScriptChunk chunk = chunks.get(i);
            if (!chunk.isOpCode() && chunk.data.length == 0) {
                unsigned++;
            }
        }
        return unsigned;
    }

    /**
     * Checks whether a btc tx has been signed by the required number of federators.
     * @param btcContext Btc context
     * @param btcTx The btc tx to check
     * @return True if was signed by the required number of federators, false otherwise
     */
    public static boolean hasEnoughSignatures(Context btcContext, BtcTransaction btcTx) {
        // When the tx is constructed OP_0 are placed where signature should go.
        // Check all OP_0 have been replaced with actual signatures in all inputs
        Context.propagate(btcContext);
        Script scriptSig;
        List<ScriptChunk> chunks;
        Script redeemScript;
        RedeemScriptParser parser;
        MultiSigType multiSigType;

        int lastChunk;
        for (TransactionInput input : btcTx.getInputs()) {
            scriptSig = input.getScriptSig();
            chunks = scriptSig.getChunks();
            redeemScript = new Script(chunks.get(chunks.size() - 1).data);
            parser = RedeemScriptParserFactory.get(redeemScript.getChunks());
            multiSigType = parser.getMultiSigType();

            if (multiSigType == MultiSigType.STANDARD_MULTISIG ||
            multiSigType == MultiSigType.FAST_BRIDGE_MULTISIG
            ) {
                lastChunk = chunks.size() - 1;
            } else {
                lastChunk = chunks.size() - 2;
            }

            for (int i = 1; i < lastChunk; i++) {
                ScriptChunk chunk = chunks.get(i);
                if (!chunk.isOpCode() && chunk.data.length == 0) {
                    return false;
                }
            }
        }
        return true;
    }

    public static Address recoverBtcAddressFromEthTransaction(org.ethereum.core.Transaction tx, NetworkParameters networkParameters) {
        org.ethereum.crypto.ECKey key = tx.getKey();
        byte[] pubKey = key.getPubKey(true);
        return BtcECKey.fromPublicOnly(pubKey).toAddress(networkParameters);
    }

    public static boolean isFreeBridgeTx(Transaction rskTx, Constants constants, ActivationConfig.ForBlock activations) {
        RskAddress receiveAddress = rskTx.getReceiveAddress();
        if (receiveAddress.equals(RskAddress.nullAddress())) {
            return false;
        }

        BridgeConstants bridgeConstants = constants.getBridgeConstants();

        // Temporary assumption: if areBridgeTxsFree() is true then the current federation
        // must be the genesis federation.
        // Once the original federation changes, txs are always paid.
        return PrecompiledContracts.BRIDGE_ADDR.equals(receiveAddress) &&
               !activations.isActive(ConsensusRule.ARE_BRIDGE_TXS_PAID) &&
               rskTx.acceptTransactionSignature(constants.getChainId()) &&
               (
                       isFromFederateMember(rskTx, bridgeConstants.getGenesisFederation()) ||
                       isFromFederationChangeAuthorizedSender(rskTx, bridgeConstants) ||
                       isFromLockWhitelistChangeAuthorizedSender(rskTx, bridgeConstants) ||
                       isFromFeePerKbChangeAuthorizedSender(rskTx, bridgeConstants)
               );
    }

    /**
     * Indicates if the provided tx was generated from a contract
     * @param rskTx
     * @return
     */
    public static boolean isContractTx(Transaction rskTx) {
        // TODO: this should be refactored to provide a more robust way of checking the transaction origin
        return rskTx.getClass() == org.ethereum.vm.program.InternalTransaction.class;
    }

    public static boolean isFromFederateMember(org.ethereum.core.Transaction rskTx, Federation federation) {
        return federation.hasMemberWithRskAddress(rskTx.getSender().getBytes());
    }

    public static Coin getCoinFromBigInteger(BigInteger value) throws BridgeIllegalArgumentException {
        if (value == null) {
            throw new BridgeIllegalArgumentException("value cannot be null");
        }
        try {
            return Coin.valueOf(value.longValueExact());
        } catch(ArithmeticException e) {
            throw new BridgeIllegalArgumentException(e.getMessage(), e);
        }
    }

    private static boolean isFromFederationChangeAuthorizedSender(org.ethereum.core.Transaction rskTx, BridgeConstants bridgeConfiguration) {
        AddressBasedAuthorizer authorizer = bridgeConfiguration.getFederationChangeAuthorizer();
        return authorizer.isAuthorized(rskTx);
    }

    private static boolean isFromLockWhitelistChangeAuthorizedSender(org.ethereum.core.Transaction rskTx, BridgeConstants bridgeConfiguration) {
        AddressBasedAuthorizer authorizer = bridgeConfiguration.getLockWhitelistChangeAuthorizer();
        return authorizer.isAuthorized(rskTx);
    }

    private static boolean isFromFeePerKbChangeAuthorizedSender(org.ethereum.core.Transaction rskTx, BridgeConstants bridgeConfiguration) {
        AddressBasedAuthorizer authorizer = bridgeConfiguration.getFeePerKbChangeAuthorizer();
        return authorizer.isAuthorized(rskTx);
    }

    public static boolean validateHeightAndConfirmations(int height, int btcBestChainHeight, int acceptableConfirmationsAmount, Sha256Hash btcTxHash) throws Exception {
        // Check there are at least N blocks on top of the supplied height
        if (height < 0) {
            throw new Exception("Height can't be lower than 0");
        }
        int confirmations = btcBestChainHeight - height + 1;
        if (confirmations < acceptableConfirmationsAmount) {
            logger.warn(
                    "Btc Tx {} at least {} confirmations are required, but there are only {} confirmations",
                    btcTxHash,
                    acceptableConfirmationsAmount,
                    confirmations
            );
            return false;
        }
        return true;
    }

    public static Sha256Hash calculateMerkleRoot(NetworkParameters networkParameters, byte[] pmtSerialized, Sha256Hash btcTxHash) throws VerificationException{
        PartialMerkleTree pmt = new PartialMerkleTree(networkParameters, pmtSerialized, 0);
        List<Sha256Hash> hashesInPmt = new ArrayList<>();
        Sha256Hash merkleRoot = pmt.getTxnHashAndMerkleRoot(hashesInPmt);
        if (!hashesInPmt.contains(btcTxHash)) {
            logger.warn("Supplied Btc Tx {} is not in the supplied partial merkle tree", btcTxHash);
            return null;
        }
        return merkleRoot;
    }

    public static void validateInputsCount(byte[] btcTxSerialized, boolean isActiveRskip) throws VerificationException.EmptyInputsOrOutputs {
        if (BtcTransactionFormatUtils.getInputsCount(btcTxSerialized) == 0) {
            if (isActiveRskip) {
                if (BtcTransactionFormatUtils.getInputsCountForSegwit(btcTxSerialized) == 0) {
                    logger.warn("Provided btc segwit tx has no inputs");
                    // this is the exception thrown by co.rsk.bitcoinj.core.BtcTransaction#verify when there are no inputs.
                    throw new VerificationException.EmptyInputsOrOutputs();
                }
            } else {
                logger.warn("Provided btc tx has no inputs ");
                // this is the exception thrown by co.rsk.bitcoinj.core.BtcTransaction#verify when there are no inputs.
                throw new VerificationException.EmptyInputsOrOutputs();
            }
        }
    }

    /**
     * Check if the p2sh multisig scriptsig of the given input was already signed by federatorPublicKey.
     * @param federatorPublicKey The key that may have been used to sign
     * @param sighash the sighash that corresponds to the input
     * @param input The input
     * @return true if the input was already signed by the specified key, false otherwise.
     */
    public static boolean isInputSignedByThisFederator(BtcECKey federatorPublicKey, Sha256Hash sighash, TransactionInput input) {
        List<ScriptChunk> chunks = input.getScriptSig().getChunks();
        for (int j = 1; j < chunks.size() - 1; j++) {
            ScriptChunk chunk = chunks.get(j);

            if (chunk.data.length == 0) {
                continue;
            }

            TransactionSignature sig2 = TransactionSignature.decodeFromBitcoin(chunk.data, false, false);

            if (federatorPublicKey.verify(sighash, sig2)) {
                return true;
            }
        }
        return false;
    }

    public static byte[] serializeBtcAddressWithVersion(ActivationConfig.ForBlock activations, Address btcAddress) {
        byte[] hash160 = btcAddress.getHash160();
        byte[] version = BigInteger.valueOf(btcAddress.getVersion()).toByteArray();
        if (activations.isActive(RSKIP284)) {
            // BigInteger adds a leading byte to indicate the sign,
            // but we need the version number to be 1 byte only.
            // Use new serialization after HF activation
            version = btcAddress.getVersion() != 0 ?
                ByteUtil.intToBytesNoLeadZeroes(btcAddress.getVersion()) :
                new byte[]{0};
        }

        byte[] btcAddressBytes = new byte[version.length + hash160.length];
        System.arraycopy(version, 0, btcAddressBytes, 0, version.length);
        System.arraycopy(hash160, 0, btcAddressBytes, version.length, hash160.length);

        return btcAddressBytes;
    }

    public static Address deserializeBtcAddressWithVersion(
        NetworkParameters networkParameters,
        ActivationConfig.ForBlock activations,
        byte[] addressBytes) throws BridgeIllegalArgumentException {

        if (!activations.isActive(ConsensusRule.RSKIP284)) {
            return BridgeUtilsLegacy.deserializeBtcAddressWithVersionLegacy(networkParameters, activations, addressBytes);
        }

        // We expect 1 byte for the address version and 20 for the script hash / pub key hash
        if (addressBytes == null || addressBytes.length != 21) {
            throw new BridgeIllegalArgumentException("Invalid address, expected 21 bytes long array");
        }

        int version = ByteUtil.byteArrayToInt(new byte[]{addressBytes[0]});

        byte[] hashBytes = new byte[20];
        System.arraycopy(addressBytes, 1, hashBytes, 0, 20);

        return new Address(networkParameters, version, hashBytes);
    }

    public static int getRegularPegoutTxSize(@Nonnull Federation federation) {
        // A regular peg-out transaction has two inputs and two outputs
        // Each input has M/N signatures and each signature is around 71 bytes long (signed sighash)
        // The outputs are composed of the scriptPubkeyHas(or publicKeyHash)
        // and the op_codes for the corresponding script
        final int INPUT_MULTIPLIER = 2;
        final int SIGNATURE_MULTIPLIER = 71;
        final int OUTPUT_MULTIPLIER = 2;
        final int OUTPUT_SIZE = 25;

        return calculatePegoutTxSize(
            federation,
            INPUT_MULTIPLIER,
            SIGNATURE_MULTIPLIER,
            OUTPUT_MULTIPLIER,
            OUTPUT_SIZE
        );
    }

    public static int calculatePegoutTxSize(
        Federation federation,
        int inputMultiplier,
        int signatureMultiplier,
        int outputMultiplier,
        int outputSize
    ) {
        // This data accounts for txid+vout+sequence
        int INPUT_ADDITIONAL_DATA_SIZE = 40;
        // This data accounts for the value+index
        int OUTPUT_ADDITIONAL_DATA_SIZE = 9;
        // This data accounts for the version field
        int TX_ADDITIONAL_DATA_SIZE = 4;
        // The added ones are to account for the data size
        int scriptSigChunk = federation.getNumberOfSignaturesRequired() * (signatureMultiplier + 1) +
                federation.getRedeemScript().getProgram().length + 1;
        return TX_ADDITIONAL_DATA_SIZE +
            (scriptSigChunk + INPUT_ADDITIONAL_DATA_SIZE) * inputMultiplier +
            (outputSize + 1 + OUTPUT_ADDITIONAL_DATA_SIZE) * outputMultiplier;
    }

    private static Optional<Script> extractRedeemScriptFromInput(TransactionInput txInput) {
        Script inputScript = txInput.getScriptSig();
        List<ScriptChunk> chunks = inputScript.getChunks();
        if (chunks == null || chunks.isEmpty()) {
            return Optional.empty();
        }

        byte[] program = chunks.get(chunks.size() - 1).data;
        if (program == null) {
            return Optional.empty();
        }

        try {
            Script redeemScript = new Script(program);
            return Optional.of(redeemScript);
        } catch (ScriptException e) {
            logger.debug(
                "[extractRedeemScriptFromInput] Failed to extract redeem script from tx input {}. {}",
                txInput,
                e.getMessage()
            );
            return Optional.empty();
        }
    }
}<|MERGE_RESOLUTION|>--- conflicted
+++ resolved
@@ -148,8 +148,8 @@
      */
     public static Coin getMinimumPegInTxValue(ActivationConfig.ForBlock activations, BridgeConstants bridgeConstants) {
         return activations.isActive(ConsensusRule.RSKIP219) ?
-            bridgeConstants.getMinimumPeginTxValueInSatoshis() :
-            bridgeConstants.getLegacyMinimumPeginTxValueInSatoshis();
+                bridgeConstants.getMinimumPeginTxValueInSatoshis() :
+                bridgeConstants.getLegacyMinimumPeginTxValueInSatoshis();
     }
 
     /**
@@ -255,7 +255,6 @@
      * @return total amount sent to the given list of addresses.
      */
     protected static Coin getAmountSentToAddresses(Context context, BtcTransaction btcTx, Address... addresses) {
-<<<<<<< HEAD
         return getAmountSentToWallet(btcTx, createSimpleWalletFrom(context, addresses));
     }
 
@@ -266,11 +265,6 @@
      * @return total amount sent to a given wallet.
      */
     protected static Coin getAmountSentToWallet(BtcTransaction btcTx, Wallet wallet) {
-=======
-        Wallet wallet = new BtcWallet(context);
-        long now = Utils.currentTimeMillis() / 1000L;
-        wallet.addWatchedAddresses(Arrays.asList(addresses), now);
->>>>>>> 55fae701
         return btcTx.getValueSentToMe(wallet);
     }
 
@@ -282,7 +276,7 @@
      */
     protected static List<UTXO> getUTXOsForAddresses(Context context, BtcTransaction btcTx, Address ... addresses) {
         long now = Utils.currentTimeMillis() / 1000L;
-        Wallet wallet = new BtcWallet(context);
+        Wallet wallet = new SimpleWallet(context);
         wallet.addWatchedAddresses(Arrays.asList(addresses), now);
         return btcTx.getWalletOutputs(wallet).stream().map(
             txOutput -> new UTXO(
