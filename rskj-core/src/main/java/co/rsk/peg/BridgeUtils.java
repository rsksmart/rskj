--- conflicted
+++ resolved
@@ -169,8 +169,8 @@
      */
     public static Coin getMinimumPegInTxValue(ActivationConfig.ForBlock activations, BridgeConstants bridgeConstants) {
         return activations.isActive(ConsensusRule.RSKIP219) ?
-                bridgeConstants.getMinimumPeginTxValueInSatoshis() :
-                bridgeConstants.getLegacyMinimumPeginTxValueInSatoshis();
+            bridgeConstants.getMinimumPeginTxValueInSatoshis() :
+            bridgeConstants.getLegacyMinimumPeginTxValueInSatoshis();
     }
 
     /**
@@ -241,19 +241,10 @@
             return FastBridgeTxResponseCodes.UNPROCESSABLE_TX_VALUE_ZERO_ERROR;
         }
 
-<<<<<<< HEAD
         Coin minimumPegInTxValue = getMinimumPegInTxValue(activations, bridgeConstants);
         if (totalAmount.isLessThan(minimumPegInTxValue)) {
             logger.debug("[validateFastBridgePeginValue] Amount sent can't be below the minimum {}",
                     minimumPegInTxValue.value);
-=======
-        if(
-            activations.isActive(ConsensusRule.RSKIP293) &&
-            !BridgeUtils.isTotalAmountSentOverMinimum(totalAmount, activations, bridgeConstants)
-        ) {
-            logger.debug("[isFastPeginTxValid] Amount sent can't be below the minimum {}.",
-                getMinimumPegInTxValue(activations, bridgeConstants).value);
->>>>>>> a4d820bd
             return FastBridgeTxResponseCodes.UNPROCESSABLE_TX_AMOUNT_SENT_BELOW_MINIMUM_ERROR;
         }
 
@@ -284,8 +275,7 @@
      * @param addresses
      * @return total amount sent to the given list of addresses.
      */
-<<<<<<< HEAD
-    protected static Coin getAmountSentToAddresses(Context context, BtcTransaction btcTx, Address... addresses) {
+    private static Coin getAmountSentToAddresses(Context context, BtcTransaction btcTx, Address... addresses) {
         return getAmountSentToWallet(btcTx, createBtcWalletFrom(context, addresses));
     }
 
@@ -295,13 +285,7 @@
      * @param wallet
      * @return total amount sent to a given wallet.
      */
-    protected static Coin getAmountSentToWallet(BtcTransaction btcTx, Wallet wallet) {
-=======
-    private static Coin getAmountSentToAddresses(Context context, BtcTransaction btcTx, Address... addresses) {
-        Wallet wallet = new WatchedBtcWallet(context);
-        long now = Utils.currentTimeMillis() / 1000L;
-        wallet.addWatchedAddresses(Arrays.asList(addresses), now);
->>>>>>> a4d820bd
+    private static Coin getAmountSentToWallet(BtcTransaction btcTx, Wallet wallet) {
         return btcTx.getValueSentToMe(wallet);
     }
 
@@ -312,13 +296,7 @@
      * @return the list of UTXOs in the given btcTx sent to the given list of address
      */
     protected static List<UTXO> getUTXOsForAddresses(Context context, BtcTransaction btcTx, Address ... addresses) {
-<<<<<<< HEAD
         Wallet wallet = BridgeUtils.createBtcWalletFrom(context, addresses);
-=======
-        long now = Utils.currentTimeMillis() / 1000L;
-        Wallet wallet = new WatchedBtcWallet(context);
-        wallet.addWatchedAddresses(Arrays.asList(addresses), now);
->>>>>>> a4d820bd
         return btcTx.getWalletOutputs(wallet).stream().map(
             txOutput -> new UTXO(
                 btcTx.getHash(),
