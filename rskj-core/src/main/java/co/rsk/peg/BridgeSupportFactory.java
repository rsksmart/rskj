/*
 * This file is part of RskJ
 * Copyright (C) 2018 RSK Labs Ltd.
 *
 * This program is free software: you can redistribute it and/or modify
 * it under the terms of the GNU Lesser General Public License as published by
 * the Free Software Foundation, either version 3 of the License, or
 * (at your option) any later version.
 *
 * This program is distributed in the hope that it will be useful,
 * but WITHOUT ANY WARRANTY; without even the implied warranty of
 * MERCHANTABILITY or FITNESS FOR A PARTICULAR PURPOSE. See the
 * GNU Lesser General Public License for more details.
 *
 * You should have received a copy of the GNU Lesser General Public License
 * along with this program. If not, see <http://www.gnu.org/licenses/>.
 */
package co.rsk.peg;

import co.rsk.bitcoinj.core.Context;
import co.rsk.bitcoinj.core.NetworkParameters;
import co.rsk.core.RskAddress;
import co.rsk.peg.BtcBlockStoreWithCache.Factory;
import co.rsk.peg.btcLockSender.BtcLockSenderProvider;
<<<<<<< HEAD
import co.rsk.peg.constants.BridgeConstants;
import co.rsk.peg.federation.*;
import co.rsk.peg.federation.constants.FederationConstants;
import co.rsk.peg.feeperkb.*;
=======

import co.rsk.peg.feeperkb.FeePerKbStorageProvider;
import co.rsk.peg.feeperkb.FeePerKbSupport;
>>>>>>> 925fdf6c
import co.rsk.peg.feeperkb.constants.FeePerKbConstants;
import co.rsk.peg.pegininstructions.PeginInstructionsProvider;
import co.rsk.peg.storage.BridgeStorageAccessorImpl;
import co.rsk.peg.storage.StorageAccessor;
import co.rsk.peg.utils.BridgeEventLogger;
import co.rsk.peg.utils.BridgeEventLoggerImpl;
import co.rsk.peg.utils.BrigeEventLoggerLegacyImpl;
<<<<<<< HEAD
import co.rsk.peg.whitelist.*;
=======
import co.rsk.peg.whitelist.WhitelistStorageProvider;
import co.rsk.peg.whitelist.WhitelistStorageProviderImpl;
import co.rsk.peg.whitelist.WhitelistSupport;
import co.rsk.peg.whitelist.WhitelistSupportImpl;
>>>>>>> 925fdf6c
import co.rsk.peg.whitelist.constants.WhitelistConstants;
import java.util.List;
import org.ethereum.config.blockchain.upgrades.ActivationConfig;
import org.ethereum.config.blockchain.upgrades.ConsensusRule;
import org.ethereum.core.Block;
import org.ethereum.core.Repository;
import org.ethereum.core.SignatureCache;
import org.ethereum.vm.LogInfo;

/**
 * BridgeSupportFactory allows BridgeSupport instantiation.
 */
public class BridgeSupportFactory {

    private final Factory btcBlockStoreFactory;
    private final BridgeConstants bridgeConstants;
    private final ActivationConfig activationConfig;
    private final SignatureCache signatureCache;

    public BridgeSupportFactory(
        Factory btcBlockStoreFactory,
        BridgeConstants bridgeConstants,
        ActivationConfig activationConfig,
        SignatureCache signatureCache) {

        this.btcBlockStoreFactory = btcBlockStoreFactory;
        this.bridgeConstants = bridgeConstants;
        this.activationConfig = activationConfig;
        this.signatureCache = signatureCache;
    }

    public BridgeSupport newInstance(
        Repository repository,
        Block executionBlock,
        RskAddress contractAddress,
        List<LogInfo> logs) {

        ActivationConfig.ForBlock activations = activationConfig.forBlock(executionBlock.getNumber());
        Context btcContext = new Context(bridgeConstants.getBtcParams());
        NetworkParameters networkParameters = bridgeConstants.getBtcParams();

        StorageAccessor bridgeStorageAccessor = new BridgeStorageAccessorImpl(repository);

        BridgeStorageProvider provider = new BridgeStorageProvider(
            repository,
            contractAddress,
            networkParameters,
            activations
        );

<<<<<<< HEAD
        FeePerKbSupport feePerKbSupport = getFeePerKbSupportInstance(bridgeStorageAccessor);
        WhitelistSupport whitelistSupport = getWhitelistSupportInstance(bridgeStorageAccessor, activations);
        FederationSupport federationSupport = getFederationSupportInstance(
            bridgeStorageAccessor,
            bridgeConstants,
            executionBlock,
            activations
        );
=======
        FederationSupport federationSupport = new FederationSupport(bridgeConstants, provider, executionBlock, activations);
        FeePerKbSupport feePerKbSupport = getFeePerKbSupportInstance(bridgeStorageAccessor);
        WhitelistSupport whitelistSupport = getWhitelistSupportInstance(bridgeStorageAccessor, activations);
>>>>>>> 925fdf6c

        BridgeEventLogger eventLogger = null;
        if (logs != null) {
            if (activations.isActive(ConsensusRule.RSKIP146)) {
                eventLogger = new BridgeEventLoggerImpl(bridgeConstants, activations, logs, signatureCache);
            } else {
                eventLogger = new BrigeEventLoggerLegacyImpl(bridgeConstants, activations, logs, signatureCache);
            }
        }

        BtcLockSenderProvider btcLockSenderProvider = new BtcLockSenderProvider();
        PeginInstructionsProvider peginInstructionsProvider = new PeginInstructionsProvider();

        return new BridgeSupport(
            bridgeConstants,
            provider,
            eventLogger,
            btcLockSenderProvider,
            peginInstructionsProvider,
            repository,
            executionBlock,
            btcContext,
<<<<<<< HEAD
            feePerKbSupport,
            whitelistSupport,
            federationSupport,
=======
            federationSupport,
            feePerKbSupport,
            whitelistSupport,
>>>>>>> 925fdf6c
            btcBlockStoreFactory,
            activations,
            signatureCache
        );
    }

    private FeePerKbSupport getFeePerKbSupportInstance(StorageAccessor bridgeStorageAccessor) {
        FeePerKbConstants feePerKbConstants = bridgeConstants.getFeePerKbConstants();
        FeePerKbStorageProvider feePerKbStorageProvider = new FeePerKbStorageProviderImpl(bridgeStorageAccessor);

        return new FeePerKbSupportImpl(feePerKbConstants, feePerKbStorageProvider);
    }

    private WhitelistSupport getWhitelistSupportInstance(StorageAccessor bridgeStorageAccessor, ActivationConfig.ForBlock activations) {
        WhitelistConstants whitelistConstants = bridgeConstants.getWhitelistConstants();
        WhitelistStorageProvider whitelistStorageProvider = new WhitelistStorageProviderImpl(bridgeStorageAccessor);

        return new WhitelistSupportImpl(
            whitelistConstants,
            whitelistStorageProvider,
            activations,
            signatureCache
        );
    }
<<<<<<< HEAD

    private FederationSupport getFederationSupportInstance(
        StorageAccessor bridgeStorageAccessor,
        BridgeConstants bridgeConstants,
        Block rskExecutionBlock,
        ActivationConfig.ForBlock activations) {

        FederationConstants federationConstants = bridgeConstants.getFederationConstants();
        FederationStorageProvider federationStorageProvider = new FederationStorageProviderImpl(bridgeStorageAccessor);
        return new FederationSupportImpl(federationConstants, federationStorageProvider, rskExecutionBlock, activations);
    }
=======
>>>>>>> 925fdf6c
}<|MERGE_RESOLUTION|>--- conflicted
+++ resolved
@@ -22,16 +22,10 @@
 import co.rsk.core.RskAddress;
 import co.rsk.peg.BtcBlockStoreWithCache.Factory;
 import co.rsk.peg.btcLockSender.BtcLockSenderProvider;
-<<<<<<< HEAD
 import co.rsk.peg.constants.BridgeConstants;
 import co.rsk.peg.federation.*;
 import co.rsk.peg.federation.constants.FederationConstants;
 import co.rsk.peg.feeperkb.*;
-=======
-
-import co.rsk.peg.feeperkb.FeePerKbStorageProvider;
-import co.rsk.peg.feeperkb.FeePerKbSupport;
->>>>>>> 925fdf6c
 import co.rsk.peg.feeperkb.constants.FeePerKbConstants;
 import co.rsk.peg.pegininstructions.PeginInstructionsProvider;
 import co.rsk.peg.storage.BridgeStorageAccessorImpl;
@@ -39,14 +33,7 @@
 import co.rsk.peg.utils.BridgeEventLogger;
 import co.rsk.peg.utils.BridgeEventLoggerImpl;
 import co.rsk.peg.utils.BrigeEventLoggerLegacyImpl;
-<<<<<<< HEAD
 import co.rsk.peg.whitelist.*;
-=======
-import co.rsk.peg.whitelist.WhitelistStorageProvider;
-import co.rsk.peg.whitelist.WhitelistStorageProviderImpl;
-import co.rsk.peg.whitelist.WhitelistSupport;
-import co.rsk.peg.whitelist.WhitelistSupportImpl;
->>>>>>> 925fdf6c
 import co.rsk.peg.whitelist.constants.WhitelistConstants;
 import java.util.List;
 import org.ethereum.config.blockchain.upgrades.ActivationConfig;
@@ -97,20 +84,13 @@
             activations
         );
 
-<<<<<<< HEAD
         FeePerKbSupport feePerKbSupport = getFeePerKbSupportInstance(bridgeStorageAccessor);
         WhitelistSupport whitelistSupport = getWhitelistSupportInstance(bridgeStorageAccessor, activations);
         FederationSupport federationSupport = getFederationSupportInstance(
             bridgeStorageAccessor,
-            bridgeConstants,
             executionBlock,
             activations
         );
-=======
-        FederationSupport federationSupport = new FederationSupport(bridgeConstants, provider, executionBlock, activations);
-        FeePerKbSupport feePerKbSupport = getFeePerKbSupportInstance(bridgeStorageAccessor);
-        WhitelistSupport whitelistSupport = getWhitelistSupportInstance(bridgeStorageAccessor, activations);
->>>>>>> 925fdf6c
 
         BridgeEventLogger eventLogger = null;
         if (logs != null) {
@@ -133,15 +113,9 @@
             repository,
             executionBlock,
             btcContext,
-<<<<<<< HEAD
             feePerKbSupport,
             whitelistSupport,
             federationSupport,
-=======
-            federationSupport,
-            feePerKbSupport,
-            whitelistSupport,
->>>>>>> 925fdf6c
             btcBlockStoreFactory,
             activations,
             signatureCache
@@ -166,11 +140,9 @@
             signatureCache
         );
     }
-<<<<<<< HEAD
 
     private FederationSupport getFederationSupportInstance(
         StorageAccessor bridgeStorageAccessor,
-        BridgeConstants bridgeConstants,
         Block rskExecutionBlock,
         ActivationConfig.ForBlock activations) {
 
@@ -178,6 +150,4 @@
         FederationStorageProvider federationStorageProvider = new FederationStorageProviderImpl(bridgeStorageAccessor);
         return new FederationSupportImpl(federationConstants, federationStorageProvider, rskExecutionBlock, activations);
     }
-=======
->>>>>>> 925fdf6c
 }