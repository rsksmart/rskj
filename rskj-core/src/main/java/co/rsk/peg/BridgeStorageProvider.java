/*
 * This file is part of RskJ
 * Copyright (C) 2017 RSK Labs Ltd.
 *
 * This program is free software: you can redistribute it and/or modify
 * it under the terms of the GNU Lesser General Public License as published by
 * the Free Software Foundation, either version 3 of the License, or
 * (at your option) any later version.
 *
 * This program is distributed in the hope that it will be useful,
 * but WITHOUT ANY WARRANTY; without even the implied warranty of
 * MERCHANTABILITY or FITNESS FOR A PARTICULAR PURPOSE. See the
 * GNU Lesser General Public License for more details.
 *
 * You should have received a copy of the GNU Lesser General Public License
 * along with this program. If not, see <http://www.gnu.org/licenses/>.
 */

package co.rsk.peg;

import co.rsk.bitcoinj.core.*;
import co.rsk.core.RskAddress;
import co.rsk.crypto.Keccak256;
import co.rsk.peg.bitcoin.CoinbaseInformation;
import co.rsk.peg.flyover.FlyoverFederationInformation;
<<<<<<< HEAD
import co.rsk.peg.whitelist.LockWhitelist;
import co.rsk.peg.whitelist.LockWhitelistEntry;
import co.rsk.peg.whitelist.OneOffWhiteListEntry;
import co.rsk.peg.whitelist.UnlimitedWhiteListEntry;
import org.apache.commons.lang3.tuple.Pair;
=======
import co.rsk.peg.vote.AddressBasedAuthorizer;
>>>>>>> 76d3a701
import org.ethereum.config.blockchain.upgrades.ActivationConfig;
import org.ethereum.core.Repository;
import org.ethereum.vm.DataWord;
import org.spongycastle.util.encoders.Hex;

import java.io.IOException;
import java.util.*;
import static co.rsk.peg.BridgeStorageIndexKey.*;

import static org.ethereum.config.blockchain.upgrades.ConsensusRule.*;

/**
 * Provides an object oriented facade of the bridge contract memory.
 * @see co.rsk.peg.BridgeStorageProvider
 * @author ajlopez
 * @author Oscar Guindzberg
 */
public class BridgeStorageProvider {

    // Dummy value to use when saving key only indexes
    private static final byte TRUE_VALUE = (byte) 1;

    private final Repository repository;
    private final RskAddress contractAddress;
    private final NetworkParameters networkParameters;
    private final ActivationConfig.ForBlock activations;

    private Map<Sha256Hash, Long> btcTxHashesAlreadyProcessed;

    // RSK pegouts txs follow these steps: First, they are waiting for coin selection (releaseRequestQueue),
    // then they are waiting for enough confirmations on the RSK network (pegoutsWaitingForConfirmations),
    // then they are waiting for federators' signatures (pegoutsWaitingForSignatures),
    // then they are logged into the block that has them as completely signed for btc release
    // and are removed from pegoutsWaitingForSignatures.
    // key = rsk tx hash, value = btc tx
    private ReleaseRequestQueue releaseRequestQueue;
    private PegoutsWaitingForConfirmations pegoutsWaitingForConfirmations;
    private SortedMap<Keccak256, BtcTransaction> pegoutsWaitingForSignatures;

<<<<<<< HEAD
    private LockWhitelist lockWhitelist;
=======
    private List<UTXO> newFederationBtcUTXOs;
    private List<UTXO> oldFederationBtcUTXOs;

    private Federation newFederation;
    private Federation oldFederation;
    private boolean shouldSaveOldFederation = false;
    private PendingFederation pendingFederation;
    private boolean shouldSavePendingFederation = false;

    private ABICallElection federationElection;
>>>>>>> 76d3a701

    private Coin lockingCap;

    private HashMap<Sha256Hash, Long> btcTxHashesToSave;

    private Map<Sha256Hash, CoinbaseInformation> coinbaseInformationMap;
    private Map<Integer, Sha256Hash> btcBlocksIndex;

    private Keccak256 flyoverDerivationHash;
    private Sha256Hash flyoverBtcTxHash;
    private FlyoverFederationInformation flyoverFederationInformation;
    private FlyoverFederationInformation flyoverRetiringFederationInformation;
    private long receiveHeadersLastTimestamp = 0;

    private Long nextPegoutHeight;

    private Set<Sha256Hash> pegoutTxSigHashes;

    public BridgeStorageProvider(
        Repository repository,
        RskAddress contractAddress,
        NetworkParameters networkParameters,
        ActivationConfig.ForBlock activations) {
        this.repository = repository;
        this.contractAddress = contractAddress;
        this.networkParameters = networkParameters;
        this.activations = activations;
    }

    public Optional<Long> getHeightIfBtcTxhashIsAlreadyProcessed(Sha256Hash btcTxHash) throws IOException {
        Map<Sha256Hash, Long> processed = getBtcTxHashesAlreadyProcessed();
        if (processed.containsKey(btcTxHash)) {
            return Optional.of(processed.get(btcTxHash));
        }

        if (!activations.isActive(RSKIP134)) {
            return Optional.empty();
        }

        if (btcTxHashesToSave == null) {
            btcTxHashesToSave = new HashMap<>();
        }

        if (btcTxHashesToSave.containsKey(btcTxHash)) {
            return Optional.of(btcTxHashesToSave.get(btcTxHash));
        }

        Optional<Long> height = getFromRepository(getStorageKeyForBtcTxHashAlreadyProcessed(btcTxHash), BridgeSerializationUtils::deserializeOptionalLong);
        if (!height.isPresent()) {
            return height;
        }

        btcTxHashesToSave.put(btcTxHash, height.get());
        return height;
    }

    public void setHeightBtcTxhashAlreadyProcessed(Sha256Hash btcTxHash, long height) throws IOException {
        if (activations.isActive(RSKIP134)) {
            if (btcTxHashesToSave == null) {
                btcTxHashesToSave = new HashMap<>();
            }
            btcTxHashesToSave.put(btcTxHash, height);
        } else {
            getBtcTxHashesAlreadyProcessed().put(btcTxHash, height);
        }
    }

    public void saveHeightBtcTxHashAlreadyProcessed() {
        if (btcTxHashesToSave == null) {
            return;
        }

        btcTxHashesToSave.forEach((btcTxHash, height) ->
            safeSaveToRepository(getStorageKeyForBtcTxHashAlreadyProcessed(btcTxHash), height, BridgeSerializationUtils::serializeLong)
        );
    }

    private Map<Sha256Hash, Long> getBtcTxHashesAlreadyProcessed() throws IOException {
        if (btcTxHashesAlreadyProcessed != null) {
            return btcTxHashesAlreadyProcessed;
        }

        btcTxHashesAlreadyProcessed = getFromRepository(BTC_TX_HASHES_ALREADY_PROCESSED_KEY, BridgeSerializationUtils::deserializeMapOfHashesToLong);
        return btcTxHashesAlreadyProcessed;
    }

    public void saveBtcTxHashesAlreadyProcessed() {
        if (btcTxHashesAlreadyProcessed == null) {
            return;
        }

        safeSaveToRepository(BTC_TX_HASHES_ALREADY_PROCESSED_KEY, btcTxHashesAlreadyProcessed, BridgeSerializationUtils::serializeMapOfHashesToLong);
    }

    public ReleaseRequestQueue getReleaseRequestQueue() throws IOException {
        if (releaseRequestQueue != null) {
            return releaseRequestQueue;
        }

        List<ReleaseRequestQueue.Entry> entries = new ArrayList<>();

        entries.addAll(getFromRepository(
                RELEASE_REQUEST_QUEUE,
                data -> BridgeSerializationUtils.deserializeReleaseRequestQueue(data, networkParameters)
                )
        );

        if (!activations.isActive(RSKIP146)) {
            releaseRequestQueue = new ReleaseRequestQueue(entries);
            return releaseRequestQueue;
        }

        entries.addAll(getFromRepository(
                RELEASE_REQUEST_QUEUE_WITH_TXHASH,
                data -> BridgeSerializationUtils.deserializeReleaseRequestQueue(data, networkParameters, true)
                )
        );

        releaseRequestQueue = new ReleaseRequestQueue(entries);

        return releaseRequestQueue;
    }

    public void saveReleaseRequestQueue() {
        if (releaseRequestQueue == null) {
            return;
        }

        safeSaveToRepository(RELEASE_REQUEST_QUEUE, releaseRequestQueue, BridgeSerializationUtils::serializeReleaseRequestQueue);

        if(activations.isActive(RSKIP146)) {
            safeSaveToRepository(RELEASE_REQUEST_QUEUE_WITH_TXHASH, releaseRequestQueue, BridgeSerializationUtils::serializeReleaseRequestQueueWithTxHash);
        }
    }

    public PegoutsWaitingForConfirmations getPegoutsWaitingForConfirmations() throws IOException {
        if (pegoutsWaitingForConfirmations != null) {
            return pegoutsWaitingForConfirmations;
        }

        Set<PegoutsWaitingForConfirmations.Entry> entries = new HashSet<>(getFromRepository(PEGOUTS_WAITING_FOR_CONFIRMATIONS,
                data -> BridgeSerializationUtils.deserializePegoutsWaitingForConfirmations(data, networkParameters).getEntries()));

        if (!activations.isActive(RSKIP146)) {
            pegoutsWaitingForConfirmations = new PegoutsWaitingForConfirmations(entries);
            return pegoutsWaitingForConfirmations;
        }

        entries.addAll(getFromRepository(
            PEGOUTS_WAITING_FOR_CONFIRMATIONS_WITH_TXHASH_KEY,
                data -> BridgeSerializationUtils.deserializePegoutsWaitingForConfirmations(data, networkParameters, true).getEntries()));

        pegoutsWaitingForConfirmations = new PegoutsWaitingForConfirmations(entries);

        return pegoutsWaitingForConfirmations;
    }

    public void savePegoutsWaitingForConfirmations() {
        if (pegoutsWaitingForConfirmations == null) {
            return;
        }

        safeSaveToRepository(PEGOUTS_WAITING_FOR_CONFIRMATIONS, pegoutsWaitingForConfirmations, BridgeSerializationUtils::serializePegoutsWaitingForConfirmations);

        if (activations.isActive(RSKIP146)) {
            safeSaveToRepository(PEGOUTS_WAITING_FOR_CONFIRMATIONS_WITH_TXHASH_KEY, pegoutsWaitingForConfirmations, BridgeSerializationUtils::serializePegoutsWaitingForConfirmationsWithTxHash);
        }
    }

    public SortedMap<Keccak256, BtcTransaction> getPegoutsWaitingForSignatures() throws IOException {
        if (pegoutsWaitingForSignatures != null) {
            return pegoutsWaitingForSignatures;
        }

        pegoutsWaitingForSignatures = getFromRepository(
            PEGOUTS_WAITING_FOR_SIGNATURES,
                data -> BridgeSerializationUtils.deserializeMap(data, networkParameters, false)
        );
        return pegoutsWaitingForSignatures;
    }

    public void savePegoutsWaitingForSignatures() {
        if (pegoutsWaitingForSignatures == null) {
            return;
        }

        safeSaveToRepository(PEGOUTS_WAITING_FOR_SIGNATURES, pegoutsWaitingForSignatures, BridgeSerializationUtils::serializeMap);
    }

<<<<<<< HEAD
    /**
     * Save the lock whitelist
     */
    public void saveLockWhitelist() {
        if (lockWhitelist == null) {
            return;
        }

        List<OneOffWhiteListEntry> oneOffEntries = lockWhitelist.getAll(OneOffWhiteListEntry.class);
        safeSaveToRepository(LOCK_ONE_OFF_WHITELIST_KEY, Pair.of(oneOffEntries, lockWhitelist.getDisableBlockHeight()), BridgeSerializationUtils::serializeOneOffLockWhitelist);

        if (activations.isActive(RSKIP87)) {
            List<UnlimitedWhiteListEntry> unlimitedEntries = lockWhitelist.getAll(UnlimitedWhiteListEntry.class);
            safeSaveToRepository(LOCK_UNLIMITED_WHITELIST_KEY, unlimitedEntries, BridgeSerializationUtils::serializeUnlimitedLockWhitelist);
        }
    }

    public LockWhitelist getLockWhitelist() {
        if (lockWhitelist != null) {
            return lockWhitelist;
        }

        Pair<HashMap<Address, OneOffWhiteListEntry>, Integer> oneOffWhitelistAndDisableBlockHeightData =
                safeGetFromRepository(LOCK_ONE_OFF_WHITELIST_KEY,
                        data -> BridgeSerializationUtils.deserializeOneOffLockWhitelistAndDisableBlockHeight(data, networkParameters));
        if (oneOffWhitelistAndDisableBlockHeightData == null) {
            lockWhitelist = new LockWhitelist(new HashMap<>());
            return lockWhitelist;
        }

        Map<Address, LockWhitelistEntry> whitelistedAddresses = new HashMap<>();

        whitelistedAddresses.putAll(oneOffWhitelistAndDisableBlockHeightData.getLeft());

        if (activations.isActive(RSKIP87)) {
            whitelistedAddresses.putAll(safeGetFromRepository(LOCK_UNLIMITED_WHITELIST_KEY,
                    data -> BridgeSerializationUtils.deserializeUnlimitedLockWhitelistEntries(data, networkParameters)));
        }

        lockWhitelist = new LockWhitelist(whitelistedAddresses, oneOffWhitelistAndDisableBlockHeightData.getRight());

        return lockWhitelist;
=======
    public Federation getNewFederation() {
        if (newFederation != null) {
            return newFederation;
        }

        Optional<Integer> storageVersion = getStorageVersion(NEW_FEDERATION_FORMAT_VERSION.getKey());

        newFederation = safeGetFromRepository(
            NEW_FEDERATION_KEY,
            data -> {
                if (data == null) {
                    return null;
                }
                if (storageVersion.isPresent()) {
                    return deserializeFederationAccordingToVersion(data, storageVersion.get(), bridgeConstants);
                }

                return BridgeSerializationUtils.deserializeStandardMultisigFederationOnlyBtcKeys(data, networkParameters);
            }
        );

        return newFederation;
    }

    public void setNewFederation(Federation federation) {
        newFederation = federation;
    }

    /**
     * Save the new federation
     * Only saved if a federation was set with BridgeStorageProvider::setNewFederation
     */
    public void saveNewFederation() {
        if (newFederation == null) {
            return;
        }

        RepositorySerializer<Federation> serializer = BridgeSerializationUtils::serializeFederationOnlyBtcKeys;

        if (activations.isActive(RSKIP123)) {
            saveStorageVersion(
                NEW_FEDERATION_FORMAT_VERSION.getKey(),
                newFederation.getFormatVersion()
            );
            serializer = BridgeSerializationUtils::serializeFederation;
        }

        safeSaveToRepository(NEW_FEDERATION_KEY, newFederation, serializer);
    }

    public Federation getOldFederation() {
        if (oldFederation != null || shouldSaveOldFederation) {
            return oldFederation;
        }

        Optional<Integer> storageVersion = getStorageVersion(OLD_FEDERATION_FORMAT_VERSION.getKey());

        oldFederation = safeGetFromRepository(
            OLD_FEDERATION_KEY,
            data -> {
                if (data == null) {
                    return null;
                }
                if (storageVersion.isPresent()) {
                    return deserializeFederationAccordingToVersion(data, storageVersion.get(), bridgeConstants);
                }

                return BridgeSerializationUtils.deserializeStandardMultisigFederationOnlyBtcKeys(data, networkParameters);
            }
        );

        return oldFederation;
    }

    public void setOldFederation(Federation federation) {
        shouldSaveOldFederation = true;
        oldFederation = federation;
    }


    /**
     * Save the old federation
     */
    protected void saveOldFederation() {
        if (!shouldSaveOldFederation) {
            return;
        }
        RepositorySerializer<Federation> serializer = BridgeSerializationUtils::serializeFederationOnlyBtcKeys;

        if (activations.isActive(RSKIP123)) {
            if (oldFederation != null) {
                saveStorageVersion(
                    OLD_FEDERATION_FORMAT_VERSION.getKey(),
                    oldFederation.getFormatVersion()
                );
            } else {
                // assume it is a standard federation to keep backwards compatibility
                saveStorageVersion(
                    OLD_FEDERATION_FORMAT_VERSION.getKey(),
                    STANDARD_MULTISIG_FEDERATION.getFormatVersion()
                );
            }
            serializer = BridgeSerializationUtils::serializeFederation;
        }

        safeSaveToRepository(OLD_FEDERATION_KEY, oldFederation, serializer);
    }

    public PendingFederation getPendingFederation() {
        if (pendingFederation != null || shouldSavePendingFederation) {
            return pendingFederation;
        }

        Optional<Integer> storageVersion = getStorageVersion(PENDING_FEDERATION_FORMAT_VERSION.getKey());

        pendingFederation = safeGetFromRepository(
            PENDING_FEDERATION_KEY,
            data -> {
                if (data == null) {
                    return null;
                }
                if (storageVersion.isPresent()) {
                    return PendingFederation.deserialize(data); // Assume this is the multi-key version
                }

                return PendingFederation.deserializeFromBtcKeysOnly(data);
            }
        );

        return pendingFederation;
    }

    public void setPendingFederation(PendingFederation federation) {
        shouldSavePendingFederation = true;
        pendingFederation = federation;
    }

    /**
     * Save the pending federation
     */
    protected void savePendingFederation() throws IOException {
        if (shouldSavePendingFederation) {
            if (activations.isActive(RSKIP123)) {
                // we only need to save the standard part of the fed since the emergency part is constant
                saveStorageVersion(
                    PENDING_FEDERATION_FORMAT_VERSION.getKey(),
                    STANDARD_MULTISIG_FEDERATION.getFormatVersion()
                );
            }
            savePendingFederationToRepository(pendingFederation);
        }
    }
    private void savePendingFederationToRepository(PendingFederation pendingFederation) throws IOException {
        byte[] fedSerialized = null;
        if (pendingFederation != null) {
             fedSerialized = pendingFederation.serialize(activations);
        }
        saveSerializedPendingFederationToRepository(fedSerialized);
    }

    /**
     * Save the federation election
     */
    public void saveFederationElection() {
        if (federationElection == null) {
            return;
        }

        safeSaveToRepository(FEDERATION_ELECTION_KEY, federationElection, BridgeSerializationUtils::serializeElection);
    }

    public ABICallElection getFederationElection(AddressBasedAuthorizer authorizer) {
        if (federationElection != null) {
            return federationElection;
        }

        federationElection = safeGetFromRepository(FEDERATION_ELECTION_KEY, data -> (data == null)? new ABICallElection(authorizer) : BridgeSerializationUtils.deserializeElection(data, authorizer));
        return federationElection;
>>>>>>> 76d3a701
    }

    public void saveLockingCap() {
        if (activations.isActive(RSKIP134)) {
            safeSaveToRepository(LOCKING_CAP_KEY, this.getLockingCap(), BridgeSerializationUtils::serializeCoin);
        }
    }

    public void setLockingCap(Coin lockingCap) {
        this.lockingCap = lockingCap;
    }

    public Coin getLockingCap() {
        if (activations.isActive(RSKIP134)) {
            if (this.lockingCap == null) {
                this.lockingCap = safeGetFromRepository(LOCKING_CAP_KEY, BridgeSerializationUtils::deserializeCoin);
            }
            return this.lockingCap;
        }
        return null;
    }

    public CoinbaseInformation getCoinbaseInformation(Sha256Hash blockHash) {
        if (!activations.isActive(RSKIP143)) {
            return null;
        }

        if (coinbaseInformationMap == null) {
            coinbaseInformationMap = new HashMap<>();
        }

        if (coinbaseInformationMap.containsKey(blockHash)) {
            return coinbaseInformationMap.get(blockHash);
        }

        CoinbaseInformation coinbaseInformation =
                safeGetFromRepository(getStorageKeyForCoinbaseInformation(blockHash), BridgeSerializationUtils::deserializeCoinbaseInformation);
        coinbaseInformationMap.put(blockHash, coinbaseInformation);

        return coinbaseInformation;
    }

    public void setCoinbaseInformation(Sha256Hash blockHash, CoinbaseInformation data) {
        if (!activations.isActive(RSKIP143)) {
            return;
        }

        if (coinbaseInformationMap == null) {
            coinbaseInformationMap = new HashMap<>();
        }

        coinbaseInformationMap.put(blockHash, data);
    }

    public Optional<Sha256Hash> getBtcBestBlockHashByHeight(int height) {
        if (!activations.isActive(RSKIP199)) {
            return Optional.empty();
        }

        DataWord storageKey = getStorageKeyForBtcBlockIndex(height);
        Sha256Hash blockHash = safeGetFromRepository(storageKey, BridgeSerializationUtils::deserializeSha256Hash);
        if (blockHash != null) {
            return Optional.of(blockHash);
        }

        return Optional.empty();
    }

    public void setBtcBestBlockHashByHeight(int height, Sha256Hash blockHash) {
        if (!activations.isActive(RSKIP199)) {
            return;
        }

        if (btcBlocksIndex == null) {
            btcBlocksIndex = new HashMap<>();
        }

        btcBlocksIndex.put(height, blockHash);
    }

    private void saveBtcBlocksIndex() {
        if (btcBlocksIndex != null) {
            btcBlocksIndex.forEach((Integer height, Sha256Hash blockHash) -> {
                DataWord storageKey = getStorageKeyForBtcBlockIndex(height);
                safeSaveToRepository(storageKey, blockHash, BridgeSerializationUtils::serializeSha256Hash);
            });
        }
    }

    private void saveCoinbaseInformations() {
        if (!activations.isActive(RSKIP143)) {
            return;
        }

        if (coinbaseInformationMap == null || coinbaseInformationMap.isEmpty()) {
            return;
        }
        coinbaseInformationMap.forEach((Sha256Hash blockHash, CoinbaseInformation data) ->
            safeSaveToRepository(getStorageKeyForCoinbaseInformation(blockHash), data, BridgeSerializationUtils::serializeCoinbaseInformation));
    }

    public boolean isFlyoverDerivationHashUsed(Sha256Hash btcTxHash, Keccak256 flyoverDerivationHash) {
        if (!activations.isActive(RSKIP176) || btcTxHash == null || flyoverDerivationHash == null) {
            return false;
        }

        byte[] data = repository.getStorageBytes(
            contractAddress,
            getStorageKeyForFlyoverHash(btcTxHash, flyoverDerivationHash)
        );

        return data != null &&
            data.length == 1 &&
            data[0] == TRUE_VALUE;
    }

    public void markFlyoverDerivationHashAsUsed(Sha256Hash btcTxHash, Keccak256 flyoverDerivationHash) {
        if (activations.isActive(RSKIP176)) {
            flyoverBtcTxHash = btcTxHash;
            this.flyoverDerivationHash = flyoverDerivationHash;
        }
    }

    private void saveFlyoverDerivationHash() {
        if (flyoverDerivationHash == null || flyoverBtcTxHash == null) {
            return;
        }

        repository.addStorageBytes(
            contractAddress,
            getStorageKeyForFlyoverHash(
                flyoverBtcTxHash,
                flyoverDerivationHash
            ),
            new byte[]{TRUE_VALUE}
        );
    }

    public Optional<FlyoverFederationInformation> getFlyoverFederationInformation(byte[] flyoverFederationRedeemScriptHash) {
        if (!activations.isActive(RSKIP176)) {
            return Optional.empty();
        }

        if (flyoverFederationRedeemScriptHash == null || flyoverFederationRedeemScriptHash.length == 0) {
            return Optional.empty();
        }

        FlyoverFederationInformation flyoverFederationInformation = this.safeGetFromRepository(
            getStorageKeyForFlyoverFederationInformation(flyoverFederationRedeemScriptHash),
            data -> BridgeSerializationUtils.deserializeFlyoverFederationInformation(data, flyoverFederationRedeemScriptHash)
        );
        if (flyoverFederationInformation == null) {
            return Optional.empty();
        }

        return Optional.of(flyoverFederationInformation);
    }

    public void setFlyoverFederationInformation(FlyoverFederationInformation flyoverFederationInformation) {
        if (activations.isActive(RSKIP176)) {
            this.flyoverFederationInformation = flyoverFederationInformation;
        }
    }

    private void saveFlyoverFederationInformation() {
        if (flyoverFederationInformation == null) {
            return;
        }

        safeSaveToRepository(
            getStorageKeyForFlyoverFederationInformation(
                flyoverFederationInformation.getFlyoverFederationRedeemScriptHash()
            ),
            flyoverFederationInformation,
            BridgeSerializationUtils::serializeFlyoverFederationInformation
        );
    }

    public void setFlyoverRetiringFederationInformation(FlyoverFederationInformation flyoverRetiringFederationInformation) {
        if (activations.isActive(RSKIP293)) {
            this.flyoverRetiringFederationInformation = flyoverRetiringFederationInformation;
        }
    }

    private void saveFlyoverRetiringFederationInformation() {
        if (flyoverRetiringFederationInformation == null) {
            return;
        }

        safeSaveToRepository(
            getStorageKeyForFlyoverFederationInformation(
                flyoverRetiringFederationInformation.getFlyoverFederationRedeemScriptHash()
            ),
            flyoverRetiringFederationInformation,
            BridgeSerializationUtils::serializeFlyoverFederationInformation
        );
    }

    public Optional<Long> getReceiveHeadersLastTimestamp() {
        if (activations.isActive(RSKIP200)) {
            return safeGetFromRepository(
                RECEIVE_HEADERS_TIMESTAMP,
                BridgeSerializationUtils::deserializeOptionalLong
            );
        }

        return Optional.empty();
    }

    public void setReceiveHeadersLastTimestamp(Long timeInMillis) {
        if (activations.isActive(RSKIP200)) {
            receiveHeadersLastTimestamp = timeInMillis;
        }
    }

    public void saveReceiveHeadersLastTimestamp() {
        if (activations.isActive(RSKIP200) && this.receiveHeadersLastTimestamp > 0) {
            safeSaveToRepository(RECEIVE_HEADERS_TIMESTAMP, this.receiveHeadersLastTimestamp, BridgeSerializationUtils::serializeLong);
        }
    }

    public Optional<Long> getNextPegoutHeight() {
        if (!activations.isActive(RSKIP271)) {
            return Optional.empty();
        }

        if (nextPegoutHeight == null) {
            nextPegoutHeight = safeGetFromRepository(NEXT_PEGOUT_HEIGHT_KEY, BridgeSerializationUtils::deserializeOptionalLong).orElse(0L);
        }

        return Optional.of(nextPegoutHeight);
    }

    public void setNextPegoutHeight(long nextPegoutHeight) {
        this.nextPegoutHeight = nextPegoutHeight;
    }
    
    protected void saveNextPegoutHeight() {
        if (nextPegoutHeight == null || !activations.isActive(RSKIP271)) {
            return;
        }
        
        safeSaveToRepository(NEXT_PEGOUT_HEIGHT_KEY, nextPegoutHeight, BridgeSerializationUtils::serializeLong);
    }

    protected int getReleaseRequestQueueSize() throws IOException {
        return getReleaseRequestQueue().getEntries().size();
    }

    public boolean hasPegoutTxSigHash(Sha256Hash sigHash) {
        if (!activations.isActive(RSKIP379) || sigHash == null){
            return false;
        }

        byte[] data = repository.getStorageBytes(
            contractAddress,
            getStorageKeyForPegoutTxSigHash(sigHash)
        );

        return data != null &&
           data.length == 1 &&
           data[0] == TRUE_VALUE;
    }

    public void setPegoutTxSigHash(Sha256Hash sigHash) {
        if (!activations.isActive(RSKIP379) || sigHash == null) {
            return;
        }

        if (hasPegoutTxSigHash(sigHash)){
            throw new IllegalStateException(String.format("Given pegout tx sigHash %s already exists in the index. Index entries are considered unique.", sigHash));
        }

        if (pegoutTxSigHashes == null){
            pegoutTxSigHashes = new HashSet<>();
        }

        pegoutTxSigHashes.add(sigHash);
    }

    protected void savePegoutTxSigHashes() {
        if (!activations.isActive(RSKIP379) || pegoutTxSigHashes == null) {
            return;
        }

        pegoutTxSigHashes.forEach(pegoutTxSigHash -> repository.addStorageBytes(
            contractAddress,
            getStorageKeyForPegoutTxSigHash(
                pegoutTxSigHash
            ),
            new byte[]{TRUE_VALUE}
        ));
    }

    public void save() throws IOException {
        saveBtcTxHashesAlreadyProcessed();

        saveReleaseRequestQueue();
        savePegoutsWaitingForConfirmations();
        savePegoutsWaitingForSignatures();

<<<<<<< HEAD
        saveLockWhitelist();
=======
        saveNewFederation();
        saveNewFederationBtcUTXOs();

        saveOldFederation();
        saveOldFederationBtcUTXOs();

        savePendingFederation();

        saveFederationElection();
>>>>>>> 76d3a701

        saveLockingCap();

        saveHeightBtcTxHashAlreadyProcessed();

        saveCoinbaseInformations();

        saveBtcBlocksIndex();

        saveFlyoverDerivationHash();
        saveFlyoverFederationInformation();
        saveFlyoverRetiringFederationInformation();

        saveReceiveHeadersLastTimestamp();

        saveNextPegoutHeight();

        savePegoutTxSigHashes();
    }

    private DataWord getStorageKeyForBtcTxHashAlreadyProcessed(Sha256Hash btcTxHash) {
        return BTC_TX_HASH_AP.getCompoundKey("-", btcTxHash.toString());
    }

    private DataWord getStorageKeyForCoinbaseInformation(Sha256Hash btcTxHash) {
        return COINBASE_INFORMATION.getCompoundKey("-", btcTxHash.toString());
    }

    private DataWord getStorageKeyForBtcBlockIndex(Integer height) {
        return BTC_BLOCK_HEIGHT.getCompoundKey("-", height.toString());
    }

    private DataWord getStorageKeyForFlyoverHash(Sha256Hash btcTxHash, Keccak256 derivationHash) {
        return FAST_BRIDGE_HASH_USED_IN_BTC_TX.getCompoundKey("-", btcTxHash.toString() + derivationHash.toString());
    }

    private DataWord getStorageKeyForFlyoverFederationInformation(byte[] flyoverFederationRedeemScriptHash) {
        return FAST_BRIDGE_FEDERATION_INFORMATION.getCompoundKey("-", Hex.toHexString(flyoverFederationRedeemScriptHash));
    }

    private DataWord getStorageKeyForPegoutTxSigHash(Sha256Hash sigHash) {
        return PEGOUT_TX_SIG_HASH.getCompoundKey("-", sigHash.toString());
    }

    private <T> T safeGetFromRepository(BridgeStorageIndexKey keyAddress, RepositoryDeserializer<T> deserializer) {
        return safeGetFromRepository(keyAddress.getKey(), deserializer);
    }

    private <T> T safeGetFromRepository(DataWord keyAddress, RepositoryDeserializer<T> deserializer) {
        try {
            return getFromRepository(keyAddress, deserializer);
        } catch (IOException ioe) {
            throw new RuntimeException("Unable to get from repository: " + keyAddress, ioe);
        }
    }

    private <T> T getFromRepository(BridgeStorageIndexKey keyAddress, RepositoryDeserializer<T> deserializer) throws IOException {
        return getFromRepository(keyAddress.getKey(), deserializer);
    }

    private <T> T getFromRepository(DataWord keyAddress, RepositoryDeserializer<T> deserializer) throws IOException {
        byte[] data = repository.getStorageBytes(contractAddress, keyAddress);
        return deserializer.deserialize(data);
    }

    private <T> void safeSaveToRepository(BridgeStorageIndexKey addressKey, T object, RepositorySerializer<T> serializer) {
        safeSaveToRepository(addressKey.getKey(), object, serializer);
    }
    private <T> void safeSaveToRepository(DataWord addressKey, T object, RepositorySerializer<T> serializer) {
        try {
            saveToRepository(addressKey, object, serializer);
        } catch (IOException ioe) {
            throw new RuntimeException("Unable to save to repository: " + addressKey, ioe);
        }
    }

    private <T> void saveToRepository(DataWord addressKey, T object, RepositorySerializer<T> serializer) throws IOException {
        byte[] data = null;
        if (object != null) {
            data = serializer.serialize(object);
        }
        repository.addStorageBytes(contractAddress, addressKey, data);
    }

    private interface RepositoryDeserializer<T> {
        T deserialize(byte[] data) throws IOException;
    }

    private interface RepositorySerializer<T> {
        byte[] serialize(T object) throws IOException;
    }
}<|MERGE_RESOLUTION|>--- conflicted
+++ resolved
@@ -18,30 +18,20 @@
 
 package co.rsk.peg;
 
+import static co.rsk.peg.BridgeStorageIndexKey.*;
+import static org.ethereum.config.blockchain.upgrades.ConsensusRule.*;
+
 import co.rsk.bitcoinj.core.*;
 import co.rsk.core.RskAddress;
 import co.rsk.crypto.Keccak256;
 import co.rsk.peg.bitcoin.CoinbaseInformation;
 import co.rsk.peg.flyover.FlyoverFederationInformation;
-<<<<<<< HEAD
-import co.rsk.peg.whitelist.LockWhitelist;
-import co.rsk.peg.whitelist.LockWhitelistEntry;
-import co.rsk.peg.whitelist.OneOffWhiteListEntry;
-import co.rsk.peg.whitelist.UnlimitedWhiteListEntry;
-import org.apache.commons.lang3.tuple.Pair;
-=======
-import co.rsk.peg.vote.AddressBasedAuthorizer;
->>>>>>> 76d3a701
+import java.io.IOException;
+import java.util.*;
 import org.ethereum.config.blockchain.upgrades.ActivationConfig;
 import org.ethereum.core.Repository;
 import org.ethereum.vm.DataWord;
 import org.spongycastle.util.encoders.Hex;
-
-import java.io.IOException;
-import java.util.*;
-import static co.rsk.peg.BridgeStorageIndexKey.*;
-
-import static org.ethereum.config.blockchain.upgrades.ConsensusRule.*;
 
 /**
  * Provides an object oriented facade of the bridge contract memory.
@@ -71,21 +61,6 @@
     private PegoutsWaitingForConfirmations pegoutsWaitingForConfirmations;
     private SortedMap<Keccak256, BtcTransaction> pegoutsWaitingForSignatures;
 
-<<<<<<< HEAD
-    private LockWhitelist lockWhitelist;
-=======
-    private List<UTXO> newFederationBtcUTXOs;
-    private List<UTXO> oldFederationBtcUTXOs;
-
-    private Federation newFederation;
-    private Federation oldFederation;
-    private boolean shouldSaveOldFederation = false;
-    private PendingFederation pendingFederation;
-    private boolean shouldSavePendingFederation = false;
-
-    private ABICallElection federationElection;
->>>>>>> 76d3a701
-
     private Coin lockingCap;
 
     private HashMap<Sha256Hash, Long> btcTxHashesToSave;
@@ -274,231 +249,6 @@
         safeSaveToRepository(PEGOUTS_WAITING_FOR_SIGNATURES, pegoutsWaitingForSignatures, BridgeSerializationUtils::serializeMap);
     }
 
-<<<<<<< HEAD
-    /**
-     * Save the lock whitelist
-     */
-    public void saveLockWhitelist() {
-        if (lockWhitelist == null) {
-            return;
-        }
-
-        List<OneOffWhiteListEntry> oneOffEntries = lockWhitelist.getAll(OneOffWhiteListEntry.class);
-        safeSaveToRepository(LOCK_ONE_OFF_WHITELIST_KEY, Pair.of(oneOffEntries, lockWhitelist.getDisableBlockHeight()), BridgeSerializationUtils::serializeOneOffLockWhitelist);
-
-        if (activations.isActive(RSKIP87)) {
-            List<UnlimitedWhiteListEntry> unlimitedEntries = lockWhitelist.getAll(UnlimitedWhiteListEntry.class);
-            safeSaveToRepository(LOCK_UNLIMITED_WHITELIST_KEY, unlimitedEntries, BridgeSerializationUtils::serializeUnlimitedLockWhitelist);
-        }
-    }
-
-    public LockWhitelist getLockWhitelist() {
-        if (lockWhitelist != null) {
-            return lockWhitelist;
-        }
-
-        Pair<HashMap<Address, OneOffWhiteListEntry>, Integer> oneOffWhitelistAndDisableBlockHeightData =
-                safeGetFromRepository(LOCK_ONE_OFF_WHITELIST_KEY,
-                        data -> BridgeSerializationUtils.deserializeOneOffLockWhitelistAndDisableBlockHeight(data, networkParameters));
-        if (oneOffWhitelistAndDisableBlockHeightData == null) {
-            lockWhitelist = new LockWhitelist(new HashMap<>());
-            return lockWhitelist;
-        }
-
-        Map<Address, LockWhitelistEntry> whitelistedAddresses = new HashMap<>();
-
-        whitelistedAddresses.putAll(oneOffWhitelistAndDisableBlockHeightData.getLeft());
-
-        if (activations.isActive(RSKIP87)) {
-            whitelistedAddresses.putAll(safeGetFromRepository(LOCK_UNLIMITED_WHITELIST_KEY,
-                    data -> BridgeSerializationUtils.deserializeUnlimitedLockWhitelistEntries(data, networkParameters)));
-        }
-
-        lockWhitelist = new LockWhitelist(whitelistedAddresses, oneOffWhitelistAndDisableBlockHeightData.getRight());
-
-        return lockWhitelist;
-=======
-    public Federation getNewFederation() {
-        if (newFederation != null) {
-            return newFederation;
-        }
-
-        Optional<Integer> storageVersion = getStorageVersion(NEW_FEDERATION_FORMAT_VERSION.getKey());
-
-        newFederation = safeGetFromRepository(
-            NEW_FEDERATION_KEY,
-            data -> {
-                if (data == null) {
-                    return null;
-                }
-                if (storageVersion.isPresent()) {
-                    return deserializeFederationAccordingToVersion(data, storageVersion.get(), bridgeConstants);
-                }
-
-                return BridgeSerializationUtils.deserializeStandardMultisigFederationOnlyBtcKeys(data, networkParameters);
-            }
-        );
-
-        return newFederation;
-    }
-
-    public void setNewFederation(Federation federation) {
-        newFederation = federation;
-    }
-
-    /**
-     * Save the new federation
-     * Only saved if a federation was set with BridgeStorageProvider::setNewFederation
-     */
-    public void saveNewFederation() {
-        if (newFederation == null) {
-            return;
-        }
-
-        RepositorySerializer<Federation> serializer = BridgeSerializationUtils::serializeFederationOnlyBtcKeys;
-
-        if (activations.isActive(RSKIP123)) {
-            saveStorageVersion(
-                NEW_FEDERATION_FORMAT_VERSION.getKey(),
-                newFederation.getFormatVersion()
-            );
-            serializer = BridgeSerializationUtils::serializeFederation;
-        }
-
-        safeSaveToRepository(NEW_FEDERATION_KEY, newFederation, serializer);
-    }
-
-    public Federation getOldFederation() {
-        if (oldFederation != null || shouldSaveOldFederation) {
-            return oldFederation;
-        }
-
-        Optional<Integer> storageVersion = getStorageVersion(OLD_FEDERATION_FORMAT_VERSION.getKey());
-
-        oldFederation = safeGetFromRepository(
-            OLD_FEDERATION_KEY,
-            data -> {
-                if (data == null) {
-                    return null;
-                }
-                if (storageVersion.isPresent()) {
-                    return deserializeFederationAccordingToVersion(data, storageVersion.get(), bridgeConstants);
-                }
-
-                return BridgeSerializationUtils.deserializeStandardMultisigFederationOnlyBtcKeys(data, networkParameters);
-            }
-        );
-
-        return oldFederation;
-    }
-
-    public void setOldFederation(Federation federation) {
-        shouldSaveOldFederation = true;
-        oldFederation = federation;
-    }
-
-
-    /**
-     * Save the old federation
-     */
-    protected void saveOldFederation() {
-        if (!shouldSaveOldFederation) {
-            return;
-        }
-        RepositorySerializer<Federation> serializer = BridgeSerializationUtils::serializeFederationOnlyBtcKeys;
-
-        if (activations.isActive(RSKIP123)) {
-            if (oldFederation != null) {
-                saveStorageVersion(
-                    OLD_FEDERATION_FORMAT_VERSION.getKey(),
-                    oldFederation.getFormatVersion()
-                );
-            } else {
-                // assume it is a standard federation to keep backwards compatibility
-                saveStorageVersion(
-                    OLD_FEDERATION_FORMAT_VERSION.getKey(),
-                    STANDARD_MULTISIG_FEDERATION.getFormatVersion()
-                );
-            }
-            serializer = BridgeSerializationUtils::serializeFederation;
-        }
-
-        safeSaveToRepository(OLD_FEDERATION_KEY, oldFederation, serializer);
-    }
-
-    public PendingFederation getPendingFederation() {
-        if (pendingFederation != null || shouldSavePendingFederation) {
-            return pendingFederation;
-        }
-
-        Optional<Integer> storageVersion = getStorageVersion(PENDING_FEDERATION_FORMAT_VERSION.getKey());
-
-        pendingFederation = safeGetFromRepository(
-            PENDING_FEDERATION_KEY,
-            data -> {
-                if (data == null) {
-                    return null;
-                }
-                if (storageVersion.isPresent()) {
-                    return PendingFederation.deserialize(data); // Assume this is the multi-key version
-                }
-
-                return PendingFederation.deserializeFromBtcKeysOnly(data);
-            }
-        );
-
-        return pendingFederation;
-    }
-
-    public void setPendingFederation(PendingFederation federation) {
-        shouldSavePendingFederation = true;
-        pendingFederation = federation;
-    }
-
-    /**
-     * Save the pending federation
-     */
-    protected void savePendingFederation() throws IOException {
-        if (shouldSavePendingFederation) {
-            if (activations.isActive(RSKIP123)) {
-                // we only need to save the standard part of the fed since the emergency part is constant
-                saveStorageVersion(
-                    PENDING_FEDERATION_FORMAT_VERSION.getKey(),
-                    STANDARD_MULTISIG_FEDERATION.getFormatVersion()
-                );
-            }
-            savePendingFederationToRepository(pendingFederation);
-        }
-    }
-    private void savePendingFederationToRepository(PendingFederation pendingFederation) throws IOException {
-        byte[] fedSerialized = null;
-        if (pendingFederation != null) {
-             fedSerialized = pendingFederation.serialize(activations);
-        }
-        saveSerializedPendingFederationToRepository(fedSerialized);
-    }
-
-    /**
-     * Save the federation election
-     */
-    public void saveFederationElection() {
-        if (federationElection == null) {
-            return;
-        }
-
-        safeSaveToRepository(FEDERATION_ELECTION_KEY, federationElection, BridgeSerializationUtils::serializeElection);
-    }
-
-    public ABICallElection getFederationElection(AddressBasedAuthorizer authorizer) {
-        if (federationElection != null) {
-            return federationElection;
-        }
-
-        federationElection = safeGetFromRepository(FEDERATION_ELECTION_KEY, data -> (data == null)? new ABICallElection(authorizer) : BridgeSerializationUtils.deserializeElection(data, authorizer));
-        return federationElection;
->>>>>>> 76d3a701
-    }
-
     public void saveLockingCap() {
         if (activations.isActive(RSKIP134)) {
             safeSaveToRepository(LOCKING_CAP_KEY, this.getLockingCap(), BridgeSerializationUtils::serializeCoin);
@@ -798,20 +548,6 @@
         savePegoutsWaitingForConfirmations();
         savePegoutsWaitingForSignatures();
 
-<<<<<<< HEAD
-        saveLockWhitelist();
-=======
-        saveNewFederation();
-        saveNewFederationBtcUTXOs();
-
-        saveOldFederation();
-        saveOldFederationBtcUTXOs();
-
-        savePendingFederation();
-
-        saveFederationElection();
->>>>>>> 76d3a701
-
         saveLockingCap();
 
         saveHeightBtcTxHashAlreadyProcessed();
