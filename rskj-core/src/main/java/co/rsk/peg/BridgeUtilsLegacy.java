--- conflicted
+++ resolved
@@ -2,14 +2,8 @@
 
 import co.rsk.bitcoinj.core.*;
 import co.rsk.config.BridgeConstants;
-<<<<<<< HEAD
-import co.rsk.core.RskAddress;
-import co.rsk.crypto.Keccak256;
-=======
->>>>>>> 4bb2742f
 import org.ethereum.config.blockchain.upgrades.ActivationConfig;
 import org.ethereum.config.blockchain.upgrades.ConsensusRule;
-import org.ethereum.core.Transaction;
 
 /**
  * @deprecated Methods included in this class are to be used only prior to the latest HF activation
@@ -43,11 +37,7 @@
     }
 
     /**
-<<<<<<< HEAD
-     * Legacy version for getting the amount sent to a btc address. This is used in {@link BridgeSupport#registerFastBridgeBtcTransaction(Transaction, byte[], int, byte[], Keccak256, Address, RskAddress, Address, boolean)}
-=======
      * Legacy version for getting the amount sent to a btc address.
->>>>>>> 4bb2742f
      *
      * @param constants
      * @param btcTx
@@ -56,15 +46,6 @@
      */
     @Deprecated
     protected static Coin getAmountSentToAddress(BridgeConstants constants, BtcTransaction btcTx, Address btcAddress) {
-<<<<<<< HEAD
-        Coin v = Coin.ZERO;
-        for (TransactionOutput o : btcTx.getOutputs()) {
-            if (o.getScriptPubKey().getToAddress(constants.getBtcParams()).equals(btcAddress)) {
-                v = v.add(o.getValue());
-            }
-        }
-        return v;
-=======
         Coin value = Coin.ZERO;
         for (TransactionOutput output : btcTx.getOutputs()) {
             if (output.getScriptPubKey().getToAddress(constants.getBtcParams()).equals(btcAddress)) {
@@ -72,6 +53,5 @@
             }
         }
         return value;
->>>>>>> 4bb2742f
     }
 }