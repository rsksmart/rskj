/*
 * This file is part of RskJ
 * Copyright (C) 2017 RSK Labs Ltd.
 *
 * This program is free software: you can redistribute it and/or modify
 * it under the terms of the GNU Lesser General Public License as published by
 * the Free Software Foundation, either version 3 of the License, or
 * (at your option) any later version.
 *
 * This program is distributed in the hope that it will be useful,
 * but WITHOUT ANY WARRANTY; without even the implied warranty of
 * MERCHANTABILITY or FITNESS FOR A PARTICULAR PURPOSE. See the
 * GNU Lesser General Public License for more details.
 *
 * You should have received a copy of the GNU Lesser General Public License
 * along with this program. If not, see <http://www.gnu.org/licenses/>.
 */

package co.rsk.peg.constants;

import co.rsk.bitcoinj.core.Coin;
import co.rsk.bitcoinj.core.NetworkParameters;
import co.rsk.peg.federation.constants.FederationConstants;
import co.rsk.peg.vote.AddressBasedAuthorizer;

import co.rsk.peg.feeperkb.constants.FeePerKbConstants;
import co.rsk.peg.whitelist.constants.WhitelistConstants;
import org.ethereum.config.blockchain.upgrades.ActivationConfig;
import org.ethereum.config.blockchain.upgrades.ConsensusRule;

public abstract class BridgeConstants {
    protected String btcParamsString;

    protected FeePerKbConstants feePerKbConstants;

    protected FederationConstants federationConstants;

    protected WhitelistConstants whitelistConstants;

    protected int btc2RskMinimumAcceptableConfirmations;
    protected int btc2RskMinimumAcceptableConfirmationsOnRsk;
    protected int rsk2BtcMinimumAcceptableConfirmations;

    protected int updateBridgeExecutionPeriod;

    protected int maxBtcHeadersPerRskBlock;

    protected Coin legacyMinimumPeginTxValue;
    protected Coin minimumPeginTxValue;
    protected Coin legacyMinimumPegoutTxValue;
    protected Coin minimumPegoutTxValue;

    protected AddressBasedAuthorizer federationChangeAuthorizer;

    protected AddressBasedAuthorizer increaseLockingCapAuthorizer;

    protected Coin initialLockingCap;

    protected int lockingCapIncrementsMultiplier;

    protected int btcHeightWhenBlockIndexActivates;
    protected int maxDepthToSearchBlocksBelowIndexActivation;
    protected long minSecondsBetweenCallsReceiveHeader;

    protected int maxDepthBlockchainAccepted;

    protected int minimumPegoutValuePercentageToReceiveAfterFee;

    protected int maxInputsPerPegoutTransaction;

    protected int numberOfBlocksBetweenPegouts;

    protected int btcHeightWhenPegoutTxIndexActivates;
    protected int pegoutTxIndexGracePeriodInBtcBlocks;
    protected int blockWithTooMuchChainWorkHeight;

    public NetworkParameters getBtcParams() {
        return NetworkParameters.fromID(btcParamsString);
    }

    public FeePerKbConstants getFeePerKbConstants() { return feePerKbConstants; }

<<<<<<< HEAD
    public FederationConstants getFederationConstants() { return federationConstants; }
=======
    public WhitelistConstants getWhitelistConstants() { return whitelistConstants; }
>>>>>>> 76d3a701

    public String getBtcParamsString() {
        return btcParamsString;
    }

    public int getBtc2RskMinimumAcceptableConfirmations() {
        return btc2RskMinimumAcceptableConfirmations;
    }

    public int getBtc2RskMinimumAcceptableConfirmationsOnRsk() {
        return btc2RskMinimumAcceptableConfirmationsOnRsk;
    }

    public int getRsk2BtcMinimumAcceptableConfirmations() {
        return rsk2BtcMinimumAcceptableConfirmations;
    }

    public int getUpdateBridgeExecutionPeriod() { return updateBridgeExecutionPeriod; }

    public int getMaxBtcHeadersPerRskBlock() { return maxBtcHeadersPerRskBlock; }

    public Coin getMinimumPeginTxValue(ActivationConfig.ForBlock activations) {
        return activations.isActive(ConsensusRule.RSKIP219) ? minimumPeginTxValue : legacyMinimumPeginTxValue;
    }

    public Coin getLegacyMinimumPegoutTxValue() { return legacyMinimumPegoutTxValue; }

    public Coin getMinimumPegoutTxValue() { return minimumPegoutTxValue; }

<<<<<<< HEAD
    public AddressBasedAuthorizer getLockWhitelistChangeAuthorizer() { return lockWhitelistChangeAuthorizer; }
=======
    public long getFederationActivationAge(ActivationConfig.ForBlock activations) {
        return activations.isActive(ConsensusRule.RSKIP383)? federationActivationAge: federationActivationAgeLegacy;
    }

    public long getFundsMigrationAgeSinceActivationBegin() {
        return fundsMigrationAgeSinceActivationBegin;
    }

    public long getFundsMigrationAgeSinceActivationEnd(ActivationConfig.ForBlock activations) {
        if (activations.isActive(ConsensusRule.RSKIP357) && !activations.isActive(ConsensusRule.RSKIP374)){
            return specialCaseFundsMigrationAgeSinceActivationEnd;
        }

        return fundsMigrationAgeSinceActivationEnd;
    }

    public AddressBasedAuthorizer getFederationChangeAuthorizer() { return federationChangeAuthorizer; }
>>>>>>> 76d3a701

    public AddressBasedAuthorizer getIncreaseLockingCapAuthorizer() { return increaseLockingCapAuthorizer; }

    public int getLockingCapIncrementsMultiplier() { return lockingCapIncrementsMultiplier; }

    public Coin getInitialLockingCap() { return initialLockingCap; }

    public Coin getMaxRbtc() { return Coin.valueOf(21_000_000, 0); }

    public int getBtcHeightWhenBlockIndexActivates() { return btcHeightWhenBlockIndexActivates; }

    public int getMaxDepthToSearchBlocksBelowIndexActivation() { return maxDepthToSearchBlocksBelowIndexActivation; }

    public long getMinSecondsBetweenCallsToReceiveHeader() { return minSecondsBetweenCallsReceiveHeader; }

    public int getMaxDepthBlockchainAccepted() { return maxDepthBlockchainAccepted; }

    public int getMinimumPegoutValuePercentageToReceiveAfterFee() {
        return minimumPegoutValuePercentageToReceiveAfterFee;
    }

    public int getMaxInputsPerPegoutTransaction() {
        return maxInputsPerPegoutTransaction;
    }

    public int getNumberOfBlocksBetweenPegouts() {
        return numberOfBlocksBetweenPegouts;
    }

    public int getBtcHeightWhenPegoutTxIndexActivates() {
        return btcHeightWhenPegoutTxIndexActivates;
    }

    public int getPegoutTxIndexGracePeriodInBtcBlocks() {
        return pegoutTxIndexGracePeriodInBtcBlocks;
    }

    public int getBlockWithTooMuchChainWorkHeight() { return blockWithTooMuchChainWorkHeight; }
}<|MERGE_RESOLUTION|>--- conflicted
+++ resolved
@@ -21,9 +21,8 @@
 import co.rsk.bitcoinj.core.Coin;
 import co.rsk.bitcoinj.core.NetworkParameters;
 import co.rsk.peg.federation.constants.FederationConstants;
+import co.rsk.peg.feeperkb.constants.FeePerKbConstants;
 import co.rsk.peg.vote.AddressBasedAuthorizer;
-
-import co.rsk.peg.feeperkb.constants.FeePerKbConstants;
 import co.rsk.peg.whitelist.constants.WhitelistConstants;
 import org.ethereum.config.blockchain.upgrades.ActivationConfig;
 import org.ethereum.config.blockchain.upgrades.ConsensusRule;
@@ -80,11 +79,9 @@
 
     public FeePerKbConstants getFeePerKbConstants() { return feePerKbConstants; }
 
-<<<<<<< HEAD
+    public WhitelistConstants getWhitelistConstants() { return whitelistConstants; }
+
     public FederationConstants getFederationConstants() { return federationConstants; }
-=======
-    public WhitelistConstants getWhitelistConstants() { return whitelistConstants; }
->>>>>>> 76d3a701
 
     public String getBtcParamsString() {
         return btcParamsString;
@@ -113,28 +110,6 @@
     public Coin getLegacyMinimumPegoutTxValue() { return legacyMinimumPegoutTxValue; }
 
     public Coin getMinimumPegoutTxValue() { return minimumPegoutTxValue; }
-
-<<<<<<< HEAD
-    public AddressBasedAuthorizer getLockWhitelistChangeAuthorizer() { return lockWhitelistChangeAuthorizer; }
-=======
-    public long getFederationActivationAge(ActivationConfig.ForBlock activations) {
-        return activations.isActive(ConsensusRule.RSKIP383)? federationActivationAge: federationActivationAgeLegacy;
-    }
-
-    public long getFundsMigrationAgeSinceActivationBegin() {
-        return fundsMigrationAgeSinceActivationBegin;
-    }
-
-    public long getFundsMigrationAgeSinceActivationEnd(ActivationConfig.ForBlock activations) {
-        if (activations.isActive(ConsensusRule.RSKIP357) && !activations.isActive(ConsensusRule.RSKIP374)){
-            return specialCaseFundsMigrationAgeSinceActivationEnd;
-        }
-
-        return fundsMigrationAgeSinceActivationEnd;
-    }
-
-    public AddressBasedAuthorizer getFederationChangeAuthorizer() { return federationChangeAuthorizer; }
->>>>>>> 76d3a701
 
     public AddressBasedAuthorizer getIncreaseLockingCapAuthorizer() { return increaseLockingCapAuthorizer; }
 
