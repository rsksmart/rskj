--- conflicted
+++ resolved
@@ -21,16 +21,12 @@
 import co.rsk.bitcoinj.core.Coin;
 import co.rsk.bitcoinj.core.NetworkParameters;
 import co.rsk.peg.federation.constants.FederationTestNetConstants;
+import co.rsk.peg.feeperkb.constants.FeePerKbTestNetConstants;
 import co.rsk.peg.vote.AddressBasedAuthorizer;
-<<<<<<< HEAD
-=======
 import co.rsk.peg.whitelist.constants.WhitelistTestNetConstants;
-import java.time.ZonedDateTime;
->>>>>>> 76d3a701
 import java.util.Arrays;
 import java.util.List;
 import java.util.stream.Collectors;
-import co.rsk.peg.feeperkb.constants.FeePerKbTestNetConstants;
 import org.bouncycastle.util.encoders.Hex;
 import org.ethereum.crypto.ECKey;
 
@@ -40,33 +36,8 @@
     BridgeTestNetConstants() {
         btcParamsString = NetworkParameters.ID_TESTNET;
         feePerKbConstants = FeePerKbTestNetConstants.getInstance();
-<<<<<<< HEAD
+        whitelistConstants = WhitelistTestNetConstants.getInstance();
         federationConstants = FederationTestNetConstants.getInstance();
-=======
-        whitelistConstants = WhitelistTestNetConstants.getInstance();
-
-        BtcECKey federator0PublicKey = BtcECKey.fromPublicOnly(
-            Hex.decode("039a060badbeb24bee49eb2063f616c0f0f0765d4ca646b20a88ce828f259fcdb9")
-        );
-        BtcECKey federator1PublicKey = BtcECKey.fromPublicOnly(
-            Hex.decode("02afc230c2d355b1a577682b07bc2646041b5d0177af0f98395a46018da699b6da")
-        );
-        BtcECKey federator2PublicKey = BtcECKey.fromPublicOnly(
-            Hex.decode("0344a3c38cd59afcba3edcebe143e025574594b001700dec41e59409bdbd0f2a09")
-        );
-        BtcECKey federator3PublicKey = BtcECKey.fromPublicOnly(
-            Hex.decode("034844a99cd7028aa319476674cc381df006628be71bc5593b8b5fdb32bb42ef85")
-        );
-
-        genesisFederationPublicKeys = Arrays.asList(
-            federator0PublicKey,
-            federator1PublicKey,
-            federator2PublicKey,
-            federator3PublicKey
-        );
-
-        genesisFederationCreationTime = ZonedDateTime.parse("1970-01-18T19:29:27.600Z").toInstant();
->>>>>>> 76d3a701
 
         btc2RskMinimumAcceptableConfirmations = 10;
         btc2RskMinimumAcceptableConfirmationsOnRsk = 10;
@@ -81,37 +52,6 @@
         legacyMinimumPegoutTxValue = Coin.valueOf(500_000);
         minimumPegoutTxValue = Coin.valueOf(250_000);
 
-        // Passphrases are kept private
-<<<<<<< HEAD
-        List<ECKey> lockWhitelistAuthorizedKeys = Arrays.stream(new String[]{
-            "04bf7e3bca7f7c58326382ed9c2516a8773c21f1b806984bb1c5c33bd18046502d97b28c0ea5b16433fbb2b23f14e95b36209f304841e814017f1ede1ecbdcfce3"
-        }).map(hex -> ECKey.fromPublicOnly(Hex.decode(hex))).collect(Collectors.toList());
-
-        lockWhitelistChangeAuthorizer = new AddressBasedAuthorizer(
-            lockWhitelistAuthorizedKeys,
-            AddressBasedAuthorizer.MinimumRequiredCalculation.ONE
-        );
-
-=======
-        List<ECKey> federationChangeAuthorizedKeys = Arrays.stream(new String[]{
-            "04d9052c2022f6f35da53f04f02856ff5e59f9836eec03daad0328d12c5c66140205da540498e46cd05bf63c1201382dd84c100f0d52a10654159965aea452c3f2",
-            "04bf889f2035c8c441d7d1054b6a449742edd04d202f44a29348b4140b34e2a81ce66e388f40046636fd012bd7e3cecd9b951ffe28422334722d20a1cf6c7926fb",
-            "047e707e4f67655c40c539363fb435d89574b8fe400971ba0290de9c2adbb2bd4e1e5b35a2188b9409ff2cc102292616efc113623483056bb8d8a02bf7695670ea"
-        }).map(hex -> ECKey.fromPublicOnly(Hex.decode(hex))).collect(Collectors.toList());
-
-        federationChangeAuthorizer = new AddressBasedAuthorizer(
-            federationChangeAuthorizedKeys,
-            AddressBasedAuthorizer.MinimumRequiredCalculation.MAJORITY
-        );
-
-        federationActivationAgeLegacy = 60L;
-        federationActivationAge = 120L;
-
-        fundsMigrationAgeSinceActivationBegin = 60L;
-        fundsMigrationAgeSinceActivationEnd = 900L;
-        specialCaseFundsMigrationAgeSinceActivationEnd = 900L;
-
->>>>>>> 76d3a701
         List<ECKey> increaseLockingCapAuthorizedKeys = Arrays.stream(new String[]{
             "04701d1d27f8c2ae97912d96fb1f82f10c2395fd320e7a869049268c6b53d2060dfb2e22e3248955332d88cd2ae29a398f8f3858e48dd6d8ffbc37dfd6d1aa4934",
             "045ef89e4a5645dc68895dbc33b4c966c3a0a52bb837ecdd2ba448604c4f47266456d1191420e1d32bbe8741f8315fde4d1440908d400e5998dbed6549d499559b",
