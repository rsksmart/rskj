--- conflicted
+++ resolved
@@ -23,12 +23,9 @@
 import co.rsk.bitcoinj.core.NetworkParameters;
 import co.rsk.peg.federation.constants.FederationRegTestConstants;
 import co.rsk.peg.vote.AddressBasedAuthorizer;
-<<<<<<< HEAD
-=======
 import java.nio.charset.StandardCharsets;
 import java.time.ZonedDateTime;
 import co.rsk.peg.whitelist.constants.WhitelistRegTestConstants;
->>>>>>> 76d3a701
 import java.util.Arrays;
 import java.util.Collections;
 import java.util.List;
@@ -53,14 +50,8 @@
     public BridgeRegTestConstants(List<BtcECKey> federationPublicKeys) {
         btcParamsString = NetworkParameters.ID_REGTEST;
         feePerKbConstants = FeePerKbRegTestConstants.getInstance();
-<<<<<<< HEAD
+        whitelistConstants = WhitelistRegTestConstants.getInstance();
         federationConstants = new FederationRegTestConstants(federationPublicKeys);
-=======
-        whitelistConstants = WhitelistRegTestConstants.getInstance();
-
-        genesisFederationPublicKeys = federationPublicKeys;
-        genesisFederationCreationTime = ZonedDateTime.parse("2016-01-01T00:00:00Z").toInstant();
->>>>>>> 76d3a701
 
         btc2RskMinimumAcceptableConfirmations = 3;
         btc2RskMinimumAcceptableConfirmationsOnRsk = 5;
@@ -75,40 +66,6 @@
         minimumPeginTxValue = Coin.COIN.div(2);
         minimumPegoutTxValue = Coin.valueOf(250_000);
 
-<<<<<<< HEAD
-        // Key generated with GenNodeKey using generator 'auth-lock-whitelist'
-        List<ECKey> lockWhitelistAuthorizedKeys = Arrays.stream(new String[]{
-            "04641fb250d7ca7a1cb4f530588e978013038ec4294d084d248869dd54d98873e45c61d00ceeaeeb9e35eab19fa5fbd8f07cb8a5f0ddba26b4d4b18349c09199ad"
-        }).map(hex -> ECKey.fromPublicOnly(Hex.decode(hex))).collect(Collectors.toList());
-
-        lockWhitelistChangeAuthorizer = new AddressBasedAuthorizer(
-            lockWhitelistAuthorizedKeys,
-            AddressBasedAuthorizer.MinimumRequiredCalculation.ONE
-        );
-
-=======
-        // Keys generated with GenNodeKey using generators 'auth-a' through 'auth-e'
-        List<ECKey> federationChangeAuthorizedKeys = Arrays.stream(new String[]{
-            "04dde17c5fab31ffc53c91c2390136c325bb8690dc135b0840075dd7b86910d8ab9e88baad0c32f3eea8833446a6bc5ff1cd2efa99ecb17801bcb65fc16fc7d991",
-            "04af886c67231476807e2a8eee9193878b9d94e30aa2ee469a9611d20e1e1c1b438e5044148f65e6e61bf03e9d72e597cb9cdea96d6fc044001b22099f9ec403e2",
-            "045d4dedf9c69ab3ea139d0f0da0ad00160b7663d01ce7a6155cd44a3567d360112b0480ab6f31cac7345b5f64862205ea7ccf555fcf218f87fa0d801008fecb61",
-            "04709f002ac4642b6a87ea0a9dc76eeaa93f71b3185985817ec1827eae34b46b5d869320efb5c5cbe2a5c13f96463fe0210710b53352a4314188daffe07bd54154",
-            "04aff62315e9c18004392a5d9e39496ff5794b2d9f43ab4e8ade64740d7fdfe896969be859b43f26ef5aa4b5a0d11808277b4abfa1a07cc39f2839b89cc2bc6b4c"
-        }).map(hex -> ECKey.fromPublicOnly(Hex.decode(hex))).collect(Collectors.toList());
-
-        federationChangeAuthorizer = new AddressBasedAuthorizer(
-            federationChangeAuthorizedKeys,
-            AddressBasedAuthorizer.MinimumRequiredCalculation.MAJORITY
-        );
-
-        federationActivationAgeLegacy = 10L;
-        federationActivationAge = 20L;
-
-        fundsMigrationAgeSinceActivationBegin = 15L;
-        fundsMigrationAgeSinceActivationEnd = 150L;
-        specialCaseFundsMigrationAgeSinceActivationEnd = 150L;
-
->>>>>>> 76d3a701
         initialLockingCap = Coin.COIN.multiply(1_000L); // 1_000 BTC
 
         lockingCapIncrementsMultiplier = 2;
