--- conflicted
+++ resolved
@@ -2565,12 +2565,7 @@
         Address fbActiveFederationAddress =
             fastBridgeFederationInformation.getFastBridgeFederationAddress(bridgeConstants.getBtcParams());
 
-<<<<<<< HEAD
-        Coin totalAmount;
-        FastBridgeTxResponseCodes txResponse = FastBridgeTxResponseCodes.VALID_TX;
-=======
-
->>>>>>> 5e146d62
+
         Federation retiringFederation = getRetiringFederation();
         List<Address> addresses = new ArrayList<>(2);
         addresses.add(fbActiveFederationAddress);
@@ -2593,7 +2588,7 @@
             addresses.toArray(new Address[addresses.size()])
         );
 
-        txResponse = BridgeUtils.validateFastBridgePeginValue(
+        FastBridgeTxResponseCodes txResponse = BridgeUtils.validateFastBridgePeginValue(
             activations,
             bridgeConstants,
             totalAmount
