/*
 * This file is part of RskJ
 * Copyright (C) 2017 RSK Labs Ltd.
 *
 * This program is free software: you can redistribute it and/or modify
 * it under the terms of the GNU Lesser General Public License as published by
 * the Free Software Foundation, either version 3 of the License, or
 * (at your option) any later version.
 *
 * This program is distributed in the hope that it will be useful,
 * but WITHOUT ANY WARRANTY; without even the implied warranty of
 * MERCHANTABILITY or FITNESS FOR A PARTICULAR PURPOSE. See the
 * GNU Lesser General Public License for more details.
 *
 * You should have received a copy of the GNU Lesser General Public License
 * along with this program. If not, see <http://www.gnu.org/licenses/>.
 */
package co.rsk.peg;

import static co.rsk.peg.BridgeUtils.getRegularPegoutTxSize;
import static co.rsk.peg.ReleaseTransactionBuilder.BTC_TX_VERSION_2;
import static co.rsk.peg.bitcoin.UtxoUtils.extractOutpointValues;
import static co.rsk.peg.pegin.RejectedPeginReason.INVALID_AMOUNT;
import static org.ethereum.config.blockchain.upgrades.ConsensusRule.*;

import co.rsk.bitcoinj.core.*;
import co.rsk.bitcoinj.crypto.TransactionSignature;
import co.rsk.bitcoinj.script.*;
import co.rsk.bitcoinj.store.BlockStoreException;
import co.rsk.bitcoinj.wallet.SendRequest;
import co.rsk.bitcoinj.wallet.Wallet;
import co.rsk.core.types.bytes.Bytes;
import co.rsk.peg.constants.BridgeConstants;
import co.rsk.core.RskAddress;
import co.rsk.crypto.Keccak256;
import co.rsk.panic.PanicProcessor;
import co.rsk.peg.bitcoin.BitcoinUtils;
import co.rsk.peg.bitcoin.CoinbaseInformation;
import co.rsk.peg.bitcoin.MerkleBranch;
import co.rsk.peg.bitcoin.RskAllowUnconfirmedCoinSelector;
import co.rsk.peg.btcLockSender.BtcLockSender.TxSenderAddressType;
import co.rsk.peg.btcLockSender.BtcLockSenderProvider;
import co.rsk.peg.federation.*;
import co.rsk.peg.federation.constants.FederationConstants;
import co.rsk.peg.feeperkb.FeePerKbSupport;
import co.rsk.peg.flyover.FlyoverFederationInformation;
import co.rsk.peg.flyover.FlyoverTxResponseCodes;
import co.rsk.peg.pegin.*;
import co.rsk.peg.pegininstructions.PeginInstructionsException;
import co.rsk.peg.pegininstructions.PeginInstructionsProvider;
import co.rsk.peg.utils.*;
import co.rsk.peg.vote.*;
import co.rsk.peg.whitelist.*;
import co.rsk.rpc.modules.trace.CallType;
import co.rsk.rpc.modules.trace.ProgramSubtrace;
import com.google.common.annotations.VisibleForTesting;
import java.io.IOException;
import java.io.InputStream;
import java.math.BigInteger;
import java.time.Instant;
import java.util.*;
import java.util.stream.Collectors;
import javax.annotation.Nullable;
import org.apache.commons.lang3.tuple.Pair;
import org.ethereum.config.blockchain.upgrades.ActivationConfig;
import org.ethereum.config.blockchain.upgrades.ConsensusRule;
import org.ethereum.core.*;
import org.ethereum.crypto.HashUtil;
import org.ethereum.util.ByteUtil;
import org.ethereum.vm.DataWord;
import org.ethereum.vm.PrecompiledContracts;
import org.ethereum.vm.exception.VMException;
import org.ethereum.vm.program.InternalTransaction;
import org.ethereum.vm.program.Program;
import org.ethereum.vm.program.ProgramResult;
import org.ethereum.vm.program.invoke.TransferInvoke;
import org.slf4j.Logger;
import org.slf4j.LoggerFactory;

/**
 * Helper class to move funds from btc to rsk and rsk to btc
 * @author Oscar Guindzberg
 */
public class BridgeSupport {
    public static final RskAddress BURN_ADDRESS = new RskAddress("FFFFFFFFFFFFFFFFFFFFFFFFFFFFFFFFFFFFFFFF");

    public static final int MAX_RELEASE_ITERATIONS = 30;

<<<<<<< HEAD
    public static final Integer LOCK_WHITELIST_GENERIC_ERROR_CODE = -10;
    public static final Integer LOCK_WHITELIST_INVALID_ADDRESS_FORMAT_ERROR_CODE = -2;
    public static final Integer LOCK_WHITELIST_ALREADY_EXISTS_ERROR_CODE = -1;
    public static final Integer LOCK_WHITELIST_UNKNOWN_ERROR_CODE = 0;
    public static final Integer LOCK_WHITELIST_SUCCESS_CODE = 1;
=======
    public static final Integer FEDERATION_CHANGE_GENERIC_ERROR_CODE = -10;
>>>>>>> 76d3a701

    public static final Integer BTC_TRANSACTION_CONFIRMATION_INEXISTENT_BLOCK_HASH_ERROR_CODE = -1;
    public static final Integer BTC_TRANSACTION_CONFIRMATION_BLOCK_NOT_IN_BEST_CHAIN_ERROR_CODE = -2;
    public static final Integer BTC_TRANSACTION_CONFIRMATION_INCONSISTENT_BLOCK_ERROR_CODE = -3;
    public static final Integer BTC_TRANSACTION_CONFIRMATION_BLOCK_TOO_OLD_ERROR_CODE = -4;
    public static final Integer BTC_TRANSACTION_CONFIRMATION_INVALID_MERKLE_BRANCH_ERROR_CODE = -5;

    public static final Integer RECEIVE_HEADER_CALLED_TOO_SOON = -1;
    public static final Integer RECEIVE_HEADER_BLOCK_TOO_OLD = -2;
    public static final Integer RECEIVE_HEADER_CANT_FOUND_PREVIOUS_BLOCK = -3;
    public static final Integer RECEIVE_HEADER_BLOCK_PREVIOUSLY_SAVED = -4;
    public static final Integer RECEIVE_HEADER_UNEXPECTED_EXCEPTION = -99;

    // Enough depth to be able to search backwards one month worth of blocks
    // (6 blocks/hour, 24 hours/day, 30 days/month)
    public static final Integer BTC_TRANSACTION_CONFIRMATION_MAX_DEPTH = 4320;

    private static final Logger logger = LoggerFactory.getLogger(BridgeSupport.class);
    private static final PanicProcessor panicProcessor = new PanicProcessor();

<<<<<<< HEAD
    private static final String INVALID_ADDRESS_FORMAT_MESSAGE = "invalid address format";

    private final FeePerKbSupport feePerKbSupport;
=======
    private static final List<String> FEDERATION_CHANGE_FUNCTIONS = Collections.unmodifiableList(Arrays.asList(
        "create",
        "add",
        "add-multi",
        "commit",
        "rollback"
    ));

>>>>>>> 76d3a701
    private final BridgeConstants bridgeConstants;
    private final BridgeStorageProvider provider;
    private final Repository rskRepository;
    private final BridgeEventLogger eventLogger;
    private final List<ProgramSubtrace> subtraces = new ArrayList<>();
    private final BtcLockSenderProvider btcLockSenderProvider;
    private final PeginInstructionsProvider peginInstructionsProvider;

    private final FederationSupport federationSupport;
    private final FeePerKbSupport feePerKbSupport;
    private final WhitelistSupport whitelistSupport;

    private final Context btcContext;
    private final BtcBlockStoreWithCache.Factory btcBlockStoreFactory;
    private BtcBlockStoreWithCache btcBlockStore;
    private BtcBlockChain btcBlockChain;
    private final org.ethereum.core.Block rskExecutionBlock;
    private final ActivationConfig.ForBlock activations;

    private final SignatureCache signatureCache;

    public BridgeSupport(
        BridgeConstants bridgeConstants,
        BridgeStorageProvider provider,
        BridgeEventLogger eventLogger,
        BtcLockSenderProvider btcLockSenderProvider,
        PeginInstructionsProvider peginInstructionsProvider,
        Repository repository,
        Block executionBlock,
        Context btcContext,
        FederationSupport federationSupport,
        FeePerKbSupport feePerKbSupport,
        WhitelistSupport whitelistSupport,
        BtcBlockStoreWithCache.Factory btcBlockStoreFactory,
        ActivationConfig.ForBlock activations,
        SignatureCache signatureCache) {
        this.rskRepository = repository;
        this.provider = provider;
        this.rskExecutionBlock = executionBlock;
        this.bridgeConstants = bridgeConstants;
        this.eventLogger = eventLogger;
        this.btcLockSenderProvider = btcLockSenderProvider;
        this.peginInstructionsProvider = peginInstructionsProvider;
        this.btcContext = btcContext;
        this.federationSupport = federationSupport;
        this.feePerKbSupport = feePerKbSupport;
        this.whitelistSupport = whitelistSupport;
        this.btcBlockStoreFactory = btcBlockStoreFactory;
        this.activations = activations;
        this.signatureCache = signatureCache;
    }

    public List<ProgramSubtrace> getSubtraces() {
        return Collections.unmodifiableList(this.subtraces);
    }

    @VisibleForTesting
    InputStream getCheckPoints() {
        String resourceName = "/rskbitcoincheckpoints/" + bridgeConstants.getBtcParams().getId() + ".checkpoints";
        InputStream checkpoints = BridgeSupport.class.getResourceAsStream(resourceName);
        logger.debug("[getCheckPoints] Looking for checkpoint {}. Found? {}", resourceName, checkpoints != null);
        if (checkpoints == null) {
            // If we don't have a custom checkpoints file, try to use bitcoinj's default checkpoints for that network
            checkpoints = BridgeSupport.class.getResourceAsStream("/" + bridgeConstants.getBtcParams().getId() + ".checkpoints");
        }
        return checkpoints;
    }

    @VisibleForTesting
    ActivationConfig.ForBlock getActivations() {
        return this.activations;
    }

    public void save() throws IOException {
        provider.save();
        feePerKbSupport.save();
<<<<<<< HEAD
        federationSupport.save();
=======
        whitelistSupport.save();
>>>>>>> 76d3a701
    }

    /**
     * Receives an array of serialized Bitcoin block headers and adds them to the internal BlockChain structure.
     * @param headers The bitcoin headers
     */
    public void receiveHeaders(BtcBlock[] headers) throws IOException, BlockStoreException {
        if (headers.length > 0) {
            logger.debug("Received {} headers. First {}, last {}.", headers.length, headers[0].getHash(), headers[headers.length - 1].getHash());
        } else {
            logger.warn("Received 0 headers");
        }

        Context.propagate(btcContext);
        this.ensureBtcBlockChain();
        for (BtcBlock header : headers) {
            try {
                StoredBlock previousBlock = btcBlockStore.get(header.getPrevBlockHash());
                if (cannotProcessNextBlock(previousBlock)) {
                    logger.warn("[receiveHeaders] Header {} has too much work to be processed", header.getHash());
                    break;
                }
                btcBlockChain.add(header);
            } catch (Exception e) {
                // If we try to add an orphan header bitcoinj throws an exception
                // This catches that case and any other exception that may be thrown
                logger.warn("Exception adding btc header {}", header.getHash(), e);
            }
        }
    }

    /**
     * Receives only one header of serialized Bitcoin block headers and adds them to the internal BlockChain structure.
     * @param header The bitcoin headers
     */
    public Integer receiveHeader(BtcBlock header) throws IOException, BlockStoreException {
        Context.propagate(btcContext);
        this.ensureBtcBlockChain();

        if (btcBlockStore.get(header.getHash()) != null) {
            return RECEIVE_HEADER_BLOCK_PREVIOUSLY_SAVED;
        }

        long diffTimeStamp = bridgeConstants.getMinSecondsBetweenCallsToReceiveHeader();

        long currentTimeStamp = rskExecutionBlock.getTimestamp(); //in seconds
        Optional<Long> optionalLastTimeStamp = provider.getReceiveHeadersLastTimestamp();
        if (optionalLastTimeStamp.isPresent() && (currentTimeStamp - optionalLastTimeStamp.get() < diffTimeStamp)) {
            logger.warn("Receive header last TimeStamp less than {} milliseconds", diffTimeStamp);
            return RECEIVE_HEADER_CALLED_TOO_SOON;
        }

        //Depth
        StoredBlock previousBlock = btcBlockStore.get(header.getPrevBlockHash());
        if (previousBlock == null) {
            return RECEIVE_HEADER_CANT_FOUND_PREVIOUS_BLOCK;
        }

        // height of best chain - height of current header block greater than maximum depth accepted
        if ((getBtcBlockchainBestChainHeight() - (previousBlock.getHeight() + 1)) > bridgeConstants.getMaxDepthBlockchainAccepted()) {
            return RECEIVE_HEADER_BLOCK_TOO_OLD;
        }

        if (cannotProcessNextBlock(previousBlock)) {
            logger.warn("[receiveHeader] Header {} has too much work to be processed", header.getHash());
            return RECEIVE_HEADER_UNEXPECTED_EXCEPTION;
        }

        try {
            btcBlockChain.add(header);
        } catch (Exception e) {
            // If we try to add an orphan header bitcoinj throws an exception
            // This catches that case and any other exception that may be thrown
            logger.warn("Exception adding btc header {}", header.getHash(), e);
            return RECEIVE_HEADER_UNEXPECTED_EXCEPTION;
        }
        provider.setReceiveHeadersLastTimestamp(currentTimeStamp);
        return 0;
    }

    private boolean cannotProcessNextBlock(StoredBlock previousBlock) {
        int nextBlockHeight = previousBlock.getHeight() + 1;
        boolean networkIsMainnet = btcContext.getParams().equals(NetworkParameters.fromID(NetworkParameters.ID_MAINNET));

        return nextBlockHeight >= bridgeConstants.getBlockWithTooMuchChainWorkHeight()
            && networkIsMainnet
            && !activations.isActive(ConsensusRule.RSKIP434);
    }

    /**
     * Get the wallet for the currently active federation
     * @return A BTC wallet for the currently active federation
     *
     * @throws IOException
     * @param shouldConsiderFlyoverUTXOs
     */
    public Wallet getActiveFederationWallet(boolean shouldConsiderFlyoverUTXOs) throws IOException {
        Federation federation = getActiveFederation();
        List<UTXO> utxos = federationSupport.getActiveFederationBtcUTXOs();

        return BridgeUtils.getFederationSpendWallet(
            btcContext,
            federation,
            utxos,
            shouldConsiderFlyoverUTXOs,
            provider
        );
    }

    /**
     * Get the wallet for the currently retiring federation
     * or null if there's currently no retiring federation
     * @return A BTC wallet for the currently active federation
     *
     * @throws IOException
     * @param shouldConsiderFlyoverUTXOs
     */
    protected Wallet getRetiringFederationWallet(boolean shouldConsiderFlyoverUTXOs) throws IOException {
        List<UTXO> retiringFederationBtcUTXOs = federationSupport.getRetiringFederationBtcUTXOs();
        return getRetiringFederationWallet(shouldConsiderFlyoverUTXOs, retiringFederationBtcUTXOs.size());
    }

    private Wallet getRetiringFederationWallet(boolean shouldConsiderFlyoverUTXOs, int utxosSizeLimit) throws IOException {
        Federation federation = getRetiringFederation();
        if (federation == null) {
            logger.debug("[getRetiringFederationWallet] No retiring federation found");
            return null;
        }

        List<UTXO> utxos = federationSupport.getRetiringFederationBtcUTXOs();
        if (utxos.size() > utxosSizeLimit) {
            logger.debug("[getRetiringFederationWallet] Going to limit the amount of UTXOs to {}", utxosSizeLimit);
            utxos = utxos.subList(0, utxosSizeLimit);
        }

        logger.debug("[getRetiringFederationWallet] Fetching retiring federation spend wallet");
        return BridgeUtils.getFederationSpendWallet(
            btcContext,
            federation,
            utxos,
            shouldConsiderFlyoverUTXOs,
            provider
        );
    }

    /**
     * Get the wallet for the currently live federations
     * but limited to a specific list of UTXOs
     * @return A BTC wallet for the currently live federation(s)
     * limited to the given list of UTXOs
     *
     */
    public Wallet getUTXOBasedWalletForLiveFederations(List<UTXO> utxos, boolean isFlyoverCompatible) {
        return BridgeUtils.getFederationsSpendWallet(btcContext, getLiveFederations(), utxos, isFlyoverCompatible, provider);
    }

    /**
     * Get a no spend wallet for the currently live federations
     * @return A no spend BTC wallet for the currently live federation(s)
     *
     */
    public Wallet getNoSpendWalletForLiveFederations(boolean isFlyoverCompatible) {
        return BridgeUtils.getFederationsNoSpendWallet(btcContext, getLiveFederations(), isFlyoverCompatible, provider);
    }

    /**
     * In case of a peg-in tx: Transfers some RBTCs to the sender of the btc tx and keeps track of the new UTXOs available for spending.
     * In case of a peg-out tx: Keeps track of the change UTXOs, now available for spending.
     * @param rskTx The RSK transaction
     * @param btcTxSerialized The raw BTC tx
     * @param height The height of the BTC block that contains the tx
     * @param pmtSerialized The raw partial Merkle tree
     * @throws BlockStoreException
     * @throws IOException
     */
    public void registerBtcTransaction(
        Transaction rskTx,
        byte[] btcTxSerialized,
        int height,
        byte[] pmtSerialized
    ) throws IOException, BlockStoreException, BridgeIllegalArgumentException {
        Context.propagate(btcContext);
        Keccak256 rskTxHash = rskTx.getHash();
        Sha256Hash btcTxHash = BtcTransactionFormatUtils.calculateBtcTxHash(btcTxSerialized);
        logger.debug("[registerBtcTransaction][rsk tx {}] Processing btc tx {}", rskTxHash, btcTxHash);

        try {
            // Check the tx was not already processed
            if (isAlreadyBtcTxHashProcessed(btcTxHash)) {
                throw new RegisterBtcTransactionException("Transaction already processed");
            }

            // Validations for register
            if (!validationsForRegisterBtcTransaction(btcTxHash, height, pmtSerialized, btcTxSerialized)) {
                throw new RegisterBtcTransactionException("Could not validate transaction");
            }

            BtcTransaction btcTx = new BtcTransaction(bridgeConstants.getBtcParams(), btcTxSerialized);
            btcTx.verify();
            logger.debug("[registerBtcTransaction][rsk tx {}] Btc tx hash without witness {}", rskTxHash, btcTx.getHash(false));

            // Check again that the tx was not already processed but making sure to use the txid (no witness)
            if (isAlreadyBtcTxHashProcessed(btcTx.getHash(false))) {
                throw new RegisterBtcTransactionException("Transaction already processed");
            }

            PegTxType pegTxType = PegUtils.getTransactionType(
                activations,
                provider,
                bridgeConstants,
                getActiveFederation(),
                getRetiringFederation(),
                getLastRetiredFederationP2SHScript(),
                btcTx,
                height
            );

            switch (pegTxType) {
                case PEGIN:
                    logger.debug("[registerBtcTransaction] This is a peg-in tx {}", btcTx.getHash());
                    processPegIn(btcTx, rskTxHash, height);
                    break;
                case PEGOUT_OR_MIGRATION:
                    logger.debug("[registerBtcTransaction] This is a peg-out or migration tx {}", btcTx.getHash());
                    processPegoutOrMigration(btcTx);
                    break;
                default:
                    String message = String.format("This is not a peg-in, a peg-out nor a migration tx %s", btcTx.getHash());
                    logger.warn("[registerBtcTransaction][rsk tx {}] {}", rskTxHash, message);
                    panicProcessor.panic("btclock", message);
            }
        } catch (RegisterBtcTransactionException e) {
            logger.warn(
                "[registerBtcTransaction][rsk tx {}] Could not register transaction {}. Message: {}",
                rskTxHash,
                btcTxHash,
                e.getMessage()
            );
        }
    }

    private Script getLastRetiredFederationP2SHScript() {
        return federationSupport.getLastRetiredFederationP2SHScript().orElse(null);
    }

    @VisibleForTesting
    BtcBlockStoreWithCache getBtcBlockStore() {
        return btcBlockStore;
    }

    protected void processPegIn(
        BtcTransaction btcTx,
        Keccak256 rskTxHash,
        int height
    ) throws IOException, RegisterBtcTransactionException {
        final String METHOD_NAME = "processPegIn";

        if (!activations.isActive(ConsensusRule.RSKIP379)) {
            legacyProcessPegin(btcTx, rskTxHash, height);
            logger.info(
                "[{}] BTC Tx {} processed in RSK transaction {} using legacy function",
                METHOD_NAME,
                btcTx.getHash(),
                rskTxHash
            );
            return;
        }

        Coin totalAmount = computeTotalAmountSent(btcTx);
        logger.debug("[{}}] Total amount sent: {}", METHOD_NAME, totalAmount);

        PeginInformation peginInformation = new PeginInformation(
            btcLockSenderProvider,
            peginInstructionsProvider,
            activations
        );
        Coin minimumPeginTxValue = bridgeConstants.getMinimumPeginTxValue(activations);
        Wallet fedWallet = getNoSpendWalletForLiveFederations(false);
        PeginEvaluationResult peginEvaluationResult = PegUtils.evaluatePegin(
            btcTx,
            peginInformation,
            minimumPeginTxValue,
            fedWallet,
            activations
        );

        PeginProcessAction peginProcessAction = peginEvaluationResult.getPeginProcessAction();
        if (peginProcessAction == PeginProcessAction.CAN_BE_REGISTERED) {
            logger.debug("[{}] Peg-in is valid, going to register", METHOD_NAME);
            executePegIn(btcTx, peginInformation, totalAmount);
            markTxAsProcessed(btcTx);
        } else {
            Optional<RejectedPeginReason> rejectedPeginReasonOptional = peginEvaluationResult.getRejectedPeginReason();
            if (!rejectedPeginReasonOptional.isPresent()) {
                // This flow should never be reached. There should always be a rejected pegin reason.
                String message = "Invalid state. No rejected reason was returned from evaluatePegin method";
                logger.error("[{}}] {}", METHOD_NAME, message);
                throw new IllegalStateException(message);
            }

            RejectedPeginReason rejectedPeginReason = rejectedPeginReasonOptional.get();
            logger.debug("[{}] Rejected peg-in, reason {}", METHOD_NAME, rejectedPeginReason);
            eventLogger.logRejectedPegin(btcTx, rejectedPeginReason);
            if (peginProcessAction == PeginProcessAction.CAN_BE_REFUNDED) {
                logger.debug("[{}] Refunding to address {} ", METHOD_NAME, peginInformation.getBtcRefundAddress());
                generateRejectionRelease(btcTx, peginInformation.getBtcRefundAddress(), rskTxHash, totalAmount);
                markTxAsProcessed(btcTx);
            } else {
                logger.debug("[{}] Unprocessable transaction {}.", METHOD_NAME, btcTx.getHash());
                handleUnprocessableBtcTx(btcTx, peginInformation.getProtocolVersion(), rejectedPeginReason);
            }
        }
    }

    private void handleUnprocessableBtcTx(
        BtcTransaction btcTx,
        int protocolVersion,
        RejectedPeginReason rejectedPeginReason
    ) {
        UnrefundablePeginReason unrefundablePeginReason;
        if (rejectedPeginReason == INVALID_AMOUNT) {
            unrefundablePeginReason = UnrefundablePeginReason.INVALID_AMOUNT;
        } else {
            unrefundablePeginReason = protocolVersion == 1 ?
                UnrefundablePeginReason.PEGIN_V1_REFUND_ADDRESS_NOT_SET :
                UnrefundablePeginReason.LEGACY_PEGIN_UNDETERMINED_SENDER;
        }

        logger.debug("[handleUnprocessableBtcTx] Unprocessable tx {}. Reason {}", btcTx.getHash(), unrefundablePeginReason);
        eventLogger.logUnrefundablePegin(btcTx, unrefundablePeginReason);
    }

    /**
     * Legacy version for processing peg-ins
     * Use instead {@link co.rsk.peg.BridgeSupport#processPegIn}
     *
     * @param btcTx Peg-in transaction to process
     * @param rskTxHash Hash of the RSK transaction where the prg-in is being processed
     * @param height Peg-in transaction height in Bitcoin network
     * @deprecated
     */
    @Deprecated
    private void legacyProcessPegin(
        BtcTransaction btcTx,
        Keccak256 rskTxHash,
        int height
    ) throws IOException, RegisterBtcTransactionException {
        Coin totalAmount = computeTotalAmountSent(btcTx);

        PeginInformation peginInformation = new PeginInformation(
            btcLockSenderProvider,
            peginInstructionsProvider,
            activations
        );
        try {
            peginInformation.parse(btcTx);
        } catch (PeginInstructionsException e) {
            if (activations.isActive(ConsensusRule.RSKIP170)) {
                if (activations.isActive(ConsensusRule.RSKIP181)) {
                    eventLogger.logRejectedPegin(btcTx, RejectedPeginReason.PEGIN_V1_INVALID_PAYLOAD);
                }

                // If possible to get the sender address, refund
                refundTxSender(btcTx, rskTxHash, peginInformation, totalAmount);
                markTxAsProcessed(btcTx);
            }

            String message = String.format(
                "Error while trying to parse peg-in information for tx %s. %s",
                btcTx.getHash(),
                e.getMessage()
            );
            logger.warn("[legacyProcessPegin] {}", message);
            throw new RegisterBtcTransactionException(message);
        }

        int protocolVersion = peginInformation.getProtocolVersion();
        logger.debug("[legacyProcessPegin] Protocol version: {}", protocolVersion);
        switch (protocolVersion) {
            case 0:
                processPegInVersionLegacy(btcTx, rskTxHash, height, peginInformation, totalAmount);
                break;
            case 1:
                processPegInVersion1(btcTx, rskTxHash, peginInformation, totalAmount);
                break;
            default:
                markTxAsProcessed(btcTx);
                String message = String.format("Invalid peg-in protocol version: %d", protocolVersion);
                logger.warn("[legacyProcessPegin] {}", message);
                throw new RegisterBtcTransactionException(message);
        }

        markTxAsProcessed(btcTx);
    }

    private void processPegInVersionLegacy(
        BtcTransaction btcTx,
        Keccak256 rskTxHash,
        int height,
        PeginInformation peginInformation,
        Coin totalAmount) throws IOException, RegisterBtcTransactionException {

        Address senderBtcAddress = peginInformation.getSenderBtcAddress();
        TxSenderAddressType senderBtcAddressType = peginInformation.getSenderBtcAddressType();

        if (!BridgeUtils.txIsProcessableInLegacyVersion(senderBtcAddressType, activations)) {
            logger.warn("[processPeginVersionLegacy] [btcTx:{}] Could not get BtcLockSender from Btc tx", btcTx.getHash());

            if (activations.isActive(ConsensusRule.RSKIP181)) {
                eventLogger.logRejectedPegin(btcTx, RejectedPeginReason.LEGACY_PEGIN_UNDETERMINED_SENDER);
            }

            throw new RegisterBtcTransactionException("Could not get BtcLockSender from Btc tx");
        }

        // Confirm we should process this lock
        if (shouldProcessPegInVersionLegacy(senderBtcAddressType, btcTx, senderBtcAddress, totalAmount, height)) {
            executePegIn(btcTx, peginInformation, totalAmount);
        } else {
            if (activations.isActive(ConsensusRule.RSKIP181)) {
                if (!isTxLockableForLegacyVersion(senderBtcAddressType, btcTx, senderBtcAddress)) {
                    eventLogger.logRejectedPegin(btcTx, RejectedPeginReason.LEGACY_PEGIN_MULTISIG_SENDER);
                } else if (!verifyLockDoesNotSurpassLockingCap(btcTx, totalAmount)) {
                    eventLogger.logRejectedPegin(btcTx, RejectedPeginReason.PEGIN_CAP_SURPASSED);
                }
            }

            generateRejectionRelease(btcTx, senderBtcAddress, rskTxHash, totalAmount);
        }
    }

    private void processPegInVersion1(
        BtcTransaction btcTx,
        Keccak256 rskTxHash,
        PeginInformation peginInformation,
        Coin totalAmount) throws RegisterBtcTransactionException, IOException {

        if (!activations.isActive(ConsensusRule.RSKIP170)) {
            throw new RegisterBtcTransactionException("Can't process version 1 peg-ins before RSKIP 170 activation");
        }

        // Confirm we should process this lock
        if (verifyLockDoesNotSurpassLockingCap(btcTx, totalAmount)) {
            executePegIn(btcTx, peginInformation, totalAmount);
        } else {
            logger.debug("[processPegInVersion1] Peg-in attempt surpasses locking cap. Amount attempted to lock: {}", totalAmount);

            if (activations.isActive(ConsensusRule.RSKIP181)) {
                eventLogger.logRejectedPegin(btcTx, RejectedPeginReason.PEGIN_CAP_SURPASSED);
            }

            refundTxSender(btcTx, rskTxHash, peginInformation, totalAmount);
        }
    }

    private void executePegIn(BtcTransaction btcTx, PeginInformation peginInformation, Coin amount) throws IOException {
        RskAddress rskDestinationAddress = peginInformation.getRskDestinationAddress();
        Address senderBtcAddress = peginInformation.getSenderBtcAddress();
        TxSenderAddressType senderBtcAddressType = peginInformation.getSenderBtcAddressType();
        int protocolVersion = peginInformation.getProtocolVersion();
        co.rsk.core.Coin amountInWeis = co.rsk.core.Coin.fromBitcoin(amount);

        logger.debug("[executePegIn] [btcTx:{}] Is a peg-in from a {} sender", btcTx.getHash(), senderBtcAddressType);
        this.transferTo(peginInformation.getRskDestinationAddress(), amountInWeis);
        logger.info(
            "[executePegIn] Transferring from BTC address {}. RSK address: {}. Amount: {}",
            senderBtcAddress,
            rskDestinationAddress,
            amountInWeis
        );

        if (activations.isActive(ConsensusRule.RSKIP146)) {
            if (activations.isActive(ConsensusRule.RSKIP170)) {
                eventLogger.logPeginBtc(rskDestinationAddress, btcTx, amount, protocolVersion);
            } else {
                eventLogger.logLockBtc(rskDestinationAddress, btcTx, senderBtcAddress, amount);
            }
        }

        // Save UTXOs from the federation(s) only if we actually locked the funds
        saveNewUTXOs(btcTx);
    }

    private void refundTxSender(
        BtcTransaction btcTx,
        Keccak256 rskTxHash,
        PeginInformation peginInformation,
        Coin amount) throws IOException {

        Address btcRefundAddress = peginInformation.getBtcRefundAddress();
        if (btcRefundAddress != null) {
            generateRejectionRelease(btcTx, btcRefundAddress, rskTxHash, amount);
        } else {
            logger.debug("[refundTxSender] No btc refund address provided, couldn't get sender address either. Can't refund");

            if (activations.isActive(ConsensusRule.RSKIP181)) {
                if (peginInformation.getProtocolVersion() == 1) {
                    eventLogger.logUnrefundablePegin(btcTx, UnrefundablePeginReason.PEGIN_V1_REFUND_ADDRESS_NOT_SET);
                } else {
                    eventLogger.logUnrefundablePegin(btcTx, UnrefundablePeginReason.LEGACY_PEGIN_UNDETERMINED_SENDER);
                }
            }
        }
    }

    private void markTxAsProcessed(BtcTransaction btcTx) throws IOException {
        // Mark tx as processed on this block (and use the txid without the witness)
        long rskHeight = rskExecutionBlock.getNumber();
        provider.setHeightBtcTxhashAlreadyProcessed(btcTx.getHash(false), rskHeight);
        logger.debug(
            "[markTxAsProcessed] Mark btc transaction {} as processed at height {}",
            btcTx.getHash(),
            rskHeight
        );
    }

    protected void processPegoutOrMigration(BtcTransaction btcTx) throws IOException {
        markTxAsProcessed(btcTx);
        saveNewUTXOs(btcTx);
        logger.info("[processPegoutOrMigration] BTC Tx {} processed in RSK", btcTx.getHash(false));
    }

    private boolean shouldProcessPegInVersionLegacy(
        TxSenderAddressType txSenderAddressType,
        BtcTransaction btcTx,
        Address senderBtcAddress,
        Coin totalAmount,
        int height) {

        return isTxLockableForLegacyVersion(txSenderAddressType, btcTx, senderBtcAddress) &&
            whitelistSupport.verifyLockSenderIsWhitelisted(senderBtcAddress, totalAmount, height) &&
            verifyLockDoesNotSurpassLockingCap(btcTx, totalAmount);
    }

    protected boolean isTxLockableForLegacyVersion(TxSenderAddressType txSenderAddressType, BtcTransaction btcTx, Address senderBtcAddress) {

        if (txSenderAddressType == TxSenderAddressType.P2PKH ||
                (txSenderAddressType == TxSenderAddressType.P2SHP2WPKH && activations.isActive(ConsensusRule.RSKIP143))) {
            return true;
        } else {
            logger.warn(
                "[isTxLockableForLegacyVersion]: [btcTx:{}] Btc tx type not supported: {}, returning funds to sender: {}",
                btcTx.getHash(),
                txSenderAddressType,
                senderBtcAddress
            );
            return false;
        }
    }

    /**
     * Internal method to transfer RSK to an RSK account
     * It also produce the appropiate internal transaction subtrace if needed
     *
     * @param receiver  address that receives the amount
     * @param amount    amount to transfer
     */
    private void transferTo(RskAddress receiver, co.rsk.core.Coin amount) {
        rskRepository.transfer(
                PrecompiledContracts.BRIDGE_ADDR,
                receiver,
                amount
        );

        DataWord from = DataWord.valueOf(PrecompiledContracts.BRIDGE_ADDR.getBytes());
        DataWord to = DataWord.valueOf(receiver.getBytes());
        long gas = 0L;
        DataWord value = DataWord.valueOf(amount.getBytes());

        TransferInvoke invoke = new TransferInvoke(from, to, gas, value);
        ProgramResult result     = ProgramResult.empty();
        ProgramSubtrace subtrace = ProgramSubtrace.newCallSubtrace(CallType.CALL, invoke, result, null, Collections.emptyList());

        logger.info("Transferred {} weis to {}", amount, receiver);

        this.subtraces.add(subtrace);
    }

    /*
      Add the btcTx outputs that send btc to the federation(s) to the UTXO list
     */
    private void saveNewUTXOs(BtcTransaction btcTx) throws IOException {
        // Outputs to the active federation
        Wallet activeFederationWallet = getActiveFederationWallet(false);
        List<TransactionOutput> outputsToTheActiveFederation = btcTx.getWalletOutputs(
            activeFederationWallet
        );
        for (TransactionOutput output : outputsToTheActiveFederation) {
            UTXO utxo = new UTXO(
                btcTx.getHash(),
                output.getIndex(),
                output.getValue(),
                0,
                btcTx.isCoinBase(),
                output.getScriptPubKey()
            );
            federationSupport.getActiveFederationBtcUTXOs().add(utxo);
        }
        logger.debug("[saveNewUTXOs] Registered {} UTXOs sent to the active federation", outputsToTheActiveFederation.size());

        // Outputs to the retiring federation (if any)
        Wallet retiringFederationWallet = getRetiringFederationWallet(false);
        if (retiringFederationWallet != null) {
            List<TransactionOutput> outputsToTheRetiringFederation = btcTx.getWalletOutputs(retiringFederationWallet);
            for (TransactionOutput output : outputsToTheRetiringFederation) {
                UTXO utxo = new UTXO(
                    btcTx.getHash(),
                    output.getIndex(),
                    output.getValue(),
                    0,
                    btcTx.isCoinBase(),
                    output.getScriptPubKey()
                );
                federationSupport.getRetiringFederationBtcUTXOs().add(utxo);
            }
            logger.debug("[saveNewUTXOs] Registered {} UTXOs sent to the retiring federation", outputsToTheRetiringFederation.size());
        }
    }

    /**
     * Initiates the process of sending coins back to BTC.
     * This is the default contract method.
     * The funds will be sent to the bitcoin address controlled by the private key that signed the rsk tx.
     * The amount sent to the bridge in this tx will be the amount sent in the btc network minus fees.
     * @param rskTx The rsk tx being executed.
     * @throws IOException
     */
    public void releaseBtc(Transaction rskTx) throws IOException {
        final co.rsk.core.Coin pegoutValueInWeis = rskTx.getValue();
        final Coin pegoutValueInSatoshis = pegoutValueInWeis.toBitcoin();
        final RskAddress senderAddress = rskTx.getSender(signatureCache);
        logger.debug(
            "[releaseBtc] Releasing {} weis from RSK address {} in tx {}",
            pegoutValueInWeis,
            senderAddress,
            rskTx.getHash()
        );

        // Peg-out from a smart contract not allowed since it's not possible to derive a BTC address from it
        if (BridgeUtils.isContractTx(rskTx)) {
            logger.trace(
                "[releaseBtc] Contract {} tried to release funds. Release is just allowed from EOA",
                senderAddress
            );
            if (activations.isActive(ConsensusRule.RSKIP185)) {
                emitRejectEvent(pegoutValueInSatoshis, senderAddress, RejectedPegoutReason.CALLER_CONTRACT);
                return;
            } else {
                String message = "Contract calling releaseBTC";
                logger.debug("[releaseBtc] {}", message);
                throw new Program.OutOfGasException(message);
            }
        }

        Context.propagate(btcContext);
        NetworkParameters btcParams = bridgeConstants.getBtcParams();
        Address btcDestinationAddress = BridgeUtils.recoverBtcAddressFromEthTransaction(rskTx, btcParams);
        logger.debug("[releaseBtc] BTC destination address: {}", btcDestinationAddress);

        requestRelease(btcDestinationAddress, pegoutValueInSatoshis, rskTx);
    }

    private void refundAndEmitRejectEvent(Coin value, RskAddress senderAddress, RejectedPegoutReason reason) {
        logger.trace(
            "[refundAndEmitRejectEvent] Executing a refund of {} to {}. Reason: {}",
            value,
            senderAddress,
            reason
        );
        rskRepository.transfer(
            PrecompiledContracts.BRIDGE_ADDR,
            senderAddress,
            co.rsk.core.Coin.fromBitcoin(value)
        );
        emitRejectEvent(value, senderAddress, reason);
    }

    private void emitRejectEvent(Coin value, RskAddress senderAddress, RejectedPegoutReason reason) {
        eventLogger.logReleaseBtcRequestRejected(senderAddress.toHexString(), value, reason);
    }

    /**
     * Creates a request for BTC release and
     * adds it to the request queue for it
     * to be processed later.
     *
     * @param destinationAddress the destination BTC address.
     * @param value the amount of BTC to release.
     * @throws IOException
     */
    private void requestRelease(Address destinationAddress, Coin value, Transaction rskTx) throws IOException {
        Optional<RejectedPegoutReason> optionalRejectedPegoutReason = Optional.empty();
        if (activations.isActive(RSKIP219)) {
            int pegoutSize = getRegularPegoutTxSize(activations, getActiveFederation());
            Coin feePerKB = getFeePerKb();
            // The pegout transaction has a cost related to its size and the current feePerKB
            // The actual cost cannot be asserted exactly so the calculation is approximated
            // On top of this, the remainder after the fee should be enough for the user to be able to operate
            // For this, the calculation includes an additional percentage to assert for this
            Coin requireFundsForFee = feePerKB
                .multiply(pegoutSize) // times the size in bytes
                .divide(1000); // Get the s/b
            requireFundsForFee = requireFundsForFee
                .add(requireFundsForFee
                    .times(bridgeConstants.getMinimumPegoutValuePercentageToReceiveAfterFee())
                    .divide(100)
                ); // add the gap

            // The pegout value should be greater or equals than the max of these two values
            Coin minValue = Coin.valueOf(Math.max(bridgeConstants.getMinimumPegoutTxValue().value, requireFundsForFee.value));

            // Since Iris the peg-out the rule is that the minimum is inclusive
            if (value.isLessThan(minValue)) {
                optionalRejectedPegoutReason = Optional.of(
                    Objects.equals(minValue, requireFundsForFee) ?
                    RejectedPegoutReason.FEE_ABOVE_VALUE:
                    RejectedPegoutReason.LOW_AMOUNT
                );
            }
        } else {
            // For legacy peg-outs the rule stated that the minimum was exclusive
            if (!value.isGreaterThan(bridgeConstants.getLegacyMinimumPegoutTxValue())) {
                optionalRejectedPegoutReason = Optional.of(RejectedPegoutReason.LOW_AMOUNT);
            }
        }

        if (optionalRejectedPegoutReason.isPresent()) {
            logger.warn(
                "[requestRelease] releaseBtc ignored. To {}. Tx {}. Value {}. Reason: {}",
                destinationAddress,
                rskTx,
                value,
                optionalRejectedPegoutReason.get()
            );
            if (activations.isActive(ConsensusRule.RSKIP185)) {
                refundAndEmitRejectEvent(
                    value,
                    rskTx.getSender(signatureCache),
                    optionalRejectedPegoutReason.get()
                );
            }
        } else {
            if (activations.isActive(ConsensusRule.RSKIP146)) {
                provider.getReleaseRequestQueue().add(destinationAddress, value, rskTx.getHash());
            } else {
                provider.getReleaseRequestQueue().add(destinationAddress, value);
            }

            if (activations.isActive(ConsensusRule.RSKIP185)) {
                eventLogger.logReleaseBtcRequestReceived(rskTx.getSender(signatureCache).toHexString(), destinationAddress, value);
            }
            logger.info("[requestRelease] releaseBtc successful to {}. Tx {}. Value {}.", destinationAddress, rskTx, value);
        }
    }

    /**
     * Executed every now and then.
     * Performs a few tasks: processing of any pending btc funds
     * migrations from retiring federations;
     * processing of any outstanding pegout requests; and
     * processing of any outstanding confirmed pegouts.
     * @throws IOException
     * @param rskTx current RSK transaction
     */
    public void updateCollections(Transaction rskTx) throws IOException {
        Context.propagate(btcContext);

        eventLogger.logUpdateCollections(rskTx);

        processFundsMigration(rskTx);

        processPegoutRequests(rskTx);

        processConfirmedPegouts(rskTx);

        updateFederationCreationBlockHeights();
    }

    protected void updateFederationCreationBlockHeights() {
        federationSupport.updateFederationCreationBlockHeights();
    }

    private void processFundsMigration(Transaction rskTx) throws IOException {
        Wallet retiringFederationWallet = activations.isActive(RSKIP294) ?
            getRetiringFederationWallet(true, bridgeConstants.getMaxInputsPerPegoutTransaction()) :
            getRetiringFederationWallet(true);

        List<UTXO> availableUTXOs = federationSupport.getRetiringFederationBtcUTXOs();
        Federation activeFederation = getActiveFederation();

        if (federationIsInMigrationAge(activeFederation)) {
            long federationAge = rskExecutionBlock.getNumber() - activeFederation.getCreationBlockNumber();
            logger.trace("[processFundsMigration] Active federation (age={}) is in migration age.", federationAge);
            if (hasMinimumFundsToMigrate(retiringFederationWallet)){
                logger.info(
                    "[processFundsMigration] Retiring federation has funds to migrate: {}.",
                    retiringFederationWallet.getBalance().toFriendlyString()
                );

                migrateFunds(
                    rskTx.getHash(),
                    retiringFederationWallet,
                    activeFederation.getAddress(),
                    availableUTXOs
                );
            }
        }

        if (retiringFederationWallet != null && federationIsPastMigrationAge(activeFederation)) {
            if (retiringFederationWallet.getBalance().isGreaterThan(Coin.ZERO)) {
                logger.info(
                    "[processFundsMigration] Federation is past migration age and will try to migrate remaining balance: {}.",
                    retiringFederationWallet.getBalance().toFriendlyString()
                );

                try {
                    migrateFunds(
                        rskTx.getHash(),
                        retiringFederationWallet,
                        activeFederation.getAddress(),
                        availableUTXOs
                    );
                } catch (Exception e) {
                    logger.error(
                        "[processFundsMigration] Unable to complete retiring federation migration. Balance left: {} in {}",
                        retiringFederationWallet.getBalance().toFriendlyString(),
                        getRetiringFederationAddress()
                    );
                    panicProcessor.panic("updateCollection", "Unable to complete retiring federation migration.");
                }
            }

            logger.info(
                "[processFundsMigration] Retiring federation migration finished. Available UTXOs left: {}.",
                availableUTXOs.size()
            );
            federationSupport.clearRetiredFederation();
        }
    }

    private boolean federationIsInMigrationAge(Federation federation) {
        FederationConstants federationConstants = bridgeConstants.getFederationConstants();

        long federationActivationAge = federationConstants.getFederationActivationAge(activations);
        long federationAge = rskExecutionBlock.getNumber() - federation.getCreationBlockNumber();
        long ageBegin = federationActivationAge + federationConstants.getFundsMigrationAgeSinceActivationBegin();
        long ageEnd = federationActivationAge + federationConstants.getFundsMigrationAgeSinceActivationEnd(activations);

        return federationAge > ageBegin && federationAge < ageEnd;
    }

    private boolean federationIsPastMigrationAge(Federation federation) {
        FederationConstants federationConstants = bridgeConstants.getFederationConstants();

        long federationAge = rskExecutionBlock.getNumber() - federation.getCreationBlockNumber();
        long ageEnd = federationConstants.getFederationActivationAge(activations) +
            federationConstants.getFundsMigrationAgeSinceActivationEnd(activations);

        return federationAge >= ageEnd;
    }

    private boolean hasMinimumFundsToMigrate(@Nullable Wallet retiringFederationWallet) {
        // This value is set according to the average 500 bytes transaction size
        Coin minimumFundsToMigrate = getFeePerKb().divide(2);
        return retiringFederationWallet != null
                && retiringFederationWallet.getBalance().isGreaterThan(minimumFundsToMigrate);
    }

    private void migrateFunds(
        Keccak256 rskTxHash,
        Wallet retiringFederationWallet,
        Address activeFederationAddress,
        List<UTXO> availableUTXOs) throws IOException {

        PegoutsWaitingForConfirmations pegoutsWaitingForConfirmations = provider.getPegoutsWaitingForConfirmations();
        Pair<BtcTransaction, List<UTXO>> createResult = createMigrationTransaction(retiringFederationWallet, activeFederationAddress);
        BtcTransaction migrationTransaction = createResult.getLeft();
        List<UTXO> selectedUTXOs = createResult.getRight();

        logger.debug(
            "[migrateFunds] consumed {} UTXOs.",
            selectedUTXOs.size()
        );

        // Add the TX to the release set
        if (activations.isActive(ConsensusRule.RSKIP146)) {
            Coin amountMigrated = selectedUTXOs.stream()
                .map(UTXO::getValue)
                .reduce(Coin.ZERO, Coin::add);
            pegoutsWaitingForConfirmations.add(migrationTransaction, rskExecutionBlock.getNumber(), rskTxHash);
            // Log the Release request
            logger.debug(
                "[migrateFunds] release requested. rskTXHash: {}, btcTxHash: {}, amount: {}",
                rskTxHash,
                migrationTransaction.getHash(),
                amountMigrated
            );
            eventLogger.logReleaseBtcRequested(rskTxHash.getBytes(), migrationTransaction, amountMigrated);
        } else {
            pegoutsWaitingForConfirmations.add(migrationTransaction, rskExecutionBlock.getNumber());
        }

        // Store pegoutTxSigHash to be able to identify the tx type
        savePegoutTxSigHash(migrationTransaction);

        // Mark UTXOs as spent
        availableUTXOs.removeIf(utxo -> selectedUTXOs.stream().anyMatch(selectedUtxo ->
            utxo.getHash().equals(selectedUtxo.getHash()) && utxo.getIndex() == selectedUtxo.getIndex()
        ));

        if (!activations.isActive(RSKIP428)) {
            return;
        }

        List<Coin> outpointValues = extractOutpointValues(migrationTransaction);
        eventLogger.logPegoutTransactionCreated(migrationTransaction.getHash(), outpointValues);
    }

    /**
     * Processes the current btc release request queue
     * and tries to build btc transactions using (and marking as spent)
     * the current active federation's utxos.
     * Newly created btc transactions are added to the btc release tx set,
     * and failed attempts are kept in the release queue for future
     * processing.
     *
     * @param rskTx
     */
    private void processPegoutRequests(Transaction rskTx) {
        final Wallet activeFederationWallet;
        final ReleaseRequestQueue pegoutRequests;
        final List<UTXO> availableUTXOs;
        final PegoutsWaitingForConfirmations pegoutsWaitingForConfirmations;

        try {
            // (any of these could fail and would invalidate both the tx build and utxo selection, so treat as atomic)
            activeFederationWallet = getActiveFederationWallet(true);
            pegoutRequests = provider.getReleaseRequestQueue();
            availableUTXOs = federationSupport.getActiveFederationBtcUTXOs();
            pegoutsWaitingForConfirmations = provider.getPegoutsWaitingForConfirmations();
        } catch (IOException e) {
            logger.error("Unexpected error accessing storage while attempting to process pegout requests", e);
            return;
        }

        // Pegouts are attempted using the currently active federation wallet.
        final ReleaseTransactionBuilder txBuilder = new ReleaseTransactionBuilder(
                btcContext.getParams(),
                activeFederationWallet,
                getActiveFederationAddress(),
                getFeePerKb(),
                activations
        );

        if (activations.isActive(RSKIP271)) {
            processPegoutsInBatch(pegoutRequests, txBuilder, availableUTXOs, pegoutsWaitingForConfirmations, activeFederationWallet, rskTx);
        } else {
            processPegoutsIndividually(pegoutRequests, txBuilder, availableUTXOs, pegoutsWaitingForConfirmations, activeFederationWallet);
        }
    }

    private void addToPegoutsWaitingForConfirmations(
        BtcTransaction generatedTransaction,
        PegoutsWaitingForConfirmations pegoutWaitingForConfirmations,
        Keccak256 pegoutCreationRskTxHash,
        Coin amount
    ) {
        if (activations.isActive(ConsensusRule.RSKIP146)) {
            // Add the TX
            pegoutWaitingForConfirmations.add(generatedTransaction, rskExecutionBlock.getNumber(), pegoutCreationRskTxHash);
            // For a short time period, there could be items in the pegout request queue that don't have the pegoutCreationRskTxHash
            // (these are pegouts created right before the consensus rule activation, that weren't processed before its activation)
            // We shouldn't generate the event for those pegouts
            if (pegoutCreationRskTxHash != null) {
                eventLogger.logReleaseBtcRequested(pegoutCreationRskTxHash.getBytes(), generatedTransaction, amount);
            }
        } else {
            pegoutWaitingForConfirmations.add(generatedTransaction, rskExecutionBlock.getNumber());
        }
    }

    private void processPegoutsIndividually(
        ReleaseRequestQueue pegoutRequests,
        ReleaseTransactionBuilder txBuilder,
        List<UTXO> availableUTXOs,
        PegoutsWaitingForConfirmations pegoutsWaitingForConfirmations,
        Wallet wallet
    ) {
        pegoutRequests.process(MAX_RELEASE_ITERATIONS, (ReleaseRequestQueue.Entry pegoutRequest) -> {
            ReleaseTransactionBuilder.BuildResult result = txBuilder.buildAmountTo(
                pegoutRequest.getDestination(),
                pegoutRequest.getAmount()
            );

            if (result.getResponseCode() != ReleaseTransactionBuilder.Response.SUCCESS) {
            // Couldn't build a pegout transaction to release these funds
            // Log the event and return false so that the request remains in the
            // queue for future processing.
            // Further logging is done at the tx builder level.
                logger.warn(
                    "Couldn't build a pegout transaction for <{}, {}>. Reason: {}",
                    pegoutRequest.getDestination().toBase58(),
                    pegoutRequest.getAmount(),
                    result.getResponseCode());
                return false;
            }

            BtcTransaction generatedTransaction = result.getBtcTx();
            addToPegoutsWaitingForConfirmations(generatedTransaction, pegoutsWaitingForConfirmations, pegoutRequest.getRskTxHash(), pegoutRequest.getAmount());

            // Mark UTXOs as spent
            List<UTXO> selectedUTXOs = result.getSelectedUTXOs();
            availableUTXOs.removeAll(selectedUTXOs);

            adjustBalancesIfChangeOutputWasDust(generatedTransaction, pegoutRequest.getAmount(), wallet);

            return true;
        });
    }

    private void processPegoutsInBatch(
        ReleaseRequestQueue pegoutRequests,
        ReleaseTransactionBuilder txBuilder,
        List<UTXO> availableUTXOs,
        PegoutsWaitingForConfirmations pegoutsWaitingForConfirmations,
        Wallet wallet,
        Transaction rskTx) {
        long currentBlockNumber = rskExecutionBlock.getNumber();
        long nextPegoutCreationBlockNumber = getNextPegoutCreationBlockNumber();

        if (currentBlockNumber < nextPegoutCreationBlockNumber) {
            return;
        }

        List<ReleaseRequestQueue.Entry> pegoutEntries = pegoutRequests.getEntries();
        Coin totalPegoutValue = pegoutEntries
            .stream()
            .map(ReleaseRequestQueue.Entry::getAmount)
            .reduce(Coin.ZERO, Coin::add);

        if (wallet.getBalance().isLessThan(totalPegoutValue)) {
            logger.warn("[processPegoutsInBatch] wallet balance {} is less than the totalPegoutValue {}", wallet.getBalance(), totalPegoutValue);
            return;
        }

        if (!pegoutEntries.isEmpty()) {
            logger.info("[processPegoutsInBatch] going to create a batched pegout transaction for {} requests, total amount {}", pegoutEntries.size(), totalPegoutValue);
            ReleaseTransactionBuilder.BuildResult result = txBuilder.buildBatchedPegouts(pegoutEntries);

            while (pegoutEntries.size() > 1 && result.getResponseCode() == ReleaseTransactionBuilder.Response.EXCEED_MAX_TRANSACTION_SIZE) {
                logger.info("[processPegoutsInBatch] Max size exceeded, going to divide {} requests in half", pegoutEntries.size());
                int firstHalfSize = pegoutEntries.size() / 2;
                pegoutEntries = pegoutEntries.subList(0, firstHalfSize);
                result = txBuilder.buildBatchedPegouts(pegoutEntries);
            }

            if (result.getResponseCode() != ReleaseTransactionBuilder.Response.SUCCESS) {
                logger.warn(
                    "Couldn't build a pegout BTC tx for {} pending requests (total amount: {}), Reason: {}",
                    pegoutRequests.getEntries().size(),
                    totalPegoutValue,
                    result.getResponseCode());
                return;
            }

            logger.info(
                "[processPegoutsInBatch] pegouts processed with btcTx hash {} and response code {}",
                result.getBtcTx().getHash(), result.getResponseCode());

            BtcTransaction batchPegoutTransaction = result.getBtcTx();
            addToPegoutsWaitingForConfirmations(batchPegoutTransaction,
                pegoutsWaitingForConfirmations, rskTx.getHash(), totalPegoutValue);
            savePegoutTxSigHash(batchPegoutTransaction);

            // Remove batched requests from the queue after successfully batching pegouts
            pegoutRequests.removeEntries(pegoutEntries);

            // Mark UTXOs as spent
            List<UTXO> selectedUTXOs = result.getSelectedUTXOs();
            logger.debug("[processPegoutsInBatch] used {} UTXOs for this pegout", selectedUTXOs.size());
            availableUTXOs.removeAll(selectedUTXOs);

            eventLogger.logBatchPegoutCreated(batchPegoutTransaction.getHash(),
                pegoutEntries.stream().map(ReleaseRequestQueue.Entry::getRskTxHash).collect(Collectors.toList()));

            if (activations.isActive(RSKIP428)) {
                List<Coin> outpointValues = extractOutpointValues(batchPegoutTransaction);
                eventLogger.logPegoutTransactionCreated(batchPegoutTransaction.getHash(), outpointValues);
            }

            adjustBalancesIfChangeOutputWasDust(batchPegoutTransaction, totalPegoutValue, wallet);
        }

        // set the next pegout creation block number when there are no pending pegout requests to be processed or they have been already processed
        if (pegoutRequests.getEntries().isEmpty()) {
            long nextPegoutHeight = currentBlockNumber + bridgeConstants.getNumberOfBlocksBetweenPegouts();
            provider.setNextPegoutHeight(nextPegoutHeight);
            logger.info("[processPegoutsInBatch] Next Pegout Height updated from {} to {}", currentBlockNumber, nextPegoutHeight);
        }
    }

    private void savePegoutTxSigHash(BtcTransaction pegoutTx) {
        if (!activations.isActive(ConsensusRule.RSKIP379)){
            return;
        }
        Optional<Sha256Hash> pegoutTxSigHash = BitcoinUtils.getFirstInputSigHash(pegoutTx);
        if (!pegoutTxSigHash.isPresent()){
            throw new IllegalStateException(String.format("SigHash could not be obtained from btc tx %s", pegoutTx.getHash()));
        }
        provider.setPegoutTxSigHash(pegoutTxSigHash.get());
    }

    /**
     * Processes pegout waiting for confirmations.
     * It basically looks for pegout transactions with enough confirmations
     * and marks them as ready for signing as well as removes them
     * from the set.
     * @param rskTx the RSK transaction that is causing this processing.
     */
    private void processConfirmedPegouts(Transaction rskTx) {
        final Map<Keccak256, BtcTransaction> pegoutsWaitingForSignatures;
        final PegoutsWaitingForConfirmations pegoutsWaitingForConfirmations;

        try {
            pegoutsWaitingForSignatures = provider.getPegoutsWaitingForSignatures();
            pegoutsWaitingForConfirmations = provider.getPegoutsWaitingForConfirmations();
        } catch (IOException e) {
            logger.error("Unexpected error accessing storage while attempting to process confirmed pegouts", e);
            return;
        }

        // TODO: (Ariel Mendelzon - 07/12/2017)
        // TODO: at the moment, there can only be one btc transaction
        // TODO: per rsk transaction in the pegoutsWaitingForSignatures
        // TODO: map, and the rest of the processing logic is
        // TODO: dependant upon this. That is the reason we
        // TODO: add only one btc transaction at a time
        // TODO: (at least at this stage).
        Optional<PegoutsWaitingForConfirmations.Entry> nextPegoutWithEnoughConfirmations = pegoutsWaitingForConfirmations
            .getNextPegoutWithEnoughConfirmations(
                rskExecutionBlock.getNumber(),
                bridgeConstants.getRsk2BtcMinimumAcceptableConfirmations()
            );

        if (!nextPegoutWithEnoughConfirmations.isPresent()) {
            return;
        }

        PegoutsWaitingForConfirmations.Entry confirmedPegout = nextPegoutWithEnoughConfirmations.get();

        Keccak256 txWaitingForSignatureKey = getPegoutWaitingForSignatureKey(rskTx, confirmedPegout);
        if (activations.isActive(ConsensusRule.RSKIP375)){
            /*
             This check aims to prevent confirmedPegout overriding. Currently, we do not accept more than one peg-out
             confirmation in the same update collections, but if in the future we do, then only one peg-out would be
             kept in the map, since the key used in the RSK tx hash that calls updateCollections would override the
             last one, thus resulting in losing funds. For this reason, we add this check that will alert anyone by
             throwing an exception during the development/QA phase when any code change introduces a bug allowing two
             entries to have the same key. So, informing on time the existence of this critical bug to pursue
             awareness and hint to rethink the changes being added.
             */
            checkIfEntryExistsInPegoutsWaitingForSignatures(txWaitingForSignatureKey, pegoutsWaitingForSignatures);
        }

        pegoutsWaitingForSignatures.put(txWaitingForSignatureKey, confirmedPegout.getBtcTransaction());
        pegoutsWaitingForConfirmations.removeEntry(confirmedPegout);

        if(activations.isActive(ConsensusRule.RSKIP326)) {
            eventLogger.logPegoutConfirmed(confirmedPegout.getBtcTransaction().getHash(), confirmedPegout.getPegoutCreationRskBlockNumber());
        }
    }

    private Keccak256 getPegoutWaitingForSignatureKey(Transaction rskTx, PegoutsWaitingForConfirmations.Entry confirmedPegout) {
        if (activations.isActive(ConsensusRule.RSKIP375)){
            return confirmedPegout.getPegoutCreationRskTxHash();
        }
        // Since RSKIP176 we are moving back to using the updateCollections related txHash as the set key
        if (activations.isActive(ConsensusRule.RSKIP146) && !activations.isActive(ConsensusRule.RSKIP176)) {
            // The pegout waiting for confirmations may have been created prior to the Consensus Rule activation
            // therefore it won't have a rskTxHash value, fallback to this transaction's hash
            return confirmedPegout.getPegoutCreationRskTxHash() == null ? rskTx.getHash() : confirmedPegout.getPegoutCreationRskTxHash();
        }
        return rskTx.getHash();
    }

    private void checkIfEntryExistsInPegoutsWaitingForSignatures(Keccak256 rskTxHash, Map<Keccak256, BtcTransaction> pegoutsWaitingForSignatures) {
        if (pegoutsWaitingForSignatures.containsKey(rskTxHash)) {
            String message = String.format(
                "An entry for the given rskTxHash %s already exists. Entry overriding is not allowed for pegoutsWaitingForSignatures map.",
                rskTxHash
            );
            logger.error("[checkIfEntryExistsInPegoutsWaitingForSignatures] {}", message);
            throw new IllegalStateException(message);
        }
    }

    /**
     * If federation change output value had to be increased to be non-dust, the federation now has
     * more BTC than it should. So, we burn some sBTC to make balances match.
     *
     * @param btcTx      The btc tx that was just completed
     * @param sentByUser The number of sBTC originaly sent by the user
     */
    private void adjustBalancesIfChangeOutputWasDust(BtcTransaction btcTx, Coin sentByUser, Wallet wallet) {
        if (btcTx.getOutputs().size() <= 1) {
            // If there is no change, do-nothing
            return;
        }
        Coin sumInputs = Coin.ZERO;
        for (TransactionInput transactionInput : btcTx.getInputs()) {
            sumInputs = sumInputs.add(transactionInput.getValue());
        }

        Coin change = btcTx.getValueSentToMe(wallet);
        Coin spentByFederation = sumInputs.subtract(change);
        if (spentByFederation.isLessThan(sentByUser)) {
            Coin coinsToBurn = sentByUser.subtract(spentByFederation);
            this.transferTo(BURN_ADDRESS, co.rsk.core.Coin.fromBitcoin(coinsToBurn));
        }
    }

    /**
     * Adds a federator signature to a btc release tx.
     * The hash for the signature must be calculated with Transaction.SigHash.ALL and anyoneCanPay=false. The signature must be canonical.
     * If enough signatures were added, ask federators to broadcast the btc release tx.
     *
     * @param federatorPublicKey   Federator who is signing
     * @param signatures           1 signature per btc tx input
     * @param rskTxHash            The id of the rsk tx
     */
    public void addSignature(BtcECKey federatorPublicKey, List<byte[]> signatures, byte[] rskTxHash) throws Exception {
        Context.propagate(btcContext);

        Optional<Federation> optionalFederation = getFederationFromPublicKey(federatorPublicKey);
        if (!optionalFederation.isPresent()) {
            logger.warn(
                "[addSignature] Supplied federator btc public key {} does not belong to any of the federators.",
                federatorPublicKey
            );
            return;
        }

        Federation federation = optionalFederation.get();
        Optional<FederationMember> federationMember = federation.getMemberByBtcPublicKey(federatorPublicKey);
        if (!federationMember.isPresent()){
            logger.warn(
                "[addSignature] Supplied federator btc public key {} doest not match any of the federator member btc public keys {}.",
                federatorPublicKey, federation.getBtcPublicKeys()
            );
            return;
        }
        FederationMember signingFederationMember = federationMember.get();

        BtcTransaction btcTx = provider.getPegoutsWaitingForSignatures().get(new Keccak256(rskTxHash));
        if (btcTx == null) {
            logger.warn(
                "No tx waiting for signature for hash {}. Probably fully signed already.",
                new Keccak256(rskTxHash)
            );
            return;
        }
        if (btcTx.getInputs().size() != signatures.size()) {
            logger.warn(
                "Expected {} signatures but received {}.",
                btcTx.getInputs().size(),
                signatures.size()
            );
            return;
        }

        if (!activations.isActive(ConsensusRule.RSKIP326)) {
            eventLogger.logAddSignature(signingFederationMember, btcTx, rskTxHash);
        }

        processSigning(signingFederationMember, signatures, rskTxHash, btcTx, federation);
    }

    private Optional<Federation> getFederationFromPublicKey(BtcECKey federatorPublicKey) {
        Federation retiringFederation = getRetiringFederation();
        Federation activeFederation = getActiveFederation();

        if (activeFederation.hasBtcPublicKey(federatorPublicKey)) {
            return Optional.of(activeFederation);
        }
        if (retiringFederation != null && retiringFederation.hasBtcPublicKey(federatorPublicKey)) {
            return Optional.of(retiringFederation);
        }

        return Optional.empty();
    }

    private void processSigning(
        FederationMember federatorMember,
        List<byte[]> signatures,
        byte[] rskTxHash,
        BtcTransaction btcTx,
        Federation federation) throws IOException {

        BtcECKey federatorBtcPublicKey = federatorMember.getBtcPublicKey();
        // Build input hashes for signatures
        int numInputs = btcTx.getInputs().size();

        List<Sha256Hash> sighashes = new ArrayList<>();
        List<TransactionSignature> txSigs = new ArrayList<>();
        for (int i = 0; i < numInputs; i++) {
            TransactionInput txIn = btcTx.getInput(i);
            Script inputScript = txIn.getScriptSig();
            List<ScriptChunk> chunks = inputScript.getChunks();
            byte[] program = chunks.get(chunks.size() - 1).data;
            Script redeemScript = new Script(program);
            sighashes.add(btcTx.hashForSignature(i, redeemScript, BtcTransaction.SigHash.ALL, false));
        }

        // Verify given signatures are correct before proceeding
        for (int i = 0; i < numInputs; i++) {
            BtcECKey.ECDSASignature sig;
            try {
                sig = BtcECKey.ECDSASignature.decodeFromDER(signatures.get(i));
            } catch (RuntimeException e) {
                logger.warn(
                    "Malformed signature for input {} of tx {}: {}",
                    i,
                    new Keccak256(rskTxHash),
                    Bytes.of(signatures.get(i))
                );
                return;
            }

            Sha256Hash sighash = sighashes.get(i);

            if (!federatorBtcPublicKey.verify(sighash, sig)) {
                logger.warn(
                    "Signature {} {} is not valid for hash {} and public key {}",
                    i,
                    Bytes.of(sig.encodeToDER()),
                    sighash,
                    federatorBtcPublicKey
                );
                return;
            }

            TransactionSignature txSig = new TransactionSignature(sig, BtcTransaction.SigHash.ALL, false);
            txSigs.add(txSig);
            if (!txSig.isCanonical()) {
                logger.warn("Signature {} {} is not canonical.", i, Bytes.of(signatures.get(i)));
                return;
            }
        }

        boolean signed = false;

        // All signatures are correct. Proceed to signing
        for (int i = 0; i < numInputs; i++) {
            Sha256Hash sighash = sighashes.get(i);
            TransactionInput input = btcTx.getInput(i);
            Script inputScript = input.getScriptSig();

            boolean alreadySignedByThisFederator = BridgeUtils.isInputSignedByThisFederator(
                    federatorBtcPublicKey,
                    sighash,
                    input);

            // Sign the input if it wasn't already
            if (!alreadySignedByThisFederator) {
                try {
                    int sigIndex = inputScript.getSigInsertionIndex(sighash, federatorBtcPublicKey);
                    inputScript = ScriptBuilder.updateScriptWithSignature(inputScript, txSigs.get(i).encodeToBitcoin(), sigIndex, 1, 1);
                    input.setScriptSig(inputScript);
                    logger.debug("Tx input {} for tx {} signed.", i, new Keccak256(rskTxHash));
                    signed = true;
                } catch (IllegalStateException e) {
                    Federation retiringFederation = getRetiringFederation();
                    if (getActiveFederation().hasBtcPublicKey(federatorBtcPublicKey)) {
                        logger.debug("A member of the active federation is trying to sign a tx of the retiring one");
                        return;
                    } else if (retiringFederation != null && retiringFederation.hasBtcPublicKey(federatorBtcPublicKey)) {
                        logger.debug("A member of the retiring federation is trying to sign a tx of the active one");
                        return;
                    }
                    throw e;
                }
            } else {
                logger.warn("Input {} of tx {} already signed by this federator.", i, new Keccak256(rskTxHash));
                break;
            }
        }

        if(signed && activations.isActive(ConsensusRule.RSKIP326)) {
            eventLogger.logAddSignature(federatorMember, btcTx, rskTxHash);
        }

        if (BridgeUtils.hasEnoughSignatures(btcContext, btcTx)) {
            logger.info("Tx fully signed {}. Hex: {}", btcTx, Bytes.of(btcTx.bitcoinSerialize()));
            provider.getPegoutsWaitingForSignatures().remove(new Keccak256(rskTxHash));

            eventLogger.logReleaseBtc(btcTx, rskTxHash);
        } else if (logger.isDebugEnabled()) {
            int missingSignatures = BridgeUtils.countMissingSignatures(btcContext, btcTx);
            int neededSignatures = federation.getNumberOfSignaturesRequired();
            int signaturesCount = neededSignatures - missingSignatures;

            logger.debug("Tx {} not yet fully signed. Requires {}/{} signatures but has {}",
                    new Keccak256(rskTxHash), neededSignatures, getActiveFederationSize(), signaturesCount);
        }
    }

    /**
     * Returns the btc tx that federators need to sign or broadcast
     * @return a StateForFederator serialized in RLP
     */
    public byte[] getStateForBtcReleaseClient() throws IOException {
        StateForFederator stateForFederator = new StateForFederator(provider.getPegoutsWaitingForSignatures());
        return stateForFederator.getEncoded();
    }

    /**
     * Returns the insternal state of the bridge
     * @return a BridgeState serialized in RLP
     */
    public byte[] getStateForDebugging() throws IOException, BlockStoreException {
        int btcBlockchainBestChainHeight = getBtcBlockchainBestChainHeight();
        long nextPegoutCreationBlockNumber = provider.getNextPegoutHeight().orElse(0L);
        List<UTXO> newFederationBtcUTXOs = federationSupport.getNewFederationBtcUTXOs();
        SortedMap<Keccak256, BtcTransaction> pegoutsWaitingForSignatures = provider.getPegoutsWaitingForSignatures();
        ReleaseRequestQueue releaseRequestQueue = provider.getReleaseRequestQueue();
        PegoutsWaitingForConfirmations pegoutsWaitingForConfirmations = provider.getPegoutsWaitingForConfirmations();

        BridgeState stateForDebugging = new BridgeState(
            btcBlockchainBestChainHeight,
            nextPegoutCreationBlockNumber,
            newFederationBtcUTXOs,
            pegoutsWaitingForSignatures,
            releaseRequestQueue,
            pegoutsWaitingForConfirmations,
            activations
        );

        return stateForDebugging.getEncoded();
    }

    /**
     * Returns the bitcoin blockchain best chain height know by the bridge contract
     */
    public int getBtcBlockchainBestChainHeight() throws IOException, BlockStoreException {
        return getBtcBlockchainChainHead().getHeight();
    }

    /**
     * Returns the bitcoin blockchain initial stored block height
     */
    public int getBtcBlockchainInitialBlockHeight() throws IOException {
        return getLowestBlock().getHeight();
    }

    /**
     * @deprecated
     * Returns an array of block hashes known by the bridge contract.
     * Federators can use this to find what is the latest block in the mainchain the bridge has.
     * @return a List of bitcoin block hashes
     */
    @Deprecated
    public List<Sha256Hash> getBtcBlockchainBlockLocator() throws IOException, BlockStoreException {
        StoredBlock  initialBtcStoredBlock = this.getLowestBlock();
        final int maxHashesToInform = 100;
        List<Sha256Hash> blockLocator = new ArrayList<>();
        StoredBlock cursor = getBtcBlockchainChainHead();
        int bestBlockHeight = cursor.getHeight();
        blockLocator.add(cursor.getHeader().getHash());
        if (bestBlockHeight > initialBtcStoredBlock.getHeight()) {
            boolean stop = false;
            int i = 0;
            try {
                while (blockLocator.size() <= maxHashesToInform && !stop) {
                    int blockHeight = (int) (bestBlockHeight - Math.pow(2, i));
                    if (blockHeight <= initialBtcStoredBlock.getHeight()) {
                        blockLocator.add(initialBtcStoredBlock.getHeader().getHash());
                        stop = true;
                    } else {
                        cursor = this.getPrevBlockAtHeight(cursor, blockHeight);
                        blockLocator.add(cursor.getHeader().getHash());
                    }
                    i++;
                }
            } catch (Exception e) {
                logger.error("Failed to walk the block chain whilst constructing a locator");
                panicProcessor.panic("btcblockchain", "Failed to walk the block chain whilst constructing a locator");
                throw new RuntimeException(e);
            }
            if (!stop) {
                blockLocator.add(initialBtcStoredBlock.getHeader().getHash());
            }
        }
        return blockLocator;
    }

    public byte[] getBtcBlockchainBestBlockHeader() throws BlockStoreException, IOException {
        return serializeBlockHeader(getBtcBlockchainChainHead());
    }

    public byte[] getBtcBlockchainBlockHeaderByHash(Sha256Hash hash) throws IOException, BlockStoreException {
        this.ensureBtcBlockStore();

        return serializeBlockHeader(btcBlockStore.get(hash));
    }

    public byte[] getBtcBlockchainBlockHeaderByHeight(int height) throws BlockStoreException, IOException {
        Context.propagate(btcContext);
        this.ensureBtcBlockStore();

        StoredBlock block = btcBlockStore.getStoredBlockAtMainChainHeight(height);

        return serializeBlockHeader(block);
    }

    public byte[] getBtcBlockchainParentBlockHeaderByHash(Sha256Hash hash) throws IOException, BlockStoreException {
        this.ensureBtcBlockStore();

        StoredBlock block = btcBlockStore.get(hash);

        if (block == null) {
            return ByteUtil.EMPTY_BYTE_ARRAY;
        }

        return serializeBlockHeader(btcBlockStore.get(block.getHeader().getPrevBlockHash()));
    }

    public Sha256Hash getBtcBlockchainBlockHashAtDepth(int depth) throws BlockStoreException, IOException {
        Context.propagate(btcContext);
        this.ensureBtcBlockStore();

        StoredBlock head = btcBlockStore.getChainHead();
        int maxDepth = head.getHeight() - getLowestBlock().getHeight();

        if (depth < 0 || depth > maxDepth) {
            throw new IndexOutOfBoundsException(String.format("Depth must be between 0 and %d", maxDepth));
        }

        StoredBlock blockAtDepth = btcBlockStore.getStoredBlockAtMainChainDepth(depth);
        return blockAtDepth.getHeader().getHash();
    }

    public Long getBtcTransactionConfirmationsGetCost(Object[] args) {
        final long BASIC_COST = 27_000;
        final long STEP_COST = 315;
        final long DOUBLE_HASH_COST = 144; // 72 * 2. 72 is the cost of the hash operation

        Sha256Hash btcBlockHash;
        int branchHashesSize;
        try {
            btcBlockHash = Sha256Hash.wrap((byte[]) args[1]);
            Object[] merkleBranchHashesArray = (Object[]) args[3];
            branchHashesSize = merkleBranchHashesArray.length;
        } catch (NullPointerException | IllegalArgumentException e) {
            return BASIC_COST;
        }

        // Dynamic cost based on the depth of the block that contains
        // the transaction. Find such depth first, then calculate
        // the cost.
        Context.propagate(btcContext);
        try {
            this.ensureBtcBlockStore();
            final StoredBlock block = btcBlockStore.getFromCache(btcBlockHash);

            // Block not found, default to basic cost
            if (block == null) {
                return BASIC_COST;
            }

            final int bestChainHeight = getBtcBlockchainBestChainHeight();

            // Make sure calculated depth is >= 0
            final int blockDepth = Math.max(0, bestChainHeight - block.getHeight());

            // Block too deep, default to basic cost
            if (blockDepth > BTC_TRANSACTION_CONFIRMATION_MAX_DEPTH) {
                return BASIC_COST;
            }

            return BASIC_COST + blockDepth*STEP_COST + branchHashesSize*DOUBLE_HASH_COST;
        } catch (IOException | BlockStoreException e) {
            logger.warn("getBtcTransactionConfirmationsGetCost btcBlockHash:{} there was a problem " +
                    "gathering the block depth while calculating the gas cost. " +
                    "Defaulting to basic cost.", btcBlockHash, e);
            return BASIC_COST;
        }
    }

    /**
     * @param btcTxHash The BTC transaction Hash
     * @param btcBlockHash The BTC block hash
     * @param merkleBranch The merkle branch
     * @throws BlockStoreException
     * @throws IOException
     */
    public Integer getBtcTransactionConfirmations(Sha256Hash btcTxHash, Sha256Hash btcBlockHash, MerkleBranch merkleBranch) throws BlockStoreException, IOException {
        Context.propagate(btcContext);
        this.ensureBtcBlockChain();

        // Get the block using the given block hash
        StoredBlock block = btcBlockStore.getFromCache(btcBlockHash);
        if (block == null) {
            return BTC_TRANSACTION_CONFIRMATION_INEXISTENT_BLOCK_HASH_ERROR_CODE;
        }

        final int bestChainHeight = getBtcBlockchainBestChainHeight();

        // Prevent diving too deep in the blockchain to avoid high processing costs
        final int blockDepth = Math.max(0, bestChainHeight - block.getHeight());
        if (blockDepth > BTC_TRANSACTION_CONFIRMATION_MAX_DEPTH) {
            return BTC_TRANSACTION_CONFIRMATION_BLOCK_TOO_OLD_ERROR_CODE;
        }

        try {
            StoredBlock storedBlock = btcBlockStore.getStoredBlockAtMainChainHeight(block.getHeight());
            // Make sure it belongs to the best chain
            if (storedBlock == null || !storedBlock.equals(block)){
                return BTC_TRANSACTION_CONFIRMATION_BLOCK_NOT_IN_BEST_CHAIN_ERROR_CODE;
            }
        } catch (BlockStoreException e) {
            logger.warn(String.format(
                    "Illegal state trying to get block with hash %s",
                    btcBlockHash
            ), e);
            return BTC_TRANSACTION_CONFIRMATION_INCONSISTENT_BLOCK_ERROR_CODE;
        }

        Sha256Hash merkleRoot = merkleBranch.reduceFrom(btcTxHash);

        if (!isBlockMerkleRootValid(merkleRoot, block.getHeader())) {
            return BTC_TRANSACTION_CONFIRMATION_INVALID_MERKLE_BRANCH_ERROR_CODE;
        }

        return bestChainHeight - block.getHeight() + 1;
    }

    private StoredBlock getPrevBlockAtHeight(StoredBlock cursor, int height) throws BlockStoreException {
        if (cursor.getHeight() == height) {
            return cursor;
        }

        boolean stop = false;
        StoredBlock current = cursor;
        while (!stop) {
            current = current.getPrev(this.btcBlockStore);
            stop = current.getHeight() == height;
        }
        return current;
    }

    /**
     * Returns whether a given btc transaction hash has already
     * been processed by the bridge.
     * @param btcTxHash the btc tx hash to check.
     * @return a Boolean indicating whether the given btc tx hash was
     * already processed by the bridge.
     * @throws IOException
     */
    public Boolean isBtcTxHashAlreadyProcessed(Sha256Hash btcTxHash) throws IOException {
        return provider.getHeightIfBtcTxhashIsAlreadyProcessed(btcTxHash).isPresent();
    }

    /**
     * Returns the RSK blockchain height a given btc transaction hash
     * was processed at by the bridge.
     * @param btcTxHash the btc tx hash for which to retrieve the height.
     * @return a Long with the processed height. If the hash was not processed
     * -1 is returned.
     * @throws IOException
     */
    public Long getBtcTxHashProcessedHeight(Sha256Hash btcTxHash) throws IOException {
        // Return -1 if the transaction hasn't been processed
        return provider.getHeightIfBtcTxhashIsAlreadyProcessed(btcTxHash).orElse(-1L);
    }

    /**
     * Returns if tx was already processed by the bridge
     * @param btcTxHash the btc tx hash for which to retrieve the height.
     * @return true or false according
     * @throws  IOException
     * */
    protected boolean isAlreadyBtcTxHashProcessed(Sha256Hash btcTxHash) throws IOException {
        if (getBtcTxHashProcessedHeight(btcTxHash) > -1L) {
            logger.warn(
                "[isAlreadyBtcTxHashProcessed] Supplied Btc Tx {} was already processed",
                btcTxHash
            );
            return true;
        }

        return false;
    }

    /**
     * Returns the currently active federation.
     * See getActiveFederationReference() for details.
     * @return the currently active federation.
     */
    public Federation getActiveFederation() {
        return federationSupport.getActiveFederation();
    }

    /**
     * Returns the currently retiring federation.
     * See getRetiringFederationReference() for details.
     * @return the retiring federation.
     */
    @Nullable
    public Federation getRetiringFederation() {
        return federationSupport.getRetiringFederation();
    }

    /**
     * Returns the active federation bitcoin address.
     * @return the active federation bitcoin address.
     */
    public Address getActiveFederationAddress() {
        return federationSupport.getActiveFederationAddress();
    }

    /**
     * Returns the active federation's size
     * @return the active federation size
     */
    public Integer getActiveFederationSize() {
        return federationSupport.getActiveFederationSize();
    }

    /**
     * Returns the active federation's minimum required signatures
     * @return the active federation minimum required signatures
     */
    public Integer getActiveFederationThreshold() {
        return federationSupport.getActiveFederationThreshold();
    }

    /**
     * Returns the public key of the active federation's federator at the given index
     * @param index the federator's index (zero-based)
     * @return the federator's public key
     */
    public byte[] getActiveFederatorBtcPublicKey(int index) {
        return federationSupport.getActiveFederatorBtcPublicKey(index);
    }

    /**
     * Returns the public key of given type of the active federation's federator at the given index
     * @param index the federator's index (zero-based)
     * @param keyType the key type
     * @return the federator's public key
     */
    public byte[] getActiveFederatorPublicKeyOfType(int index, FederationMember.KeyType keyType) {
        return federationSupport.getActiveFederatorPublicKeyOfType(index, keyType);
    }

    /**
     * Returns the active federation's creation time
     * @return the active federation creation time
     */
    public Instant getActiveFederationCreationTime() {
        return federationSupport.getActiveFederationCreationTime();
    }

    /**
     * Returns the active federation's creation block number
     * @return the active federation creation block number
     */
    public long getActiveFederationCreationBlockNumber() {
        return federationSupport.getActiveFederationCreationBlockNumber();
    }

    /**
     * Returns the retiring federation bitcoin address.
     * @return the retiring federation bitcoin address, null if no retiring federation exists
     */
    public Address getRetiringFederationAddress() {
        return federationSupport.getRetiringFederationAddress();
    }

    /**
     * Returns the retiring federation's size
     * @return the retiring federation size, -1 if no retiring federation exists
     */
    public Integer getRetiringFederationSize() {
        return federationSupport.getRetiringFederationSize();
    }

    /**
     * Returns the retiring federation's minimum required signatures
     * @return the retiring federation minimum required signatures, -1 if no retiring federation exists
     */
    public Integer getRetiringFederationThreshold() {
        return federationSupport.getRetiringFederationThreshold();
    }

    /**
     * Returns the public key of the retiring federation's federator at the given index
     * @param index the retiring federator's index (zero-based)
     * @return the retiring federator's public key, null if no retiring federation exists
     */
    public byte[] getRetiringFederatorBtcPublicKey(int index) {
        return federationSupport.getRetiringFederatorBtcPublicKey(index);
    }

    /**
     * Returns the public key of the given type of the retiring federation's federator at the given index
     * @param index the retiring federator's index (zero-based)
     * @param keyType the key type
     * @return the retiring federator's public key of the given type, null if no retiring federation exists
     */
    public byte[] getRetiringFederatorPublicKeyOfType(int index, FederationMember.KeyType keyType) {
        return federationSupport.getRetiringFederatorPublicKeyOfType(index, keyType);
    }

    /**
     * Returns the retiring federation's creation time
     * @return the retiring federation creation time, null if no retiring federation exists
     */
    public Instant getRetiringFederationCreationTime() {
        return federationSupport.getRetiringFederationCreationTime();
    }

    /**
     * Returns the retiring federation's creation block number
     * @return the retiring federation creation block number,
     * -1 if no retiring federation exists
     */
    public long getRetiringFederationCreationBlockNumber() {
        return federationSupport.getRetiringFederationCreationBlockNumber();
    }

    /**
     * Returns the currently live federations
     * This would be the active federation plus
     * potentially the retiring federation
     * @return a list of live federations
     */
    private List<Federation> getLiveFederations() {
        List<Federation> liveFederations = new ArrayList<>();
        liveFederations.add(getActiveFederation());
        Federation retiringFederation = getRetiringFederation();
        if (retiringFederation != null) {
            liveFederations.add(retiringFederation);
        }
        return liveFederations;
    }

    public Integer voteFederationChange(Transaction tx, ABICallSpec callSpec) throws BridgeIllegalArgumentException {
<<<<<<< HEAD
        return federationSupport.voteFederationChange(tx, callSpec, signatureCache, eventLogger);
=======
        // Must be on one of the allowed functions
        if (!FEDERATION_CHANGE_FUNCTIONS.contains(callSpec.getFunction())) {
            return FEDERATION_CHANGE_GENERIC_ERROR_CODE;
        }

        AddressBasedAuthorizer authorizer = bridgeConstants.getFederationChangeAuthorizer();

        // Must be authorized to vote (checking for signature)
        if (!authorizer.isAuthorized(tx, signatureCache)) {
            return FEDERATION_CHANGE_GENERIC_ERROR_CODE;
        }

        // Try to do a dry-run and only register the vote if the
        // call would be successful
        ABICallVoteResult result;
        try {
            result = executeVoteFederationChangeFunction(true, callSpec);
        } catch (IOException | BridgeIllegalArgumentException e) {
            result = new ABICallVoteResult(false, FEDERATION_CHANGE_GENERIC_ERROR_CODE);
        }

        // Return if the dry run failed, or we are on a reversible execution
        if (!result.wasSuccessful()) {
            return (Integer) result.getResult();
        }

        ABICallElection election = provider.getFederationElection(authorizer);
        // Register the vote. It is expected to succeed, since all previous checks succeeded
        if (!election.vote(callSpec, tx.getSender(signatureCache))) {
            logger.warn("Unexpected federation change vote failure");
            return FEDERATION_CHANGE_GENERIC_ERROR_CODE;
        }

        // If enough votes have been reached, then actually execute the function
        Optional<ABICallSpec> winnerSpecOptional = election.getWinner();
        if (winnerSpecOptional.isPresent()) {
            ABICallSpec winnerSpec = winnerSpecOptional.get();
            try {
                result = executeVoteFederationChangeFunction(false, winnerSpec);
            } catch (IOException e) {
                logger.warn("Unexpected federation change vote exception: {}", e.getMessage());
                return FEDERATION_CHANGE_GENERIC_ERROR_CODE;
            } finally {
                // Clear the winner so that we don't repeat ourselves
                election.clearWinners();
            }
        }

        return (Integer) result.getResult();
    }

    private ABICallVoteResult executeVoteFederationChangeFunction(boolean dryRun, ABICallSpec callSpec) throws IOException, BridgeIllegalArgumentException {
        // Try to do a dry-run and only register the vote if the
        // call would be successful
        ABICallVoteResult result;
        Integer executionResult;
        switch (callSpec.getFunction()) {
            case "create":
                executionResult = createFederation(dryRun);
                result = new ABICallVoteResult(executionResult == 1, executionResult);
                break;
            case "add":
                byte[] publicKeyBytes = callSpec.getArguments()[0];
                BtcECKey publicKey;
                ECKey publicKeyEc;
                try {
                    publicKey = BtcECKey.fromPublicOnly(publicKeyBytes);
                    publicKeyEc = ECKey.fromPublicOnly(publicKeyBytes);
                } catch (Exception e) {
                    throw new BridgeIllegalArgumentException("Public key could not be parsed " + Bytes.of(publicKeyBytes), e);
                }
                executionResult = addFederatorPublicKeyMultikey(dryRun, publicKey, publicKeyEc, publicKeyEc);
                result = new ABICallVoteResult(executionResult == 1, executionResult);
                break;
            case "add-multi":
                BtcECKey btcPublicKey;
                ECKey rskPublicKey;
                ECKey mstPublicKey;
                try {
                    btcPublicKey = BtcECKey.fromPublicOnly(callSpec.getArguments()[0]);
                } catch (Exception e) {
                    throw new BridgeIllegalArgumentException("BTC public key could not be parsed " + Bytes.of(callSpec.getArguments()[0]), e);
                }

                try {
                    rskPublicKey = ECKey.fromPublicOnly(callSpec.getArguments()[1]);
                } catch (Exception e) {
                    throw new BridgeIllegalArgumentException("RSK public key could not be parsed " + Bytes.of(callSpec.getArguments()[1]), e);
                }

                try {
                    mstPublicKey = ECKey.fromPublicOnly(callSpec.getArguments()[2]);
                } catch (Exception e) {
                    throw new BridgeIllegalArgumentException("MST public key could not be parsed " + Bytes.of(callSpec.getArguments()[2]), e);
                }
                executionResult = addFederatorPublicKeyMultikey(dryRun, btcPublicKey, rskPublicKey, mstPublicKey);
                result = new ABICallVoteResult(executionResult == 1, executionResult);
                break;
            case "commit":
                Keccak256 hash = new Keccak256(callSpec.getArguments()[0]);
                executionResult = commitFederation(dryRun, hash);
                result = new ABICallVoteResult(executionResult == 1, executionResult);
                break;
            case "rollback":
                executionResult = rollbackFederation(dryRun);
                result = new ABICallVoteResult(executionResult == 1, executionResult);
                break;
            default:
                // Fail by default
                result = new ABICallVoteResult(false, FEDERATION_CHANGE_GENERIC_ERROR_CODE);
        }

        return result;
>>>>>>> 76d3a701
    }

    /**
     * Returns the currently pending federation hash, or null if none exists
     * @return the currently pending federation hash, or null if none exists
     */
    public Keccak256 getPendingFederationHash() {
        return federationSupport.getPendingFederationHash();
    }

    /**
     * Returns the currently pending federation size, or -1 if none exists
     * @return the currently pending federation size, or -1 if none exists
     */
    public Integer getPendingFederationSize() {
        return federationSupport.getPendingFederationSize();
    }

    /**
     * Returns the currently pending federation federator's public key at the given index, or null if none exists
     * @param index the federator's index (zero-based)
     * @return the pending federation's federator public key
     */
    public byte[] getPendingFederatorBtcPublicKey(int index) {
        return federationSupport.getPendingFederatorBtcPublicKey(index);
    }

    /**
     * Returns the public key of the given type of the pending federation's federator at the given index
     * @param index the federator's index (zero-based)
     * @param keyType the key type
     * @return the pending federation's federator public key of given type
     */
    public byte[] getPendingFederatorPublicKeyOfType(int index, FederationMember.KeyType keyType) {
        return federationSupport.getPendingFederatorPublicKeyOfType(index, keyType);
    }

    public Integer getLockWhitelistSize() {
        return whitelistSupport.getLockWhitelistSize();
    }

    public LockWhitelistEntry getLockWhitelistEntryByIndex(int index) {
        return whitelistSupport.getLockWhitelistEntryByIndex(index);
    }

    public LockWhitelistEntry getLockWhitelistEntryByAddress(String addressBase58) {
        return whitelistSupport.getLockWhitelistEntryByAddress(addressBase58);
    }

    public Integer addOneOffLockWhitelistAddress(Transaction tx, String addressBase58, BigInteger maxTransferValue) {
       return whitelistSupport.addOneOffLockWhitelistAddress(tx, addressBase58, maxTransferValue);
    }

    public Integer addUnlimitedLockWhitelistAddress(Transaction tx, String addressBase58) {
        return whitelistSupport.addUnlimitedLockWhitelistAddress(tx, addressBase58);
    }

    public Integer removeLockWhitelistAddress(Transaction tx, String addressBase58) {
        return whitelistSupport.removeLockWhitelistAddress(tx, addressBase58);
    }

    public Coin getFeePerKb() {
        return feePerKbSupport.getFeePerKb();
    }

    public Integer voteFeePerKbChange(Transaction tx, Coin feePerKb) {
        return feePerKbSupport.voteFeePerKbChange(tx, feePerKb, signatureCache);
    }

    public Integer setLockWhitelistDisableBlockDelay(Transaction tx, BigInteger disableBlockDelayBI)
        throws IOException, BlockStoreException {
        int btcBlockchainBestChainHeight = getBtcBlockchainBestChainHeight();
        return whitelistSupport.setLockWhitelistDisableBlockDelay(tx, disableBlockDelayBI, btcBlockchainBestChainHeight);
    }

    public Coin getLockingCap() {
        // Before returning the locking cap, check if it was already set
        if (activations.isActive(ConsensusRule.RSKIP134) && this.provider.getLockingCap() == null) {
            // Set the initial locking cap value
            logger.debug("Setting initial locking cap value");
            this.provider.setLockingCap(bridgeConstants.getInitialLockingCap());
        }

        return this.provider.getLockingCap();
    }

    /**
     * Returns the redeemScript of the current active federation
     *
     * @return Returns the redeemScript of the current active federation
     */
    public Optional<Script> getActiveFederationRedeemScript() {
        return federationSupport.getActiveFederationRedeemScript();
    }

    public boolean increaseLockingCap(Transaction tx, Coin newCap) {
        // Only pre-configured addresses can modify locking cap
        AddressBasedAuthorizer authorizer = bridgeConstants.getIncreaseLockingCapAuthorizer();
        if (!authorizer.isAuthorized(tx, signatureCache)) {
            logger.warn("not authorized address tried to increase locking cap. Address: {}", tx.getSender(signatureCache));
            return false;
        }
        // new locking cap must be bigger than current locking cap
        Coin currentLockingCap = this.getLockingCap();
        if (newCap.compareTo(currentLockingCap) < 0) {
            logger.warn("attempted value doesn't increase locking cap. Attempted: {}", newCap.value);
            return false;
        }
        Coin maxLockingCap = currentLockingCap.multiply(bridgeConstants.getLockingCapIncrementsMultiplier());
        if (newCap.compareTo(maxLockingCap) > 0) {
            logger.warn("attempted value increases locking cap above its limit. Attempted: {}", newCap.value);
            return false;
        }

        logger.info("increased locking cap: {}", newCap.value);
        this.provider.setLockingCap(newCap);

        return true;
    }

    public void registerBtcCoinbaseTransaction(byte[] btcTxSerialized, Sha256Hash blockHash, byte[] pmtSerialized, Sha256Hash witnessMerkleRoot, byte[] witnessReservedValue) throws VMException {
        Context.propagate(btcContext);
        try{
            this.ensureBtcBlockStore();
        }catch (BlockStoreException | IOException e) {
            logger.warn("Exception in registerBtcCoinbaseTransaction", e);
            throw new VMException("Exception in registerBtcCoinbaseTransaction", e);
        }

        Sha256Hash btcTxHash = BtcTransactionFormatUtils.calculateBtcTxHash(btcTxSerialized);

        if (witnessReservedValue.length != 32) {
            logger.warn("[btcTx:{}] WitnessResevedValue length can't be different than 32 bytes", btcTxHash);
            throw new BridgeIllegalArgumentException("WitnessResevedValue length can't be different than 32 bytes");
        }

        if (!PartialMerkleTreeFormatUtils.hasExpectedSize(pmtSerialized)) {
            logger.warn("[btcTx:{}] PartialMerkleTree doesn't have expected size", btcTxHash);
            throw new BridgeIllegalArgumentException("PartialMerkleTree doesn't have expected size");
        }

        Sha256Hash merkleRoot;

        try {
            PartialMerkleTree pmt = new PartialMerkleTree(bridgeConstants.getBtcParams(), pmtSerialized, 0);
            List<Sha256Hash> hashesInPmt = new ArrayList<>();
            merkleRoot = pmt.getTxnHashAndMerkleRoot(hashesInPmt);
            if (!hashesInPmt.contains(btcTxHash)) {
                logger.warn("Supplied Btc Tx {} is not in the supplied partial merkle tree", btcTxHash);
                return;
            }
        } catch (VerificationException e) {
            logger.warn("[btcTx:{}] PartialMerkleTree could not be parsed", btcTxHash);
            throw new BridgeIllegalArgumentException(String.format("PartialMerkleTree could not be parsed %s", Bytes.of(pmtSerialized)), e);
        }

        // Check merkle root equals btc block merkle root at the specified height in the btc best chain
        // Btc blockstore is available since we've already queried the best chain height
        StoredBlock storedBlock = btcBlockStore.getFromCache(blockHash);
        if (storedBlock == null) {
            logger.warn("[btcTx:{}] Block not registered", btcTxHash);
            throw new BridgeIllegalArgumentException(String.format("Block not registered %s", blockHash.toString()));
        }
        BtcBlock blockHeader = storedBlock.getHeader();
        if (!blockHeader.getMerkleRoot().equals(merkleRoot)) {
            String panicMessage = String.format(
                "Btc Tx %s Supplied merkle root %s does not match block's merkle root %s",
                btcTxHash,
                merkleRoot,
                blockHeader.getMerkleRoot()
            );
            logger.warn(panicMessage);
            panicProcessor.panic("btclock", panicMessage);
            return;
        }

        BtcTransaction btcTx = new BtcTransaction(bridgeConstants.getBtcParams(), btcTxSerialized);
        btcTx.verify();

        Sha256Hash witnessCommitment = Sha256Hash.twiceOf(witnessMerkleRoot.getReversedBytes(), witnessReservedValue);

        if(!witnessCommitment.equals(btcTx.findWitnessCommitment())){
            logger.warn("[btcTx:{}] WitnessCommitment does not match", btcTxHash);
            throw new BridgeIllegalArgumentException("WitnessCommitment does not match");
        }

        CoinbaseInformation coinbaseInformation = new CoinbaseInformation(witnessMerkleRoot);
        provider.setCoinbaseInformation(blockHeader.getHash(), coinbaseInformation);

        logger.warn("[btcTx:{}] Registered coinbase information", btcTxHash);
    }

    public boolean hasBtcBlockCoinbaseTransactionInformation(Sha256Hash blockHash) {
        CoinbaseInformation coinbaseInformation = provider.getCoinbaseInformation(blockHash);
        return coinbaseInformation != null;
    }

    public long getActiveFederationCreationBlockHeight() {
        return federationSupport.getActiveFederationCreationBlockHeight();
    }

    public long getNextPegoutCreationBlockNumber() {
        return activations.isActive(RSKIP271) ? provider.getNextPegoutHeight().orElse(0L) : 0L;
    }

    public int getQueuedPegoutsCount() throws IOException {
        if (activations.isActive(RSKIP271)) {
            return provider.getReleaseRequestQueueSize();
        }
        return 0;
    }

    public Coin getEstimatedFeesForNextPegOutEvent() throws IOException {
        //  This method returns the fees of a peg-out transaction containing (N+2) outputs and 2 inputs,
        //  where N is the number of peg-outs requests waiting in the queue.

        final int INPUT_MULTIPLIER = 2; // 2 inputs

        int pegoutRequestsCount = getQueuedPegoutsCount();

        if (!activations.isActive(ConsensusRule.RSKIP385) &&
                (!activations.isActive(ConsensusRule.RSKIP271) || pegoutRequestsCount == 0)) {
            return Coin.ZERO;
        }

        int totalOutputs = pegoutRequestsCount + 2; // N + 2 outputs

        int pegoutTxSize = BridgeUtils.calculatePegoutTxSize(activations, getActiveFederation(), INPUT_MULTIPLIER, totalOutputs);

        Coin feePerKB = getFeePerKb();

        return feePerKB
                .multiply(pegoutTxSize) // times the size in bytes
                .divide(1000);
    }

    public BigInteger registerFlyoverBtcTransaction(
        Transaction rskTx,
        byte[] btcTxSerialized,
        int height,
        byte[] pmtSerialized,
        Keccak256 derivationArgumentsHash,
        Address userRefundAddress,
        RskAddress lbcAddress,
        Address lpBtcAddress,
        boolean shouldTransferToContract
    ) throws BlockStoreException, IOException, BridgeIllegalArgumentException {
        if (!BridgeUtils.isContractTx(rskTx)) {
            logger.debug("[registerFlyoverBtcTransaction] (rskTx:{}) Sender not a contract", rskTx.getHash());
            return BigInteger.valueOf(FlyoverTxResponseCodes.UNPROCESSABLE_TX_NOT_CONTRACT_ERROR.value());
        }

        RskAddress sender = rskTx.getSender(signatureCache);

        if (!sender.equals(lbcAddress)) {
            logger.debug(
                "[registerFlyoverBtcTransaction] Expected sender to be the same as lbcAddress. (sender: {}) (lbcAddress:{})",
                sender,
                lbcAddress
            );
            return BigInteger.valueOf(FlyoverTxResponseCodes.UNPROCESSABLE_TX_INVALID_SENDER_ERROR.value());
        }

        Context.propagate(btcContext);
        Sha256Hash btcTxHash = BtcTransactionFormatUtils.calculateBtcTxHash(btcTxSerialized);
        logger.debug("[registerFlyoverBtcTransaction] btc tx hash: {}", btcTxHash);

        Keccak256 flyoverDerivationHash = getFlyoverDerivationHash(
            derivationArgumentsHash,
            userRefundAddress,
            lpBtcAddress,
            lbcAddress
        );
        logger.debug("[registerFlyoverBtcTransaction] flyover derivation hash: {}", flyoverDerivationHash);

        if (provider.isFlyoverDerivationHashUsed(btcTxHash, flyoverDerivationHash)) {
            logger.debug(
                "[registerFlyoverBtcTransaction] Transaction {} and derivation hash {} already used.",
                btcTxHash,
                flyoverDerivationHash
            );
            return BigInteger.valueOf(FlyoverTxResponseCodes.UNPROCESSABLE_TX_ALREADY_PROCESSED_ERROR.value());
        }

        if (!validationsForRegisterBtcTransaction(btcTxHash, height, pmtSerialized, btcTxSerialized)) {
            logger.debug(
                "[registerFlyoverBtcTransaction] (btcTx:{}) error during validationsForRegisterBtcTransaction",
                btcTxHash
            );
            return BigInteger.valueOf(FlyoverTxResponseCodes.UNPROCESSABLE_TX_VALIDATIONS_ERROR.value());
        }

        BtcTransaction btcTx = new BtcTransaction(bridgeConstants.getBtcParams(), btcTxSerialized);
        btcTx.verify();

        Sha256Hash btcTxHashWithoutWitness = btcTx.getHash(false);
        logger.debug("[registerFlyoverBtcTransaction] btc tx hash without witness: {}", btcTxHashWithoutWitness);

        if (!btcTxHashWithoutWitness.equals(btcTxHash) &&
            provider.isFlyoverDerivationHashUsed(btcTxHashWithoutWitness, flyoverDerivationHash)
        ) {
            logger.debug(
                "[registerFlyoverBtcTransaction] Transaction {} and derivation hash {} already used. Checking hash without witness",
                btcTxHashWithoutWitness,
                flyoverDerivationHash
            );
            return BigInteger.valueOf(FlyoverTxResponseCodes.UNPROCESSABLE_TX_ALREADY_PROCESSED_ERROR.value());
        }

        FlyoverFederationInformation flyoverActiveFederationInformation = createFlyoverFederationInformation(flyoverDerivationHash);
        Address flyoverActiveFederationAddress = flyoverActiveFederationInformation.getFlyoverFederationAddress(bridgeConstants.getBtcParams());
        Federation retiringFederation = getRetiringFederation();
        Optional<FlyoverFederationInformation> flyoverRetiringFederationInformation = Optional.empty();

        List<Address> addresses = new ArrayList<>(2);
        addresses.add(flyoverActiveFederationAddress);

        if (activations.isActive(RSKIP293) && retiringFederation != null) {
            flyoverRetiringFederationInformation = Optional.of(createFlyoverFederationInformation(flyoverDerivationHash, retiringFederation));
            Address flyoverRetiringFederationAddress = flyoverRetiringFederationInformation.get().getFlyoverFederationAddress(
                bridgeConstants.getBtcParams()
            );
            addresses.add(flyoverRetiringFederationAddress);
            logger.debug("[registerFlyoverBtcTransaction] flyover retiring federation address: {}", flyoverRetiringFederationAddress);
        }

        FlyoverTxResponseCodes txResponse = BridgeUtils.validateFlyoverPeginValue(
            activations,
            bridgeConstants,
            btcContext,
            btcTx,
            addresses
        );
        logger.debug("[registerFlyoverBtcTransaction] validate flyover pegin value response: {}", txResponse.value());

        if (txResponse != FlyoverTxResponseCodes.VALID_TX){
            return BigInteger.valueOf(txResponse.value());
        }

        Coin totalAmount = BridgeUtils.getAmountSentToAddresses(
            activations,
            bridgeConstants.getBtcParams(),
            btcContext,
            btcTx,
            addresses
        );
        logger.debug("[registerFlyoverBtcTransaction] total amount sent to flyover federations: {}", totalAmount);

        if (!verifyLockDoesNotSurpassLockingCap(btcTx, totalAmount)) {
            InternalTransaction internalTx = (InternalTransaction) rskTx;
            logger.info("[registerFlyoverBtcTransaction] Locking cap surpassed, going to return funds!");
            List<FlyoverFederationInformation> fbFederations = flyoverRetiringFederationInformation.isPresent() ?
                Arrays.asList(flyoverActiveFederationInformation, flyoverRetiringFederationInformation.get()) :
                Collections.singletonList(flyoverActiveFederationInformation);
            WalletProvider walletProvider = createFlyoverWalletProvider(fbFederations);

            provider.markFlyoverDerivationHashAsUsed(btcTxHashWithoutWitness, flyoverDerivationHash);

            if (shouldTransferToContract) {
                logger.debug("[registerFlyoverBtcTransaction] Returning to liquidity provider");
                generateRejectionRelease(btcTx, lpBtcAddress, addresses, new Keccak256(internalTx.getOriginHash()), totalAmount, walletProvider);
                return BigInteger.valueOf(FlyoverTxResponseCodes.REFUNDED_LP_ERROR.value());
            } else {
                logger.debug("[registerFlyoverBtcTransaction] Returning to user");
                generateRejectionRelease(btcTx, userRefundAddress, addresses, new Keccak256(internalTx.getOriginHash()), totalAmount, walletProvider);
                return BigInteger.valueOf(FlyoverTxResponseCodes.REFUNDED_USER_ERROR.value());
            }
        }

        transferTo(lbcAddress, co.rsk.core.Coin.fromBitcoin(totalAmount));

        List<UTXO> utxosForFlyoverActiveFed = BridgeUtils.getUTXOsSentToAddresses(
            activations,
            bridgeConstants.getBtcParams(),
            btcContext,
            btcTx,
            Collections.singletonList(flyoverActiveFederationAddress)
        );
        logger.info(
            "[registerFlyoverBtcTransaction]  going to register {} utxos for active flyover federation",
            utxosForFlyoverActiveFed.size()
        );

        saveFlyoverActiveFederationDataInStorage(
            btcTxHashWithoutWitness,
            flyoverDerivationHash,
            flyoverActiveFederationInformation,
            utxosForFlyoverActiveFed
        );

        if (activations.isActive(RSKIP293) && flyoverRetiringFederationInformation.isPresent()) {
            List<UTXO> utxosForRetiringFed = BridgeUtils.getUTXOsSentToAddresses(
                activations,
                bridgeConstants.getBtcParams(),
                btcContext,
                btcTx,
                Collections.singletonList(
                    flyoverRetiringFederationInformation.get().getFlyoverFederationAddress(bridgeConstants.getBtcParams())
                )
            );

            if (!utxosForRetiringFed.isEmpty()){
                logger.info(
                    "[registerFlyoverBtcTransaction]  going to register {} utxos for retiring flyover federation",
                    utxosForRetiringFed.size()
                );
                saveFlyoverRetiringFederationDataInStorage(
                    btcTxHashWithoutWitness,
                    flyoverDerivationHash,
                    flyoverRetiringFederationInformation.get(),
                    utxosForRetiringFed
                );
            }
        }

        logger.info(
            "[registerFlyoverBtcTransaction] (btcTx:{}) transaction registered successfully",
            btcTxHashWithoutWitness
        );

        return co.rsk.core.Coin.fromBitcoin(totalAmount).asBigInteger();
    }

    protected FlyoverFederationInformation createFlyoverFederationInformation(Keccak256 flyoverDerivationHash) {
        return createFlyoverFederationInformation(flyoverDerivationHash, getActiveFederation());
    }

    protected FlyoverFederationInformation createFlyoverFederationInformation(Keccak256 flyoverDerivationHash, Federation federation) {
        Script flyoverScript = FastBridgeRedeemScriptParser.createMultiSigFastBridgeRedeemScript(
            federation.getRedeemScript(),
            Sha256Hash.wrap(flyoverDerivationHash.getBytes())
        );

        Script flyoverScriptHash = ScriptBuilder.createP2SHOutputScript(flyoverScript);

        return new FlyoverFederationInformation(
            flyoverDerivationHash,
            federation.getP2SHScript().getPubKeyHash(),
            flyoverScriptHash.getPubKeyHash()
        );
    }

    private WalletProvider createFlyoverWalletProvider(
        List<FlyoverFederationInformation> fbFederations) {
        return (BtcTransaction btcTx, List<Address> addresses) -> {
            List<UTXO> utxosList = BridgeUtils.getUTXOsSentToAddresses(
                activations,
                bridgeConstants.getBtcParams(),
                btcContext,
                btcTx,
                addresses
            );
            return getFlyoverWallet(btcContext, utxosList, fbFederations);
        };
    }

    protected Wallet getFlyoverWallet(Context btcContext, List<UTXO> utxos, List<FlyoverFederationInformation> fbFederations) {
        Wallet wallet = new FlyoverCompatibleBtcWalletWithMultipleScripts(btcContext, getLiveFederations(), fbFederations);
        RskUTXOProvider utxoProvider = new RskUTXOProvider(btcContext.getParams(), utxos);
        wallet.setUTXOProvider(utxoProvider);
        wallet.setCoinSelector(new RskAllowUnconfirmedCoinSelector());
        return wallet;
    }

    protected Keccak256 getFlyoverDerivationHash(
        Keccak256 derivationArgumentsHash,
        Address userRefundAddress,
        Address lpBtcAddress,
        RskAddress lbcAddress
    ) {
        byte[] flyoverDerivationHashData = derivationArgumentsHash.getBytes();
        byte[] userRefundAddressBytes = BridgeUtils.serializeBtcAddressWithVersion(activations, userRefundAddress);
        byte[] lpBtcAddressBytes = BridgeUtils.serializeBtcAddressWithVersion(activations, lpBtcAddress);
        byte[] lbcAddressBytes = lbcAddress.getBytes();
        byte[] result = new byte[
            flyoverDerivationHashData.length +
            userRefundAddressBytes.length +
            lpBtcAddressBytes.length +
            lbcAddressBytes.length
        ];

        int dstPosition = 0;

        System.arraycopy(
            flyoverDerivationHashData,
            0,
            result,
            dstPosition,
            flyoverDerivationHashData.length
        );
        dstPosition += flyoverDerivationHashData.length;

        System.arraycopy(
            userRefundAddressBytes,
            0,
            result,
            dstPosition,
            userRefundAddressBytes.length
        );
        dstPosition += userRefundAddressBytes.length;

        System.arraycopy(
            lbcAddressBytes,
            0,
            result,
            dstPosition,
            lbcAddressBytes.length
        );
        dstPosition += lbcAddressBytes.length;

        System.arraycopy(
            lpBtcAddressBytes,
            0,
            result,
            dstPosition,
            lpBtcAddressBytes.length
        );

        return new Keccak256(HashUtil.keccak256(result));
    }

   // This method will be used by registerBtcTransfer to save all the data required on storage (utxos, btcTxHash-derivationHash),
   // and will look like.
    protected void saveFlyoverActiveFederationDataInStorage(
            Sha256Hash btcTxHash,
            Keccak256 derivationHash,
            FlyoverFederationInformation flyoverFederationInformation,
            List<UTXO> utxosList
    ) throws IOException {
        provider.markFlyoverDerivationHashAsUsed(btcTxHash, derivationHash);
        provider.setFlyoverFederationInformation(flyoverFederationInformation);
        federationSupport.getActiveFederationBtcUTXOs().addAll(utxosList);
    }

    protected void saveFlyoverRetiringFederationDataInStorage(
        Sha256Hash btcTxHash,
        Keccak256 derivationHash,
        FlyoverFederationInformation flyoverRetiringFederationInformation,
        List<UTXO> utxosList
    ) throws IOException {
        provider.markFlyoverDerivationHashAsUsed(btcTxHash, derivationHash);
        provider.setFlyoverRetiringFederationInformation(flyoverRetiringFederationInformation);
        federationSupport.getRetiringFederationBtcUTXOs().addAll(utxosList);
    }

    private StoredBlock getBtcBlockchainChainHead() throws IOException, BlockStoreException {
        // Gather the current btc chain's head
        // IMPORTANT: we assume that getting the chain head from the btc blockstore
        // is enough since we're not manipulating the blockchain here, just querying it.
        this.ensureBtcBlockStore();
        return btcBlockStore.getChainHead();
    }

    /**
     * Returns the first bitcoin block we have. It is either a checkpoint or the genesis
     */
    private StoredBlock getLowestBlock() throws IOException {
        InputStream checkpoints = this.getCheckPoints();
        if (checkpoints == null) {
            BtcBlock genesis = bridgeConstants.getBtcParams().getGenesisBlock();
            return new StoredBlock(genesis, genesis.getWork(), 0);
        }
        CheckpointManager manager = new CheckpointManager(bridgeConstants.getBtcParams(), checkpoints);
        long time = getActiveFederation().getCreationTime().toEpochMilli();
        // Go back 1 week to match CheckpointManager.checkpoint() behaviour
        time -= 86400 * 7;
        return manager.getCheckpointBefore(time);
    }

    private Pair<BtcTransaction, List<UTXO>> createMigrationTransaction(Wallet originWallet, Address destinationAddress) {
        Coin expectedMigrationValue = originWallet.getBalance();
        logger.debug("[createMigrationTransaction] Balance to migrate: {}", expectedMigrationValue);
        for(;;) {
            BtcTransaction migrationBtcTx = new BtcTransaction(originWallet.getParams());
            if (activations.isActive(ConsensusRule.RSKIP376)){
                migrationBtcTx.setVersion(BTC_TX_VERSION_2);
            }

            migrationBtcTx.addOutput(expectedMigrationValue, destinationAddress);

            SendRequest sr = SendRequest.forTx(migrationBtcTx);
            sr.changeAddress = destinationAddress;
            sr.feePerKb = getFeePerKb();
            sr.missingSigsMode = Wallet.MissingSigsMode.USE_OP_ZERO;
            sr.recipientsPayFees = true;
            try {
                originWallet.completeTx(sr);
                for (TransactionInput transactionInput : migrationBtcTx.getInputs()) {
                    transactionInput.disconnect();
                }

                List<UTXO> selectedUTXOs = originWallet
                        .getUTXOProvider().getOpenTransactionOutputs(originWallet.getWatchedAddresses()).stream()
                        .filter(utxo ->
                                migrationBtcTx.getInputs().stream().anyMatch(input ->
                                        input.getOutpoint().getHash().equals(utxo.getHash()) &&
                                                input.getOutpoint().getIndex() == utxo.getIndex()
                                )
                        )
                        .collect(Collectors.toList());

                return Pair.of(migrationBtcTx, selectedUTXOs);
            } catch (InsufficientMoneyException | Wallet.ExceededMaxTransactionSize | Wallet.CouldNotAdjustDownwards e) {
                logger.debug(
                    "[createMigrationTransaction] Error while creating migration transaction. Exception type {}. Message {}",
                    e.getClass(),
                    e.getMessage()
                );
                expectedMigrationValue = expectedMigrationValue.divide(2);
            } catch(Wallet.DustySendRequested e) {
                throw new IllegalStateException("[createMigrationTransaction] Retiring federation wallet cannot be emptied", e);
            } catch (UTXOProviderException e) {
                throw new RuntimeException("[createMigrationTransaction] Unexpected UTXO provider error", e);
            }
        }
    }

    // Make sure the local bitcoin blockchain is instantiated
    private void ensureBtcBlockChain() throws IOException, BlockStoreException {
        this.ensureBtcBlockStore();

        if (this.btcBlockChain == null) {
            this.btcBlockChain = new BtcBlockChain(btcContext, btcBlockStore);
        }
    }

    // Make sure the local bitcoin blockstore is instantiated
    private void ensureBtcBlockStore() throws IOException, BlockStoreException {
        if(btcBlockStore == null) {
            btcBlockStore = btcBlockStoreFactory.newInstance(
                rskRepository,
                bridgeConstants,
                provider,
                activations
            );
            NetworkParameters btcParams = this.bridgeConstants.getBtcParams();

            if (this.btcBlockStore.getChainHead().getHeader().getHash().equals(btcParams.getGenesisBlock().getHash())) {
                // We are building the blockstore for the first time, so we have not set the checkpoints yet.
                long time = federationSupport.getActiveFederation().getCreationTime().toEpochMilli();
                InputStream checkpoints = this.getCheckPoints();
                if (time > 0 && checkpoints != null) {
                    CheckpointManager.checkpoint(btcParams, checkpoints, this.btcBlockStore, time);
                }
            }
        }
    }

    private void generateRejectionRelease(
        BtcTransaction btcTx,
        Address btcRefundAddress,
        List<Address> spendingAddresses,
        Keccak256 rskTxHash,
        Coin totalAmount,
        WalletProvider walletProvider) throws IOException {

        ReleaseTransactionBuilder txBuilder = new ReleaseTransactionBuilder(
            btcContext.getParams(),
            walletProvider.provide(btcTx, spendingAddresses),
            btcRefundAddress,
            getFeePerKb(),
            activations
        );

        ReleaseTransactionBuilder.BuildResult buildReturnResult = txBuilder.buildEmptyWalletTo(btcRefundAddress);
        if (buildReturnResult.getResponseCode() != ReleaseTransactionBuilder.Response.SUCCESS) {
            logger.warn(
                "[generateRejectionRelease] Rejecting peg-in tx could not be built due to {}: Btc peg-in txHash {}. Refund to address: {}. RskTxHash: {}. Value: {}",
                buildReturnResult.getResponseCode(),
                btcTx.getHash(),
                btcRefundAddress,
                rskTxHash,
                totalAmount
            );
            panicProcessor.panic("peg-in-refund", String.format("peg-in money return tx build for btc tx %s error. Return was to %s. Tx %s. Value %s. Reason %s", btcTx.getHash(), btcRefundAddress, rskTxHash, totalAmount, buildReturnResult.getResponseCode()));
            return;
        }

        BtcTransaction refundPegoutTransaction = buildReturnResult.getBtcTx();
        if (activations.isActive(ConsensusRule.RSKIP146)) {
            provider.getPegoutsWaitingForConfirmations().add(refundPegoutTransaction, rskExecutionBlock.getNumber(), rskTxHash);
            eventLogger.logReleaseBtcRequested(rskTxHash.getBytes(), refundPegoutTransaction, totalAmount);
        } else {
            provider.getPegoutsWaitingForConfirmations().add(refundPegoutTransaction, rskExecutionBlock.getNumber());
        }

        if (activations.isActive(RSKIP428)) {
            List<Coin> outpointValues = extractOutpointValues(refundPegoutTransaction);
            eventLogger.logPegoutTransactionCreated(refundPegoutTransaction.getHash(), outpointValues);
        }

        logger.info(
            "[generateRejectionRelease] Rejecting peg-in tx built successfully: Refund to address: {}. RskTxHash: {}. Value {}.",
            btcRefundAddress,
            rskTxHash,
            totalAmount
        );
    }

    private void generateRejectionRelease(
        BtcTransaction btcTx,
        Address senderBtcAddress,
        Keccak256 rskTxHash,
        Coin totalAmount
    ) throws IOException {
        WalletProvider createWallet = (BtcTransaction btcTransaction, List<Address> addresses) -> {
            // Build the list of UTXOs in the BTC transaction sent to either the active
            // or retiring federation
            List<UTXO> utxosToUs = btcTx.getWalletOutputs(
                getNoSpendWalletForLiveFederations(false)
            )
                .stream()
                .map(output ->
                    new UTXO(
                        btcTx.getHash(),
                        output.getIndex(),
                        output.getValue(),
                        0,
                        btcTx.isCoinBase(),
                        output.getScriptPubKey()
                    )
                ).collect(Collectors.toList());
            // Use the list of UTXOs to build a transaction builder
            // for the return btc transaction generation
            return getUTXOBasedWalletForLiveFederations(utxosToUs, false);
        };

        generateRejectionRelease(btcTx, senderBtcAddress, null, rskTxHash, totalAmount, createWallet);
    }

    private boolean verifyLockDoesNotSurpassLockingCap(BtcTransaction btcTx, Coin totalAmount) {
        if (!activations.isActive(ConsensusRule.RSKIP134)) {
            return true;
        }

        Coin fedCurrentFunds = getBtcLockedInFederation();
        Coin lockingCap = this.getLockingCap();
        logger.trace("Evaluating locking cap for: TxId {}. Value to lock {}. Current funds {}. Current locking cap {}", btcTx.getHash(true), totalAmount, fedCurrentFunds, lockingCap);
        Coin fedUTXOsAfterThisLock = fedCurrentFunds.add(totalAmount);
        // If the federation funds (including this new UTXO) are smaller than or equals to the current locking cap, we are fine.
        if (fedUTXOsAfterThisLock.compareTo(lockingCap) <= 0) {
            return true;
        }

        logger.info("locking cap exceeded! btc Tx {}", btcTx);
        return false;
    }

    private Coin getBtcLockedInFederation() {
        Coin maxRbtc = this.bridgeConstants.getMaxRbtc();
        Coin currentBridgeBalance = rskRepository.getBalance(PrecompiledContracts.BRIDGE_ADDR).toBitcoin();

        return maxRbtc.subtract(currentBridgeBalance);
    }

    @VisibleForTesting
    protected boolean isBlockMerkleRootValid(Sha256Hash merkleRoot, BtcBlock blockHeader) {
        boolean isValid = false;

        if (blockHeader.getMerkleRoot().equals(merkleRoot)) {
            logger.trace("block merkle root is valid");
            isValid = true;
        }
        else {
            if (activations.isActive(ConsensusRule.RSKIP143)) {
                CoinbaseInformation coinbaseInformation = provider.getCoinbaseInformation(blockHeader.getHash());
                if (coinbaseInformation == null) {
                    logger.trace("coinbase information for block {} is not yet registered", blockHeader.getHash());
                }
                isValid = coinbaseInformation != null && coinbaseInformation.getWitnessMerkleRoot().equals(merkleRoot);
                logger.trace("witness merkle root is {} valid", (isValid ? "":"NOT"));
            } else {
                logger.trace("RSKIP143 is not active, avoid checking witness merkle root");
            }
        }
        return isValid;
    }

    @VisibleForTesting
    protected boolean validationsForRegisterBtcTransaction(Sha256Hash btcTxHash, int height, byte[] pmtSerialized, byte[] btcTxSerialized)
            throws BlockStoreException, VerificationException.EmptyInputsOrOutputs, BridgeIllegalArgumentException {

        // Validates height and confirmations for tx
        try {
            int acceptableConfirmationsAmount = bridgeConstants.getBtc2RskMinimumAcceptableConfirmations();
            if (!BridgeUtils.validateHeightAndConfirmations(
                height,
                getBtcBlockchainBestChainHeight(),
                acceptableConfirmationsAmount,
                btcTxHash)) {
                return false;
            }
        } catch (Exception e) {
            String panicMessage = String.format("[validationsForRegisterBtcTransaction] Btc Tx %s Supplied Height is %d but should be greater than 0", btcTxHash, height);
            logger.warn(panicMessage);
            panicProcessor.panic("btclock", panicMessage);
            return false;
        }

        // Validates pmt size
        if (!PartialMerkleTreeFormatUtils.hasExpectedSize(pmtSerialized)) {
            String message = "PartialMerkleTree doesn't have expected size";
            logger.warn(message);
            throw new BridgeIllegalArgumentException(message);
        }

        // Calculates merkleRoot
        Sha256Hash merkleRoot;
        try {
            NetworkParameters networkParameters = bridgeConstants.getBtcParams();
            merkleRoot = BridgeUtils.calculateMerkleRoot(networkParameters, pmtSerialized, btcTxHash);
            if (merkleRoot == null) {
                return false;
            }
        } catch (VerificationException e) {
            throw new BridgeIllegalArgumentException(e.getMessage(), e);
        }

        // Validates inputs count
        logger.info("[validationsForRegisterBtcTransaction] Going to validate inputs for btc tx {}", btcTxHash);
        BridgeUtils.validateInputsCount(btcTxSerialized, activations.isActive(ConsensusRule.RSKIP143));

        // Check the merkle root equals merkle root of btc block at specified height in the btc best chain
        // BTC blockstore is available since we've already queried the best chain height
        logger.trace("[validationsForRegisterBtcTransaction] Getting btc block at height: {}", height);
        BtcBlock blockHeader = btcBlockStore.getStoredBlockAtMainChainHeight(height).getHeader();
        logger.trace("[validationsForRegisterBtcTransaction] Validating block merkle root at height: {}", height);
        if (!isBlockMerkleRootValid(merkleRoot, blockHeader)){
            String panicMessage = String.format(
                "[validationsForRegisterBtcTransaction] Btc Tx %s Supplied merkle root %s does not match block's merkle root %s",
                btcTxHash.toString(),
                merkleRoot,
                blockHeader.getMerkleRoot()
            );
            logger.warn(panicMessage);
            panicProcessor.panic("btclock", panicMessage);
            return false;
        }

        logger.trace("[validationsForRegisterBtcTransaction] Btc tx: {} successfully validated", btcTxHash);
        return true;
    }

    private Coin computeTotalAmountSent(BtcTransaction btcTx) throws IOException {
        // Compute the total amount sent. Value could have been sent both to the
        // currently active federation and to the currently retiring federation.
        // Add both amounts up in that case.
        Coin amountToActive = btcTx.getValueSentToMe(getActiveFederationWallet(false));
        logger.debug("[computeTotalAmountSent] Amount sent to the active federation {}", amountToActive);

        Coin amountToRetiring = Coin.ZERO;
        Wallet retiringFederationWallet = getRetiringFederationWallet(false);
        if (retiringFederationWallet != null) {
            amountToRetiring = btcTx.getValueSentToMe(retiringFederationWallet);
        }
        logger.debug("[computeTotalAmountSent] Amount sent to the retiring federation {}", amountToRetiring);

        return amountToActive.add(amountToRetiring);
    }

    private static byte[] serializeBlockHeader(StoredBlock block) {
        if (block == null) {
            return ByteUtil.EMPTY_BYTE_ARRAY;
        }

        byte[] bytes = block.getHeader().unsafeBitcoinSerialize();

        byte[] header = new byte[80];

        System.arraycopy(bytes, 0, header, 0, 80);

        return header;
    }
}<|MERGE_RESOLUTION|>--- conflicted
+++ resolved
@@ -86,16 +86,6 @@
 
     public static final int MAX_RELEASE_ITERATIONS = 30;
 
-<<<<<<< HEAD
-    public static final Integer LOCK_WHITELIST_GENERIC_ERROR_CODE = -10;
-    public static final Integer LOCK_WHITELIST_INVALID_ADDRESS_FORMAT_ERROR_CODE = -2;
-    public static final Integer LOCK_WHITELIST_ALREADY_EXISTS_ERROR_CODE = -1;
-    public static final Integer LOCK_WHITELIST_UNKNOWN_ERROR_CODE = 0;
-    public static final Integer LOCK_WHITELIST_SUCCESS_CODE = 1;
-=======
-    public static final Integer FEDERATION_CHANGE_GENERIC_ERROR_CODE = -10;
->>>>>>> 76d3a701
-
     public static final Integer BTC_TRANSACTION_CONFIRMATION_INEXISTENT_BLOCK_HASH_ERROR_CODE = -1;
     public static final Integer BTC_TRANSACTION_CONFIRMATION_BLOCK_NOT_IN_BEST_CHAIN_ERROR_CODE = -2;
     public static final Integer BTC_TRANSACTION_CONFIRMATION_INCONSISTENT_BLOCK_ERROR_CODE = -3;
@@ -115,20 +105,6 @@
     private static final Logger logger = LoggerFactory.getLogger(BridgeSupport.class);
     private static final PanicProcessor panicProcessor = new PanicProcessor();
 
-<<<<<<< HEAD
-    private static final String INVALID_ADDRESS_FORMAT_MESSAGE = "invalid address format";
-
-    private final FeePerKbSupport feePerKbSupport;
-=======
-    private static final List<String> FEDERATION_CHANGE_FUNCTIONS = Collections.unmodifiableList(Arrays.asList(
-        "create",
-        "add",
-        "add-multi",
-        "commit",
-        "rollback"
-    ));
-
->>>>>>> 76d3a701
     private final BridgeConstants bridgeConstants;
     private final BridgeStorageProvider provider;
     private final Repository rskRepository;
@@ -137,9 +113,9 @@
     private final BtcLockSenderProvider btcLockSenderProvider;
     private final PeginInstructionsProvider peginInstructionsProvider;
 
-    private final FederationSupport federationSupport;
     private final FeePerKbSupport feePerKbSupport;
     private final WhitelistSupport whitelistSupport;
+    private final FederationSupport federationSupport;
 
     private final Context btcContext;
     private final BtcBlockStoreWithCache.Factory btcBlockStoreFactory;
@@ -159,9 +135,9 @@
         Repository repository,
         Block executionBlock,
         Context btcContext,
-        FederationSupport federationSupport,
         FeePerKbSupport feePerKbSupport,
         WhitelistSupport whitelistSupport,
+        FederationSupport federationSupport,
         BtcBlockStoreWithCache.Factory btcBlockStoreFactory,
         ActivationConfig.ForBlock activations,
         SignatureCache signatureCache) {
@@ -173,9 +149,9 @@
         this.btcLockSenderProvider = btcLockSenderProvider;
         this.peginInstructionsProvider = peginInstructionsProvider;
         this.btcContext = btcContext;
-        this.federationSupport = federationSupport;
         this.feePerKbSupport = feePerKbSupport;
         this.whitelistSupport = whitelistSupport;
+        this.federationSupport = federationSupport;
         this.btcBlockStoreFactory = btcBlockStoreFactory;
         this.activations = activations;
         this.signatureCache = signatureCache;
@@ -205,11 +181,8 @@
     public void save() throws IOException {
         provider.save();
         feePerKbSupport.save();
-<<<<<<< HEAD
+        whitelistSupport.save();
         federationSupport.save();
-=======
-        whitelistSupport.save();
->>>>>>> 76d3a701
     }
 
     /**
@@ -2058,123 +2031,7 @@
     }
 
     public Integer voteFederationChange(Transaction tx, ABICallSpec callSpec) throws BridgeIllegalArgumentException {
-<<<<<<< HEAD
         return federationSupport.voteFederationChange(tx, callSpec, signatureCache, eventLogger);
-=======
-        // Must be on one of the allowed functions
-        if (!FEDERATION_CHANGE_FUNCTIONS.contains(callSpec.getFunction())) {
-            return FEDERATION_CHANGE_GENERIC_ERROR_CODE;
-        }
-
-        AddressBasedAuthorizer authorizer = bridgeConstants.getFederationChangeAuthorizer();
-
-        // Must be authorized to vote (checking for signature)
-        if (!authorizer.isAuthorized(tx, signatureCache)) {
-            return FEDERATION_CHANGE_GENERIC_ERROR_CODE;
-        }
-
-        // Try to do a dry-run and only register the vote if the
-        // call would be successful
-        ABICallVoteResult result;
-        try {
-            result = executeVoteFederationChangeFunction(true, callSpec);
-        } catch (IOException | BridgeIllegalArgumentException e) {
-            result = new ABICallVoteResult(false, FEDERATION_CHANGE_GENERIC_ERROR_CODE);
-        }
-
-        // Return if the dry run failed, or we are on a reversible execution
-        if (!result.wasSuccessful()) {
-            return (Integer) result.getResult();
-        }
-
-        ABICallElection election = provider.getFederationElection(authorizer);
-        // Register the vote. It is expected to succeed, since all previous checks succeeded
-        if (!election.vote(callSpec, tx.getSender(signatureCache))) {
-            logger.warn("Unexpected federation change vote failure");
-            return FEDERATION_CHANGE_GENERIC_ERROR_CODE;
-        }
-
-        // If enough votes have been reached, then actually execute the function
-        Optional<ABICallSpec> winnerSpecOptional = election.getWinner();
-        if (winnerSpecOptional.isPresent()) {
-            ABICallSpec winnerSpec = winnerSpecOptional.get();
-            try {
-                result = executeVoteFederationChangeFunction(false, winnerSpec);
-            } catch (IOException e) {
-                logger.warn("Unexpected federation change vote exception: {}", e.getMessage());
-                return FEDERATION_CHANGE_GENERIC_ERROR_CODE;
-            } finally {
-                // Clear the winner so that we don't repeat ourselves
-                election.clearWinners();
-            }
-        }
-
-        return (Integer) result.getResult();
-    }
-
-    private ABICallVoteResult executeVoteFederationChangeFunction(boolean dryRun, ABICallSpec callSpec) throws IOException, BridgeIllegalArgumentException {
-        // Try to do a dry-run and only register the vote if the
-        // call would be successful
-        ABICallVoteResult result;
-        Integer executionResult;
-        switch (callSpec.getFunction()) {
-            case "create":
-                executionResult = createFederation(dryRun);
-                result = new ABICallVoteResult(executionResult == 1, executionResult);
-                break;
-            case "add":
-                byte[] publicKeyBytes = callSpec.getArguments()[0];
-                BtcECKey publicKey;
-                ECKey publicKeyEc;
-                try {
-                    publicKey = BtcECKey.fromPublicOnly(publicKeyBytes);
-                    publicKeyEc = ECKey.fromPublicOnly(publicKeyBytes);
-                } catch (Exception e) {
-                    throw new BridgeIllegalArgumentException("Public key could not be parsed " + Bytes.of(publicKeyBytes), e);
-                }
-                executionResult = addFederatorPublicKeyMultikey(dryRun, publicKey, publicKeyEc, publicKeyEc);
-                result = new ABICallVoteResult(executionResult == 1, executionResult);
-                break;
-            case "add-multi":
-                BtcECKey btcPublicKey;
-                ECKey rskPublicKey;
-                ECKey mstPublicKey;
-                try {
-                    btcPublicKey = BtcECKey.fromPublicOnly(callSpec.getArguments()[0]);
-                } catch (Exception e) {
-                    throw new BridgeIllegalArgumentException("BTC public key could not be parsed " + Bytes.of(callSpec.getArguments()[0]), e);
-                }
-
-                try {
-                    rskPublicKey = ECKey.fromPublicOnly(callSpec.getArguments()[1]);
-                } catch (Exception e) {
-                    throw new BridgeIllegalArgumentException("RSK public key could not be parsed " + Bytes.of(callSpec.getArguments()[1]), e);
-                }
-
-                try {
-                    mstPublicKey = ECKey.fromPublicOnly(callSpec.getArguments()[2]);
-                } catch (Exception e) {
-                    throw new BridgeIllegalArgumentException("MST public key could not be parsed " + Bytes.of(callSpec.getArguments()[2]), e);
-                }
-                executionResult = addFederatorPublicKeyMultikey(dryRun, btcPublicKey, rskPublicKey, mstPublicKey);
-                result = new ABICallVoteResult(executionResult == 1, executionResult);
-                break;
-            case "commit":
-                Keccak256 hash = new Keccak256(callSpec.getArguments()[0]);
-                executionResult = commitFederation(dryRun, hash);
-                result = new ABICallVoteResult(executionResult == 1, executionResult);
-                break;
-            case "rollback":
-                executionResult = rollbackFederation(dryRun);
-                result = new ABICallVoteResult(executionResult == 1, executionResult);
-                break;
-            default:
-                // Fail by default
-                result = new ABICallVoteResult(false, FEDERATION_CHANGE_GENERIC_ERROR_CODE);
-        }
-
-        return result;
->>>>>>> 76d3a701
     }
 
     /**
