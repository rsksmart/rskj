--- conflicted
+++ resolved
@@ -2566,43 +2566,6 @@
             fbActiveFederationInformation.getFastBridgeFederationAddress(bridgeConstants.getBtcParams());
         Federation retiringFederation = getRetiringFederation();
 
-<<<<<<< HEAD
-        Coin totalAmount;
-        FastBridgeTxResponseCodes txResponse = FastBridgeTxResponseCodes.VALID_TX;
-        if (activations.isActive(ConsensusRule.RSKIP293)) {
-            Federation retiringFederation = getRetiringFederation();
-            List<Address> addresses = new ArrayList<>(2);
-            addresses.add(fbActiveFederationAddress);
-            if (retiringFederation != null) {
-                FastBridgeFederationInformation fbRetiringFederationInformation = createFastBridgeFederationInformation(fastBridgeDerivationHash, retiringFederation);
-                Address fbRetiringFederationAddress = fbRetiringFederationInformation.getFastBridgeFederationAddress(bridgeConstants.getBtcParams());
-                addresses.add(fbRetiringFederationAddress);
-            }
-            txResponse = BridgeUtils.validateFastBridgePeginValue(
-                    activations,
-                    bridgeConstants,
-                    btcContext,
-                    btcTx,
-                    addresses.toArray(addresses.toArray(new Address[addresses.size()]))
-            );
-            if (txResponse != FastBridgeTxResponseCodes.VALID_TX){
-                return BigInteger.valueOf(txResponse.value());
-            }
-            totalAmount = BridgeUtils.getAmountSentToAddresses(
-                btcContext,
-                btcTx,
-                addresses.toArray(addresses.toArray(new Address[addresses.size()]))
-            );
-        } else {
-            totalAmount = BridgeUtilsLegacy.getAmountSentToAddress(bridgeConstants, btcTx, fbActiveFederationAddress);
-            if (totalAmount.equals(Coin.ZERO)) {
-                logger.debug("[isFastPeginTxValid] Amount sent can't be 0");
-                txResponse = FastBridgeTxResponseCodes.UNPROCESSABLE_TX_VALUE_ZERO_ERROR;
-                return BigInteger.valueOf(txResponse.value());
-            }
-        }
-
-=======
         List<Address> addresses = new ArrayList<>(2);
         addresses.add(fbActiveFederationAddress);
 
@@ -2616,6 +2579,18 @@
             addresses.add(fbRetiringFederationAddress);
         }
 
+        FastBridgeTxResponseCodes txResponse = BridgeUtils.validateFastBridgePeginValue(
+            activations,
+            bridgeConstants,
+            btcContext,
+            btcTx,
+            addresses.toArray(addresses.toArray(new Address[addresses.size()]))
+        );
+
+        if (txResponse != FastBridgeTxResponseCodes.VALID_TX){
+            return BigInteger.valueOf(txResponse.value());
+        }
+
         Coin totalAmount = BridgeUtils.getAmountSentToAddresses(
             activations,
             bridgeConstants.getBtcParams(),
@@ -2624,17 +2599,6 @@
             addresses.toArray(new Address[addresses.size()])
         );
 
-        FastBridgeTxResponseCodes txResponse = BridgeUtils.validateFastBridgePeginValue(
-            activations,
-            bridgeConstants,
-            totalAmount
-        );
-
-        if (txResponse != FastBridgeTxResponseCodes.VALID_TX){
-            return BigInteger.valueOf(txResponse.value());
-        }
-
->>>>>>> a4d820bd
         if (!verifyLockDoesNotSurpassLockingCap(btcTx, totalAmount)) {
             InternalTransaction internalTx = (InternalTransaction) rskTx;
             logger.info("[registerFastBridgeBtcTransaction] Locking cap surpassed, going to return funds!");
@@ -2667,7 +2631,10 @@
             fbActiveFederationInformation,
             utxosList
         );
-        logger.info("[registerFastBridgeBtcTransaction] (btcTx:{}) transaction registered successfully", btcTxHashWithoutWitness);
+        logger.info(
+            "[registerFastBridgeBtcTransaction] (btcTx:{}) transaction registered successfully",
+            btcTxHashWithoutWitness
+        );
 
         return co.rsk.core.Coin.fromBitcoin(totalAmount).asBigInteger();
     }
@@ -2678,12 +2645,17 @@
 
     protected FastBridgeFederationInformation createFastBridgeFederationInformation(Keccak256 fastBridgeDerivationHash, Federation federation) {
         Script fastBridgeScript = FastBridgeRedeemScriptParser.createMultiSigFastBridgeRedeemScript(
-                federation.getRedeemScript(), Sha256Hash.wrap(fastBridgeDerivationHash.getBytes()));
+            federation.getRedeemScript(),
+            Sha256Hash.wrap(fastBridgeDerivationHash.getBytes())
+        );
 
         Script fastBridgeScriptHash = ScriptBuilder.createP2SHOutputScript(fastBridgeScript);
 
-        return new FastBridgeFederationInformation(fastBridgeDerivationHash, federation.getP2SHScript()
-                .getPubKeyHash(), fastBridgeScriptHash.getPubKeyHash());
+        return new FastBridgeFederationInformation(
+            fastBridgeDerivationHash,
+            federation.getP2SHScript().getPubKeyHash(),
+            fastBridgeScriptHash.getPubKeyHash()
+        );
     }
 
     private WalletProvider createFastBridgeWalletProvider(
