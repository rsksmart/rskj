/*
 * This file is part of RskJ
 * Copyright (C) 2017 RSK Labs Ltd.
 *
 * This program is free software: you can redistribute it and/or modify
 * it under the terms of the GNU Lesser General Public License as published by
 * the Free Software Foundation, either version 3 of the License, or
 * (at your option) any later version.
 *
 * This program is distributed in the hope that it will be useful,
 * but WITHOUT ANY WARRANTY; without even the implied warranty of
 * MERCHANTABILITY or FITNESS FOR A PARTICULAR PURPOSE. See the
 * GNU Lesser General Public License for more details.
 *
 * You should have received a copy of the GNU Lesser General Public License
 * along with this program. If not, see <http://www.gnu.org/licenses/>.
 */
package co.rsk.peg.utils;

import co.rsk.bitcoinj.core.*;
import co.rsk.config.BridgeConstants;
import co.rsk.core.RskAddress;
import co.rsk.crypto.Keccak256;
import co.rsk.peg.BridgeEvents;
<<<<<<< HEAD
import co.rsk.peg.Federation;
import co.rsk.peg.FederationMember;
=======
import co.rsk.peg.federation.Federation;
>>>>>>> 64faf037
import co.rsk.peg.pegin.RejectedPeginReason;
import org.ethereum.config.blockchain.upgrades.ActivationConfig;
import org.ethereum.config.blockchain.upgrades.ConsensusRule;
import org.ethereum.core.Block;
import org.ethereum.core.CallTransaction;
import org.ethereum.core.SignatureCache;
import org.ethereum.core.Transaction;
import org.ethereum.crypto.ECKey;
import org.ethereum.util.ByteUtil;
import org.ethereum.vm.DataWord;
import org.ethereum.vm.LogInfo;
import org.ethereum.vm.PrecompiledContracts;

import java.util.List;
import java.util.function.Function;
import java.util.stream.Collectors;

/**
 * Responsible for logging events triggered by BridgeContract.
 *
 * @author martin.medina
 */
public class BridgeEventLoggerImpl implements BridgeEventLogger {

    private static final byte[] BRIDGE_CONTRACT_ADDRESS = PrecompiledContracts.BRIDGE_ADDR.getBytes();

    private final BridgeConstants bridgeConstants;

    private final SignatureCache signatureCache;

    private List<LogInfo> logs;

    private ActivationConfig.ForBlock activations;

    public BridgeEventLoggerImpl(BridgeConstants bridgeConstants, ActivationConfig.ForBlock activations, List<LogInfo> logs, SignatureCache signatureCache) {
        this.activations = activations;
        this.bridgeConstants = bridgeConstants;
        this.signatureCache = signatureCache;
        this.logs = logs;
    }

    @Override
    public void logUpdateCollections(Transaction rskTx) {
        CallTransaction.Function event = BridgeEvents.UPDATE_COLLECTIONS.getEvent();
        byte[][] encodedTopicsInBytes = event.encodeEventTopics();
        List<DataWord> encodedTopics = LogInfo.byteArrayToList(encodedTopicsInBytes);
        byte[] encodedData = event.encodeEventData(rskTx.getSender(signatureCache).toString());

        this.logs.add(new LogInfo(BRIDGE_CONTRACT_ADDRESS, encodedTopics, encodedData));
    }

    @Override
    public void logAddSignature(FederationMember federationMember, BtcTransaction btcTx, byte[] rskTxHash) {
        ECKey federatorPublicKey = getFederatorPublicKey(federationMember);
        String federatorRskAddress = ByteUtil.toHexString(federatorPublicKey.getAddress());
        logAddSignatureInSolidityFormat(rskTxHash, federatorRskAddress, federationMember.getBtcPublicKey());
    }

    private ECKey getFederatorPublicKey(FederationMember federationMember) {
        if (!shouldUseRskPublicKey()) {
            return ECKey.fromPublicOnly(federationMember.getBtcPublicKey().getPubKey());
        }

        return federationMember.getRskPublicKey();
    }

    private boolean shouldUseRskPublicKey() {
        return activations.isActive(ConsensusRule.RSKIP415);
    }

    private void logAddSignatureInSolidityFormat(byte[] rskTxHash, String federatorRskAddress, BtcECKey federatorPublicKey) {
        CallTransaction.Function event = BridgeEvents.ADD_SIGNATURE.getEvent();
        byte[][] encodedTopicsInBytes = event.encodeEventTopics(rskTxHash, federatorRskAddress);
        List<DataWord> encodedTopics = LogInfo.byteArrayToList(encodedTopicsInBytes);
        byte[] encodedData = event.encodeEventData(federatorPublicKey.getPubKey());

        this.logs.add(new LogInfo(BRIDGE_CONTRACT_ADDRESS, encodedTopics, encodedData));
    }

    @Override
    public void logReleaseBtc(BtcTransaction btcTx, byte[] rskTxHash) {
        CallTransaction.Function event = BridgeEvents.RELEASE_BTC.getEvent();
        byte[][] encodedTopicsInBytes = event.encodeEventTopics(rskTxHash);
        List<DataWord> encodedTopics = LogInfo.byteArrayToList(encodedTopicsInBytes);
        byte[] encodedData = event.encodeEventData(btcTx.bitcoinSerialize());

        this.logs.add(new LogInfo(BRIDGE_CONTRACT_ADDRESS, encodedTopics, encodedData));
    }

    @Override
    public void logCommitFederation(Block executionBlock, Federation oldFederation, Federation newFederation) {
        // Convert old federation public keys in bytes array
        byte[] oldFederationFlatPubKeys = flatKeysAsByteArray(oldFederation.getBtcPublicKeys());
        String oldFederationBtcAddress = oldFederation.getAddress().toBase58();
        byte[] newFederationFlatPubKeys = flatKeysAsByteArray(newFederation.getBtcPublicKeys());
        String newFederationBtcAddress = newFederation.getAddress().toBase58();
        long newFedActivationBlockNumber = executionBlock.getNumber() + this.bridgeConstants.getFederationActivationAge(activations);

        CallTransaction.Function event = BridgeEvents.COMMIT_FEDERATION.getEvent();
        byte[][] encodedTopicsInBytes = event.encodeEventTopics();
        List<DataWord> encodedTopics = LogInfo.byteArrayToList(encodedTopicsInBytes);

        byte[] encodedData = event.encodeEventData(
            oldFederationFlatPubKeys,
            oldFederationBtcAddress,
            newFederationFlatPubKeys,
            newFederationBtcAddress,
            newFedActivationBlockNumber
        );

        this.logs.add(new LogInfo(BRIDGE_CONTRACT_ADDRESS, encodedTopics, encodedData));
    }

    @Override
    public void logLockBtc(RskAddress receiver, BtcTransaction btcTx, Address senderBtcAddress, Coin amount) {
        CallTransaction.Function event = BridgeEvents.LOCK_BTC.getEvent();
        byte[][] encodedTopicsInBytes = event.encodeEventTopics(receiver.toString());
        List<DataWord> encodedTopics = LogInfo.byteArrayToList(encodedTopicsInBytes);

        byte[] encodedData = event.encodeEventData(btcTx.getHash().getBytes(), senderBtcAddress.toString(), amount.getValue());

        this.logs.add(new LogInfo(BRIDGE_CONTRACT_ADDRESS, encodedTopics, encodedData));
    }

    @Override
    public void logPeginBtc(RskAddress receiver, BtcTransaction btcTx, Coin amount, int protocolVersion) {
        CallTransaction.Function event = BridgeEvents.PEGIN_BTC.getEvent();
        byte[][] encodedTopicsInBytes = event.encodeEventTopics(receiver.toString(), btcTx.getHash().getBytes());
        List<DataWord> encodedTopics = LogInfo.byteArrayToList(encodedTopicsInBytes);

        byte[] encodedData = event.encodeEventData(amount.getValue(), protocolVersion);

        this.logs.add(new LogInfo(BRIDGE_CONTRACT_ADDRESS, encodedTopics, encodedData));
    }

    @Override
    public void logReleaseBtcRequested(byte[] rskTransactionHash, BtcTransaction btcTx, Coin amount) {
        CallTransaction.Function event = BridgeEvents.RELEASE_REQUESTED.getEvent();
        byte[][] encodedTopicsInBytes = event.encodeEventTopics(rskTransactionHash, btcTx.getHash().getBytes());
        List<DataWord> encodedTopics = LogInfo.byteArrayToList(encodedTopicsInBytes);
        byte[] encodedData = event.encodeEventData(amount.getValue());

        this.logs.add(new LogInfo(BRIDGE_CONTRACT_ADDRESS, encodedTopics, encodedData));
    }

    @Override
    public void logRejectedPegin(BtcTransaction btcTx, RejectedPeginReason reason) {
        CallTransaction.Function event = BridgeEvents.REJECTED_PEGIN.getEvent();
        byte[][] encodedTopicsInBytes = event.encodeEventTopics(btcTx.getHash().getBytes());
        List<DataWord> encodedTopics = LogInfo.byteArrayToList(encodedTopicsInBytes);

        byte[] encodedData = event.encodeEventData(reason.getValue());

        this.logs.add(new LogInfo(BRIDGE_CONTRACT_ADDRESS, encodedTopics, encodedData));
    }

    @Override
    public void logUnrefundablePegin(BtcTransaction btcTx, UnrefundablePeginReason reason) {
        CallTransaction.Function event = BridgeEvents.UNREFUNDABLE_PEGIN.getEvent();
        byte[][] encodedTopicsInBytes = event.encodeEventTopics(btcTx.getHash().getBytes());
        List<DataWord> encodedTopics = LogInfo.byteArrayToList(encodedTopicsInBytes);

        byte[] encodedData = event.encodeEventData(reason.getValue());

        this.logs.add(new LogInfo(BRIDGE_CONTRACT_ADDRESS, encodedTopics, encodedData));
    }

    @Override
    public void logReleaseBtcRequestReceived(String sender, Address btcDestinationAddress, Coin amount) {
        if (activations.isActive(ConsensusRule.RSKIP326)) {
            logReleaseBtcRequestReceived(sender, btcDestinationAddress.toString(), amount);
        } else {
            logReleaseBtcRequestReceived(sender, btcDestinationAddress.getHash160(), amount);
        }
    }

    private void logReleaseBtcRequestReceived(String sender, byte[] btcDestinationAddress, Coin amount) {
        CallTransaction.Function event = BridgeEvents.RELEASE_REQUEST_RECEIVED_LEGACY.getEvent();
        byte[][] encodedTopicsInBytes = event.encodeEventTopics(sender);
        List<DataWord> encodedTopics = LogInfo.byteArrayToList(encodedTopicsInBytes);
        byte[] encodedData = event.encodeEventData(btcDestinationAddress, amount.getValue());
        this.logs.add(new LogInfo(BRIDGE_CONTRACT_ADDRESS, encodedTopics, encodedData));
    }

    private void logReleaseBtcRequestReceived(String sender, String btcDestinationAddress, Coin amount) {
        CallTransaction.Function event = BridgeEvents.RELEASE_REQUEST_RECEIVED.getEvent();
        byte[][] encodedTopicsInBytes = event.encodeEventTopics(sender);
        List<DataWord> encodedTopics = LogInfo.byteArrayToList(encodedTopicsInBytes);
        byte[] encodedData = event.encodeEventData(btcDestinationAddress, amount.getValue());

        this.logs.add(new LogInfo(BRIDGE_CONTRACT_ADDRESS, encodedTopics, encodedData));
    }

    @Override
    public void logReleaseBtcRequestRejected(String sender, Coin amount, RejectedPegoutReason reason) {
        CallTransaction.Function event = BridgeEvents.RELEASE_REQUEST_REJECTED.getEvent();
        byte[][] encodedTopicsInBytes = event.encodeEventTopics(sender);
        List<DataWord> encodedTopics = LogInfo.byteArrayToList(encodedTopicsInBytes);
        byte[] encodedData = event.encodeEventData(amount.getValue(), reason.getValue());

        this.logs.add(new LogInfo(BRIDGE_CONTRACT_ADDRESS, encodedTopics, encodedData));
    }

    @Override
    public void logBatchPegoutCreated(Sha256Hash btcTxHash, List<Keccak256> rskTxHashes) {
        CallTransaction.Function event = BridgeEvents.BATCH_PEGOUT_CREATED.getEvent();
        byte[][] encodedTopicsInBytes = event.encodeEventTopics(btcTxHash.getBytes());
        List<DataWord> encodedTopics = LogInfo.byteArrayToList(encodedTopicsInBytes);

        byte[] serializedRskTxHashes = serializeRskTxHashes(rskTxHashes);
        byte[] encodedData = event.encodeEventData(serializedRskTxHashes);

        this.logs.add(new LogInfo(BRIDGE_CONTRACT_ADDRESS, encodedTopics, encodedData));
    }

    @Override
    public void logPegoutConfirmed(Sha256Hash btcTxHash, long pegoutCreationRskBlockNumber) {
        CallTransaction.Function event = BridgeEvents.PEGOUT_CONFIRMED.getEvent();
        byte[][] encodedTopicsInBytes = event.encodeEventTopics(btcTxHash.getBytes());
        List<DataWord> encodedTopics = LogInfo.byteArrayToList(encodedTopicsInBytes);
        byte[] encodedData = event.encodeEventData(pegoutCreationRskBlockNumber);
        this.logs.add(new LogInfo(BRIDGE_CONTRACT_ADDRESS, encodedTopics, encodedData));
    }

    private byte[] flatKeys(List<BtcECKey> keys, Function<BtcECKey, byte[]> parser) {
        List<byte[]> pubKeys = keys.stream()
                .map(parser)
                .collect(Collectors.toList());
        int pubKeysLength = pubKeys.stream().mapToInt(key -> key.length).sum();

        byte[] flatPubKeys = new byte[pubKeysLength];
        int copyPos = 0;
        for (byte[] key : pubKeys) {
            System.arraycopy(key, 0, flatPubKeys, copyPos, key.length);
            copyPos += key.length;
        }

        return flatPubKeys;
    }

    private byte[] flatKeysAsByteArray(List<BtcECKey> keys) {
        return flatKeys(keys, BtcECKey::getPubKey);
    }

    private byte[] serializeRskTxHashes(List<Keccak256> rskTxHashes) {
        List<byte[]> rskTxHashesList = rskTxHashes.stream()
            .map(Keccak256::getBytes)
            .collect(Collectors.toList());
        int rskTxHashesLength = rskTxHashesList.stream().mapToInt(key -> key.length).sum();

        byte[] serializedRskTxHashes = new byte[rskTxHashesLength];
        int copyPos = 0;
        for (byte[] rskTxHash : rskTxHashesList) {
            System.arraycopy(rskTxHash, 0, serializedRskTxHashes, copyPos, rskTxHash.length);
            copyPos += rskTxHash.length;
        }

        return serializedRskTxHashes;
    }
}<|MERGE_RESOLUTION|>--- conflicted
+++ resolved
@@ -22,12 +22,8 @@
 import co.rsk.core.RskAddress;
 import co.rsk.crypto.Keccak256;
 import co.rsk.peg.BridgeEvents;
-<<<<<<< HEAD
-import co.rsk.peg.Federation;
-import co.rsk.peg.FederationMember;
-=======
 import co.rsk.peg.federation.Federation;
->>>>>>> 64faf037
+import co.rsk.peg.federation.FederationMember;
 import co.rsk.peg.pegin.RejectedPeginReason;
 import org.ethereum.config.blockchain.upgrades.ActivationConfig;
 import org.ethereum.config.blockchain.upgrades.ConsensusRule;
@@ -55,12 +51,9 @@
     private static final byte[] BRIDGE_CONTRACT_ADDRESS = PrecompiledContracts.BRIDGE_ADDR.getBytes();
 
     private final BridgeConstants bridgeConstants;
-
     private final SignatureCache signatureCache;
-
-    private List<LogInfo> logs;
-
-    private ActivationConfig.ForBlock activations;
+    private final List<LogInfo> logs;
+    private final ActivationConfig.ForBlock activations;
 
     public BridgeEventLoggerImpl(BridgeConstants bridgeConstants, ActivationConfig.ForBlock activations, List<LogInfo> logs, SignatureCache signatureCache) {
         this.activations = activations;
