/*
 * This file is part of RskJ
 * Copyright (C) 2017 RSK Labs Ltd.
 *
 * This program is free software: you can redistribute it and/or modify
 * it under the terms of the GNU Lesser General Public License as published by
 * the Free Software Foundation, either version 3 of the License, or
 * (at your option) any later version.
 *
 * This program is distributed in the hope that it will be useful,
 * but WITHOUT ANY WARRANTY; without even the implied warranty of
 * MERCHANTABILITY or FITNESS FOR A PARTICULAR PURPOSE. See the
 * GNU Lesser General Public License for more details.
 *
 * You should have received a copy of the GNU Lesser General Public License
 * along with this program. If not, see <http://www.gnu.org/licenses/>.
 */

package co.rsk.core.bc;

import co.rsk.config.RskSystemProperties;
<<<<<<< HEAD
import co.rsk.crypto.Sha3Hash;
=======
import co.rsk.core.RskAddress;
>>>>>>> 89becd29
import co.rsk.net.handler.TxPendingValidator;
import co.rsk.trie.Trie;
import co.rsk.trie.TrieImpl;
import com.google.common.annotations.VisibleForTesting;
import org.ethereum.core.*;
import org.ethereum.db.BlockStore;
import org.ethereum.db.ByteArrayWrapper;
import org.ethereum.listener.EthereumListener;
import org.ethereum.util.ByteUtil;
import org.ethereum.util.FastByteComparisons;
import org.ethereum.util.RLP;
import org.ethereum.vm.program.invoke.ProgramInvokeFactory;
import org.slf4j.Logger;
import org.slf4j.LoggerFactory;
import org.spongycastle.util.encoders.Hex;

import java.math.BigInteger;
import java.util.*;
import java.util.concurrent.Executors;
import java.util.concurrent.ScheduledExecutorService;
import java.util.concurrent.ScheduledFuture;
import java.util.concurrent.TimeUnit;

import static org.ethereum.crypto.HashUtil.sha3;
import static org.ethereum.util.BIUtil.toBI;

/**
 * Created by ajlopez on 08/08/2016.
 */
public class PendingStateImpl implements PendingState {
    private static final Logger logger = LoggerFactory.getLogger("pendingstate");
    private static final byte[] emptyUncleHashList = sha3(RLP.encodeList(new byte[0]));

    private final Map<ByteArrayWrapper, Transaction> pendingTransactions = new HashMap<>();
    private final Map<ByteArrayWrapper, Transaction> wireTransactions = new HashMap<>();
    private final Map<ByteArrayWrapper, Long> transactionBlocks = new HashMap<>();
    private final Map<ByteArrayWrapper, Long> transactionTimes = new HashMap<>();

    private final RskSystemProperties config;
    private final Blockchain blockChain;
    private final BlockStore blockStore;
    private final Repository repository;
    private final ProgramInvokeFactory programInvokeFactory;
    private final EthereumListener listener;
    private final int outdatedThreshold;
    private final int outdatedTimeout;

    private ScheduledExecutorService cleanerTimer;
    private ScheduledFuture<?> cleanerFuture;

    private Block bestBlock;

    private Repository pendingStateRepository;
    private final TxPendingValidator validator = new TxPendingValidator();

    public PendingStateImpl(Blockchain blockChain,
                            BlockStore blockStore,
                            EthereumListener listener,
                            ProgramInvokeFactory programInvokeFactory,
                            Repository repository,
                            RskSystemProperties config) {
        this(config,
                blockChain,
                repository,
                blockStore,
                programInvokeFactory,
                listener,
                config.txOutdatedThreshold(),
                config.txOutdatedTimeout());
    }

    public PendingStateImpl(RskSystemProperties config,
                            Blockchain blockChain,
                            Repository repository,
                            BlockStore blockStore,
                            ProgramInvokeFactory programInvokeFactory,
                            EthereumListener listener,
                            int outdatedThreshold,
                            int outdatedTimeout) {
        this.config = config;
        this.blockChain = blockChain;
        this.blockStore = blockStore;
        this.repository = repository;
        this.programInvokeFactory = programInvokeFactory;
        this.listener = listener;
        this.outdatedThreshold = outdatedThreshold;
        this.outdatedTimeout = outdatedTimeout;

        this.pendingStateRepository = repository.startTracking();
        this.bestBlock = blockChain.getBestBlock();

        if (this.outdatedTimeout > 0) {
            this.cleanerTimer = Executors.newSingleThreadScheduledExecutor(r -> new Thread(r, "PendingStateCleanerTimer"));
        }
    }

    @Override
    public void start() {
        if (this.outdatedTimeout <= 0 || this.cleanerTimer == null) {
            return;
        }

        this.cleanerFuture = this.cleanerTimer.scheduleAtFixedRate(this::cleanUp, this.outdatedTimeout, this.outdatedTimeout, TimeUnit.SECONDS);
    }

    public void stop() {
        if (this.cleanerFuture != null) {
            this.cleanerFuture.cancel(false);
            this.cleanerFuture = null;
        }
    }

    public boolean hasCleanerFuture() {
        return this.cleanerFuture != null;
    }

    public void cleanUp() {
        final long timestampSeconds = this.getCurrentTimeInSeconds();
        this.removeObsoleteTransactions(timestampSeconds - this.outdatedTimeout);
    }

    public BlockStore getBlockStore() {
        return blockStore;
    }

    public Blockchain getBlockChain() {
        return blockChain;
    }

    public int getOutdatedThreshold() { return outdatedThreshold; }

    public int getOutdatedTimeout() { return outdatedTimeout; }

    public synchronized Block getBestBlock() {
        if (bestBlock == null) {
            bestBlock = blockChain.getBestBlock();
        }

        return bestBlock;
    }

    @Override
    public synchronized List<Transaction> addWireTransactions(List<Transaction> transactions) {
        List<Transaction> added = new ArrayList<>();
        Long bnumber = Long.valueOf(getCurrentBestBlockNumber());

        logger.trace("Trying add {} wire transactions using block {} {}", transactions.size(), bnumber, getBestBlock().getShortHash());

        for (Transaction tx : transactions) {
            if (!shouldAcceptTx(tx)) {
                continue;
            }

            logger.trace("Trying add wire transaction nonce {} hash {}", tx.getHash(), toBI(tx.getNonce()));

            ByteArrayWrapper hash = new ByteArrayWrapper(tx.getHash());

            if (pendingTransactions.containsKey(hash) || wireTransactions.containsKey(hash)) {
                logger.trace("TX already exists: {} ", tx);
                continue;
            }

            wireTransactions.put(hash, tx);
            transactionBlocks.put(hash, bnumber);
            final long timestampSeconds = this.getCurrentTimeInSeconds();
            transactionTimes.put(hash, timestampSeconds);

            added.add(tx);
        }

        if (listener != null && !added.isEmpty()) {
            EventDispatchThread.invokeLater(() -> {
                listener.onPendingTransactionsReceived(added);
                listener.onPendingStateChanged(PendingStateImpl.this);
            });
        }

        logger.trace("Wire transaction list added: {} new, {} valid of received {}, #of known txs: {}", added.size(), added.size(), transactions.size(), transactions.size());

        return added;
    }

    @Override
    public synchronized Repository getRepository() { return this.pendingStateRepository; }

    @Override
    public synchronized List<Transaction> getWireTransactions() {
        List<Transaction> txs = new ArrayList<>();
        txs.addAll(wireTransactions.values());
        return txs;
    }

    @Override
    public synchronized List<Transaction> getPendingTransactions() {
        List<Transaction> txs = new ArrayList<>();

        txs.addAll(pendingTransactions.values());

        return txs;
    }

    @Override
    public synchronized void addPendingTransaction(final Transaction tx) {
        if (!shouldAcceptTx(tx)) {
            return;
        }

        logger.trace("add pending transaction {} {}", toBI(tx.getNonce()), Hex.toHexString(tx.getHash()));

        ByteArrayWrapper hash = new ByteArrayWrapper(tx.getHash());
        Long bnumber = Long.valueOf(getCurrentBestBlockNumber());

        if (pendingTransactions.containsKey(hash)) {
            return;
        }

        pendingTransactions.put(hash, tx);
        transactionBlocks.put(hash, bnumber);
        final long timestampSeconds = this.getCurrentTimeInSeconds();
        transactionTimes.put(hash, timestampSeconds);

        executeTransaction(tx);

        if (listener != null) {
            EventDispatchThread.invokeLater(() -> {
                listener.onPendingTransactionsReceived(Collections.singletonList(tx));
                listener.onPendingStateChanged(PendingStateImpl.this);
            });
        }
    }

    @Override
    public synchronized void processBest(Block block) {
        logger.trace("Processing best block {} {}", block.getNumber(), block.getShortHash());

        BlockFork fork = new BlockFork();
        fork.calculate(getBestBlock(), block, blockStore);

        for (Block blk : fork.getOldBlocks()) {
            retractBlock(blk);
        }

        for (Block blk : fork.getNewBlocks()) {
            acceptBlock(blk);
        }

        removeObsoleteTransactions(block.getNumber(), this.outdatedThreshold, this.outdatedTimeout);

        updateState();
        bestBlock = block;

        if (listener != null) {
            EventDispatchThread.invokeLater(() -> listener.onPendingStateChanged(PendingStateImpl.this));
        }
    }

    @VisibleForTesting
    public void acceptBlock(Block block) {
        List<Transaction> txs = block.getTransactionsList();

        clearPendingState(txs);
        clearWire(txs);
    }

    @VisibleForTesting
    public void retractBlock(Block block) {
        List<Transaction> txs = block.getTransactionsList();

        addWireTransactions(txs);
    }

    @VisibleForTesting
    public void removeObsoleteTransactions(long currentBlock, int depth, int timeout) {
        List<ByteArrayWrapper> toremove = new ArrayList<>();
        final long timestampSeconds = this.getCurrentTimeInSeconds();

        for (Map.Entry<ByteArrayWrapper, Long> entry : transactionBlocks.entrySet()) {
            long block = entry.getValue().longValue();

            if (block < currentBlock - depth) {
                toremove.add(entry.getKey());
                logger.trace(
                        "Clear outdated transaction, block.number: [{}] hash: [{}]",
                        block,
                        entry.getKey().toString());
            }
        }

        removeTransactionList(toremove);

        if (timeout > 0) {
            this.removeObsoleteTransactions(timestampSeconds - timeout);
        }
    }

    @VisibleForTesting
    public synchronized void removeObsoleteTransactions(long timeSeconds) {
        List<ByteArrayWrapper> toremove = new ArrayList<>();

        for (Map.Entry<ByteArrayWrapper, Long> entry : transactionTimes.entrySet()) {
            long txtime = entry.getValue().longValue();

            if (txtime <= timeSeconds) {
                toremove.add(entry.getKey());
                logger.trace(
                        "Clear outdated transaction, hash: [{}]",
                        entry.getKey().toString());
            }
        }

        removeTransactionList(toremove);
    }

    private void removeTransactionList(List<ByteArrayWrapper> toremove) {
        for (ByteArrayWrapper key : toremove) {
            pendingTransactions.remove(key);
            wireTransactions.remove(key);
            transactionBlocks.remove(key);
            transactionTimes.remove(key);
        }
    }

    @Override
    public synchronized void clearPendingState(List<Transaction> txs) {
        for (Transaction tx : txs) {
            byte[] bhash = tx.getHash();
            ByteArrayWrapper hash = new ByteArrayWrapper(bhash);
            pendingTransactions.remove(hash);
            logger.trace("Clear pending transaction, hash: [{}]", Hex.toHexString(bhash));
        }
    }

    @Override
    public synchronized void clearWire(List<Transaction> txs) {
        for (Transaction tx: txs) {
            byte[] bhash = tx.getHash();
            ByteArrayWrapper hash = new ByteArrayWrapper(bhash);
            wireTransactions.remove(hash);
            logger.trace("Clear wire transaction, hash: [{}]", Hex.toHexString(bhash));
        }
    }

    @Override
    public synchronized List<Transaction> getAllPendingTransactions() {
        removeObsoleteTransactions(this.getCurrentBestBlockNumber(), this.outdatedThreshold, this.outdatedTimeout);
        List<Transaction> ret = new ArrayList<>();
        ret.addAll(pendingTransactions.values());
        ret.addAll(wireTransactions.values());
        return ret;
    }

    public synchronized void updateState() {
        logger.trace("update state");
        pendingStateRepository = repository.startTracking();

        TransactionSortedSet sorted = new TransactionSortedSet();
        sorted.addAll(pendingTransactions.values());

        for (Transaction tx : sorted.toArray(new Transaction[0])) {
            executeTransaction(tx);
        }
    }

    private void executeTransaction(Transaction tx) {
        logger.trace("Apply pending state tx: {} {}", toBI(tx.getNonce()), Hex.toHexString(tx.getHash()));

        Block best = blockChain.getBestBlock();

        TransactionExecutor executor = new TransactionExecutor(
                config, tx, 0, best.getCoinbase(), pendingStateRepository,
                blockStore, blockChain.getReceiptStore(), programInvokeFactory, createFakePendingBlock(best)
        );

        executor.init();
        executor.execute();
        executor.go();
        executor.finalization();
    }

    private long getCurrentTimeInSeconds() {
        return System.currentTimeMillis() / 1000;
    }

    private long getCurrentBestBlockNumber() {
        if (bestBlock == null) {
            bestBlock = this.blockChain.getBestBlock();
        }

        if (bestBlock == null) {
            return 0;
        }

        return bestBlock.getNumber();
    }

    private Block createFakePendingBlock(Block best) {
        Trie txsTrie = new TrieImpl();

        // creating fake lightweight calculated block with no hashes calculations
        return new Block(best.getHash(),
<<<<<<< HEAD
                            new Sha3Hash(emptyUncleHashList), // uncleHash
                            new byte[32], //coinbase
=======
                            emptyUncleHashList, // uncleHash
                            RskAddress.nullAddress().getBytes(), //coinbase
>>>>>>> 89becd29
                            new byte[32], // log bloom - from tx receipts
                            best.getDifficulty(), // difficulty
                            best.getNumber() + 1, //number
                            ByteUtil.longToBytesNoLeadZeroes(Long.MAX_VALUE), // max Gas Limit
                            0,  // gas used
                            best.getTimestamp() + 1,  // block time
                            new byte[0],  // extra data
                            new byte[0],  // mixHash (to mine)
                            new byte[0],  // nonce   (to mine)
                            new byte[0],
                            new byte[0],
                            new byte[0],
                            new byte[32],  // receiptsRoot
                            txsTrie.getHash(),  // TransactionsRoot-
                            new Sha3Hash(new byte[32]),  // stateRoot
                            Collections.<Transaction>emptyList(), // tx list
                            Collections.<BlockHeader>emptyList(), // uncle list
                            ByteUtil.bigIntegerToBytes(BigInteger.ZERO)); //minimum gas price
    }

    private boolean shouldAcceptTx(Transaction tx) {
        if (bestBlock == null) {
            return true;
        }

        return validator.isValid(tx, bestBlock.getGasLimitAsInteger());
    }

    public static class TransactionSortedSet extends TreeSet<Transaction> {
        public TransactionSortedSet() {
            super((tx1, tx2) -> {
                long nonceDiff = ByteUtil.byteArrayToLong(tx1.getNonce()) -
                        ByteUtil.byteArrayToLong(tx2.getNonce());
                if (nonceDiff != 0) {
                    return nonceDiff > 0 ? 1 : -1;
                }
                return FastByteComparisons.compareTo(tx1.getHash(), 0, 32, tx2.getHash(), 0, 32);
            });
        }
    }
}<|MERGE_RESOLUTION|>--- conflicted
+++ resolved
@@ -19,11 +19,8 @@
 package co.rsk.core.bc;
 
 import co.rsk.config.RskSystemProperties;
-<<<<<<< HEAD
 import co.rsk.crypto.Sha3Hash;
-=======
 import co.rsk.core.RskAddress;
->>>>>>> 89becd29
 import co.rsk.net.handler.TxPendingValidator;
 import co.rsk.trie.Trie;
 import co.rsk.trie.TrieImpl;
@@ -424,13 +421,8 @@
 
         // creating fake lightweight calculated block with no hashes calculations
         return new Block(best.getHash(),
-<<<<<<< HEAD
                             new Sha3Hash(emptyUncleHashList), // uncleHash
-                            new byte[32], //coinbase
-=======
-                            emptyUncleHashList, // uncleHash
                             RskAddress.nullAddress().getBytes(), //coinbase
->>>>>>> 89becd29
                             new byte[32], // log bloom - from tx receipts
                             best.getDifficulty(), // difficulty
                             best.getNumber() + 1, //number
@@ -445,7 +437,7 @@
                             new byte[0],
                             new byte[32],  // receiptsRoot
                             txsTrie.getHash(),  // TransactionsRoot-
-                            new Sha3Hash(new byte[32]),  // stateRoot
+                            Sha3Hash.zeroHash(),  // stateRoot
                             Collections.<Transaction>emptyList(), // tx list
                             Collections.<BlockHeader>emptyList(), // uncle list
                             ByteUtil.bigIntegerToBytes(BigInteger.ZERO)); //minimum gas price
