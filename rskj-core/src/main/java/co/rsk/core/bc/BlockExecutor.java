--- conflicted
+++ resolved
@@ -138,36 +138,21 @@
     public boolean validate(Block block, BlockResult result) {
         Metric metric = profiler.start(Profiler.PROFILING_TYPE.BLOCK_FINAL_STATE_VALIDATION);
         if (result == BlockResult.INTERRUPTED_EXECUTION_BLOCK_RESULT) {
-<<<<<<< HEAD
-            System.out.println("\nIn blockexecutor invalid TX\n");
-            logger.error("Block {} [{}] execution was interrupted because of an invalid transaction", block.getNumber(), block.getShortHash());
-=======
             logger.error("Block {} [{}] execution was interrupted because of an invalid transaction", block.getNumber(), block.getPrintableHash());
->>>>>>> bd791871
             profiler.stop(metric);
             return false;
         }
 
         boolean isValidStateRoot = validateStateRoot(block.getHeader(), result);
         if (!isValidStateRoot) {
-<<<<<<< HEAD
-            System.out.println("\nIn blockexecutor invalid stateroot\n");
-            logger.error("Block {} [{}] given State Root is invalid", block.getNumber(), block.getShortHash());
-=======
             logger.error("Block {} [{}] given State Root is invalid", block.getNumber(), block.getPrintableHash());
->>>>>>> bd791871
             profiler.stop(metric);
             return false;
         }
 
         boolean isValidReceiptsRoot = validateReceiptsRoot(block.getHeader(), result);
         if (!isValidReceiptsRoot) {
-<<<<<<< HEAD
-            System.out.println("\nIn blockexecutor invalid rcpt root\n");
-            logger.error("Block {} [{}] given Receipt Root is invalid", block.getNumber(), block.getShortHash());
-=======
             logger.error("Block {} [{}] given Receipt Root is invalid", block.getNumber(), block.getPrintableHash());
->>>>>>> bd791871
             profiler.stop(metric);
             return false;
         }
@@ -180,12 +165,7 @@
         }
 
         if (result.getGasUsed() != block.getGasUsed()) {
-<<<<<<< HEAD
-            System.out.println("\nIn blockexecutor gasUsed doesn't match\n");
-            logger.error("Block {} [{}] given gasUsed doesn't match: {} != {}", block.getNumber(), block.getShortHash(), block.getGasUsed(), result.getGasUsed());
-=======
             logger.error("Block {} [{}] given gasUsed doesn't match: {} != {}", block.getNumber(), block.getPrintableHash(), block.getGasUsed(), result.getGasUsed());
->>>>>>> bd791871
             profiler.stop(metric);
             return false;
         }
@@ -194,12 +174,7 @@
         Coin feesPaidToMiner = block.getFeesPaidToMiner();
 
         if (!paidFees.equals(feesPaidToMiner))  {
-<<<<<<< HEAD
-            System.out.println("\nIn blockexecutor fees doesn't match\n");
-            logger.error("Block {} [{}] given paidFees doesn't match: {} != {}", block.getNumber(), block.getShortHash(), feesPaidToMiner, paidFees);
-=======
             logger.error("Block {} [{}] given paidFees doesn't match: {} != {}", block.getNumber(), block.getPrintableHash(), feesPaidToMiner, paidFees);
->>>>>>> bd791871
             profiler.stop(metric);
             return false;
         }
@@ -208,12 +183,7 @@
         List<Transaction> transactionsList = block.getTransactionsList();
 
         if (!executedTransactions.equals(transactionsList))  {
-<<<<<<< HEAD
-            System.out.println("\nIn blockexecutor txs list doesn't match\n");
-            logger.error("Block {} [{}] given txs doesn't match: {} != {}", block.getNumber(), block.getShortHash(), transactionsList, executedTransactions);
-=======
             logger.error("Block {} [{}] given txs doesn't match: {} != {}", block.getNumber(), block.getPrintableHash(), transactionsList, executedTransactions);
->>>>>>> bd791871
             profiler.stop(metric);
             return false;
         }
