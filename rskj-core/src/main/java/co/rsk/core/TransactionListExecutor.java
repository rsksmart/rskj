package co.rsk.core;

import co.rsk.core.bc.IReadWrittenKeysTracker;
import co.rsk.crypto.Keccak256;
import org.ethereum.core.*;
import org.ethereum.vm.DataWord;
import org.ethereum.vm.program.ProgramResult;
import org.ethereum.vm.trace.ProgramTraceProcessor;
import org.slf4j.Logger;
import org.slf4j.LoggerFactory;

import javax.annotation.Nullable;
import java.util.*;
import java.util.concurrent.Callable;
import java.util.concurrent.atomic.LongAccumulator;

public class TransactionListExecutor implements Callable<Boolean> {

    private static final Logger logger = LoggerFactory.getLogger("transactionlistexecutor");

    private final TransactionExecutorFactory transactionExecutorFactory;
    private final List<Transaction> transactions;
    private final IReadWrittenKeysTracker readWrittenKeysTracker;
    private final Block block;
    private final Repository track;
    private final boolean vmTrace;
    private final int vmTraceOptions;
    private final Set<DataWord> deletedAccounts;
    private final boolean discardInvalidTxs;
    private final boolean acceptInvalidTransactions;
    private final Map<Integer, Transaction> executedTransactions;
    private final Map<Integer, TransactionReceipt> receipts;
    private final Map<Keccak256, ProgramResult> transactionResults;
    private final ProgramTraceProcessor programTraceProcessor;
    private final LongAccumulator remascFees;
    private final LongAccumulator accumulatedFees;
    private final LongAccumulator accumulatedGas;

    private int i;
    private final boolean registerProgramResults;

    public TransactionListExecutor(
            List<Transaction> transactions,
            IReadWrittenKeysTracker readWrittenKeysTracker,
            Block block,
            TransactionExecutorFactory transactionExecutorFactory,
            Repository track,
            boolean vmTrace,
            int vmTraceOptions,
            Set<DataWord> deletedAccounts,
            boolean discardInvalidTxs,
            boolean acceptInvalidTransactions,
            Map<Integer, TransactionReceipt> receipts,
            Map<Integer, Transaction> executedTransactions,
            Map<Keccak256, ProgramResult> transactionResults,
            boolean registerProgramResults,
            @Nullable ProgramTraceProcessor programTraceProcessor,
            LongAccumulator remascFees,
            LongAccumulator accumulatedFees,
            LongAccumulator accumulatedGas,
            int firstTxIndex) {
        this.readWrittenKeysTracker = readWrittenKeysTracker;
        this.block = block;
        this.transactionExecutorFactory = transactionExecutorFactory;
        this.track = track;
        this.vmTrace = vmTrace;
        this.vmTraceOptions = vmTraceOptions;
        this.transactions = new ArrayList<>(transactions);
<<<<<<< HEAD
        this.deletedAccounts = new HashSet<>(deletedAccounts);
=======
        this.deletedAccounts = deletedAccounts;
>>>>>>> f16196e3
        this.discardInvalidTxs = discardInvalidTxs;
        this.acceptInvalidTransactions = acceptInvalidTransactions;
        this.executedTransactions = executedTransactions;
        this.receipts = receipts;
        this.registerProgramResults = registerProgramResults;
        this.transactionResults = transactionResults;
        this.programTraceProcessor = programTraceProcessor;
        this.accumulatedFees = accumulatedFees;
        this.accumulatedGas = accumulatedGas;
        this.i = firstTxIndex;
        this.remascFees = remascFees;
    }

    @Override
    public Boolean call() {
        long totalGasUsed = 0;
        Coin totalPaidFees = Coin.ZERO;

        for (Transaction tx : transactions) {
            TransactionExecutor txExecutor = transactionExecutorFactory.newInstance(
                    tx,
                    i,
                    block.getCoinbase(),
                    track,
                    block,
                    totalGasUsed,
                    vmTrace,
                    vmTraceOptions,
                    deletedAccounts,
                    remascFees
            );
            boolean transactionExecuted = txExecutor.executeTransaction();

            if (readWrittenKeysTracker.hasCollided()) {
                return false;
            }

            if (!acceptInvalidTransactions && !transactionExecuted) {
                if (!discardInvalidTxs) {
                    logger.warn("block: [{}] execution interrupted because of invalid tx: [{}]",
                            block.getNumber(), tx.getHash()
                    );
                    return false;
                }

                logger.warn("block: [{}] discarded tx: [{}]", block.getNumber(), tx.getHash());
                continue;
            }

            executedTransactions.put(i, tx);

            if (this.registerProgramResults) {
                this.transactionResults.put(tx.getHash(), txExecutor.getResult());
            }

            if (vmTrace) {
                txExecutor.extractTrace(programTraceProcessor);
            }

            logger.trace("tx[{}] executed", i + 1);
            logger.trace("track commit");

            long txGasUsed = txExecutor.getGasUsed();
            totalGasUsed += txGasUsed;

            Coin txPaidFees = txExecutor.getPaidFees();
            if (txPaidFees != null) {
                totalPaidFees = totalPaidFees.add(txPaidFees);
            }

            deletedAccounts.addAll(txExecutor.getResult().getDeleteAccounts());

            TransactionReceipt receipt = new TransactionReceipt();
            receipt.setGasUsed(txGasUsed);
            receipt.setCumulativeGas(totalGasUsed);

            receipt.setTxStatus(txExecutor.getReceipt().isSuccessful());
            receipt.setTransaction(tx);
            receipt.setLogInfoList(txExecutor.getVMLogs());
            receipt.setStatus(txExecutor.getReceipt().getStatus());

            logger.trace("block: [{}] executed tx: [{}]", block.getNumber(), tx.getHash());

            logger.trace("tx[{}].receipt", i + 1);

            i++;

            receipts.put(i, receipt);

            logger.trace("tx[{}] done", i);
        }
        accumulatedGas.accumulate(totalGasUsed);
        accumulatedFees.accumulate(totalPaidFees.asBigInteger().longValue());

        return true;
    }
}<|MERGE_RESOLUTION|>--- conflicted
+++ resolved
@@ -66,11 +66,7 @@
         this.vmTrace = vmTrace;
         this.vmTraceOptions = vmTraceOptions;
         this.transactions = new ArrayList<>(transactions);
-<<<<<<< HEAD
-        this.deletedAccounts = new HashSet<>(deletedAccounts);
-=======
         this.deletedAccounts = deletedAccounts;
->>>>>>> f16196e3
         this.discardInvalidTxs = discardInvalidTxs;
         this.acceptInvalidTransactions = acceptInvalidTransactions;
         this.executedTransactions = executedTransactions;
