--- conflicted
+++ resolved
@@ -51,13 +51,6 @@
         return getEthModule().call(args, bnOrId);
     }
 
-<<<<<<< HEAD
-    default String eth_estimateGas(CallArgumentsParam args) {
-        return getEthModule().estimateGas(args);
-    }
-
-=======
->>>>>>> e68fa7e3
     default Map<String, Object> eth_bridgeState() throws Exception {
         return getEthModule().bridgeState();
     }
@@ -66,8 +59,8 @@
         return getEthModule().chainId();
     }
 
-    String eth_estimateGas(CallArguments args, String bnOrId);
-    String eth_estimateGas(CallArguments args);
+    String eth_estimateGas(CallArgumentsParam args);
+    String eth_estimateGas(CallArgumentsParam args, BlockIdentifierParam bnOrId);
 
     EthModule getEthModule();
 
