/*
 * This file is part of RskJ
 * Copyright (C) 2017 RSK Labs Ltd.
 *
 * This program is free software: you can redistribute it and/or modify
 * it under the terms of the GNU Lesser General Public License as published by
 * the Free Software Foundation, either version 3 of the License, or
 * (at your option) any later version.
 *
 * This program is distributed in the hope that it will be useful,
 * but WITHOUT ANY WARRANTY; without even the implied warranty of
 * MERCHANTABILITY or FITNESS FOR A PARTICULAR PURPOSE. See the
 * GNU Lesser General Public License for more details.
 *
 * You should have received a copy of the GNU Lesser General Public License
 * along with this program. If not, see <http://www.gnu.org/licenses/>.
 */

package co.rsk.rpc.modules.eth;

import co.rsk.bitcoinj.store.BlockStoreException;
import co.rsk.config.BridgeConstants;
import co.rsk.core.ReversibleTransactionExecutor;
import co.rsk.core.RskAddress;
import co.rsk.core.bc.AccountInformationProvider;
import co.rsk.db.RepositoryLocator;
import co.rsk.db.RepositorySnapshot;
import co.rsk.peg.BridgeState;
import co.rsk.peg.BridgeSupport;
import co.rsk.peg.BridgeSupportFactory;
import co.rsk.rpc.ExecutionBlockRetriever;
import co.rsk.trie.Trie;
import co.rsk.trie.TrieStoreImpl;
import co.rsk.util.HexUtils;
import com.google.common.annotations.VisibleForTesting;
import org.ethereum.core.*;
import org.ethereum.datasource.HashMapDB;
import org.ethereum.db.MutableRepository;
import org.ethereum.rpc.CallArguments;
import org.ethereum.rpc.converters.CallArgumentsToByteArray;
import org.ethereum.rpc.exception.RskJsonRpcRequestException;
import org.ethereum.rpc.parameters.BlockIdentifierParam;
import org.ethereum.rpc.parameters.CallArgumentsParam;
import org.ethereum.rpc.parameters.HexAddressParam;
import org.ethereum.rpc.parameters.HexDataParam;
import org.ethereum.vm.GasCost;
import org.ethereum.vm.PrecompiledContracts;
import org.ethereum.vm.program.ProgramResult;
import org.slf4j.Logger;
import org.slf4j.LoggerFactory;

import javax.annotation.Nonnull;
import java.io.IOException;
import java.util.Arrays;
import java.util.Map;
import java.util.Optional;

import static java.util.Arrays.copyOfRange;
import static org.ethereum.rpc.exception.RskJsonRpcRequestException.invalidParamError;

// TODO add all RPC methods
public class EthModule
        implements EthModuleWallet, EthModuleTransaction {

    private static final Logger LOGGER = LoggerFactory.getLogger("web3");

    private static final CallTransaction.Function ERROR_ABI_FUNCTION = CallTransaction.Function.fromSignature("Error", "string");
    private static final byte[] ERROR_ABI_FUNCTION_SIGNATURE = ERROR_ABI_FUNCTION.encodeSignature(); //08c379a0

    private final Blockchain blockchain;
    private final TransactionPool transactionPool;
    private final ReversibleTransactionExecutor reversibleTransactionExecutor;
    private final ExecutionBlockRetriever executionBlockRetriever;
    private final RepositoryLocator repositoryLocator;
    private final EthModuleWallet ethModuleWallet;
    private final EthModuleTransaction ethModuleTransaction;
    private final BridgeConstants bridgeConstants;
    private final BridgeSupportFactory bridgeSupportFactory;
    private final byte chainId;
    private final long gasEstimationCap;
    private final long gasCallCap;

    public EthModule(
            BridgeConstants bridgeConstants,
            byte chainId,
            Blockchain blockchain,
            TransactionPool transactionPool,
            ReversibleTransactionExecutor reversibleTransactionExecutor,
            ExecutionBlockRetriever executionBlockRetriever,
            RepositoryLocator repositoryLocator,
            EthModuleWallet ethModuleWallet,
            EthModuleTransaction ethModuleTransaction,
            BridgeSupportFactory bridgeSupportFactory,
            long gasEstimationCap,
            long gasCallCap) {
        this.chainId = chainId;
        this.blockchain = blockchain;
        this.transactionPool = transactionPool;
        this.reversibleTransactionExecutor = reversibleTransactionExecutor;
        this.executionBlockRetriever = executionBlockRetriever;
        this.repositoryLocator = repositoryLocator;
        this.ethModuleWallet = ethModuleWallet;
        this.ethModuleTransaction = ethModuleTransaction;
        this.bridgeConstants = bridgeConstants;
        this.bridgeSupportFactory = bridgeSupportFactory;
        this.gasEstimationCap = gasEstimationCap;
        this.gasCallCap = gasCallCap;
    }

    @Override
    public String[] accounts() {
        return ethModuleWallet.accounts();
    }

    public Map<String, Object> bridgeState() throws IOException, BlockStoreException {
        Block bestBlock = blockchain.getBestBlock();
        Repository track = repositoryLocator.startTrackingAt(bestBlock.getHeader());

        BridgeSupport bridgeSupport = bridgeSupportFactory.newInstance(
                track, bestBlock, PrecompiledContracts.BRIDGE_ADDR, null);

        byte[] result = bridgeSupport.getStateForDebugging();

        BridgeState state = BridgeState.create(bridgeConstants, result, null);

        return state.stateToMap();
    }

    public String call(CallArgumentsParam argsParam, BlockIdentifierParam bnOrId) {
        String hReturn = null;
        CallArguments args = argsParam.toCallArguments();
        try {
            ExecutionBlockRetriever.Result result = executionBlockRetriever.retrieveExecutionBlock(bnOrId.getIdentifier());
            Block block = result.getBlock();
            Trie finalState = result.getFinalState();
            ProgramResult res;
            if (finalState != null) {
                res = callConstantWithState(args, block, finalState);
            } else {
                res = callConstant(args, block);
            }

            if (res.isRevert()) {
                Optional<String> revertReason = decodeRevertReason(res);
                if (revertReason.isPresent()) {
                    throw RskJsonRpcRequestException.transactionRevertedExecutionError(revertReason.get());
                } else {
                    throw RskJsonRpcRequestException.transactionRevertedExecutionError();
                }
            }

            hReturn = HexUtils.toUnformattedJsonHex(res.getHReturn());

            return hReturn;
        } finally {
            LOGGER.debug("eth_call(): {}", hReturn);
        }
    }

<<<<<<< HEAD
    public String estimateGas(CallArgumentsParam args, @Nonnull BlockIdentifierParam bnOrId) {
        ExecutionBlockRetriever.Result result = executionBlockRetriever.retrieveExecutionBlock(bnOrId.getIdentifier());
=======
    public String estimateGas(CallArguments args, @Nonnull String bnOrId) {
        ExecutionBlockRetriever.Result result = executionBlockRetriever.retrieveExecutionBlock(bnOrId);
>>>>>>> 2f39915e
        Block block = result.getBlock();
        Trie finalState = result.getFinalState();
        RepositorySnapshot snapshot = finalState == null
                ? repositoryLocator.snapshotAt(block.getHeader())
                : new MutableRepository(new TrieStoreImpl(new HashMapDB()), finalState);

        String estimation = null;
        try {
            CallArgumentsToByteArray hexArgs = new CallArgumentsToByteArray(args.toCallArguments());

            TransactionExecutor executor = reversibleTransactionExecutor.estimateGas(
                    block,
                    block.getCoinbase(),
                    hexArgs.getGasPrice(),
                    hexArgs.gasLimitForGasEstimation(gasEstimationCap),
                    hexArgs.getToAddress(),
                    hexArgs.getValue(),
                    hexArgs.getData(),
                    hexArgs.getFromAddress(),
                    snapshot
            );

            estimation = internalEstimateGas(executor.getResult());

            return estimation;
        } finally {
            LOGGER.debug("eth_estimateGas(): {}", estimation);
        }
    }

    protected String internalEstimateGas(ProgramResult reversibleExecutionResult) {
        long estimatedGas = reversibleExecutionResult.getMovedRemainingGasToChild() ?
                reversibleExecutionResult.getGasUsed() + reversibleExecutionResult.getDeductedRefund() :
                reversibleExecutionResult.getMaxGasUsed();

        if (reversibleExecutionResult.isCallWithValuePerformed()) {
            estimatedGas += GasCost.STIPEND_CALL;
        }

        // ensure not returning blockGasLimit+stipend
        if (estimatedGas > gasEstimationCap) {
            LOGGER.warn("Estimation {} was bigger than cap {}", estimatedGas, gasEstimationCap);
            estimatedGas = gasEstimationCap;
        }

        return HexUtils.toQuantityJsonHex(estimatedGas);
    }

    @Override
    public String sendTransaction(CallArgumentsParam args) {
        return ethModuleTransaction.sendTransaction(args);
    }

    @Override
    public String sendRawTransaction(HexDataParam rawData) {
        return ethModuleTransaction.sendRawTransaction(rawData);
    }

    @Override
    public String sign(String addr, String data) {
        return ethModuleWallet.sign(addr, data);
    }

    public String chainId() {
        return HexUtils.toJsonHex(new byte[]{chainId});
    }

    public String getCode(HexAddressParam address, String blockId) {
        if (blockId == null) {
            throw new NullPointerException();
        }

        String s = null;
        RskAddress addr = address.getAddress();
        try {

            AccountInformationProvider accountInformationProvider = getAccountInformationProvider(blockId);

            if (accountInformationProvider != null) {
                byte[] code = accountInformationProvider.getCode(addr);

                // Code can be null, if there is no account.
                if (code == null) {
                    code = new byte[0];
                }

                s = HexUtils.toUnformattedJsonHex(code);
            }

            return s;
        } finally {
            if (LOGGER.isDebugEnabled()) {
                LOGGER.debug("eth_getCode({}, {}): {}", addr.toHexString(), blockId, s);
            }
        }
    }

    private AccountInformationProvider getAccountInformationProvider(String id) {
        switch (id.toLowerCase()) {
            case "pending":
                return transactionPool.getPendingState();
            case "earliest":
                return repositoryLocator.snapshotAt(blockchain.getBlockByNumber(0).getHeader());
            case "latest":
                return repositoryLocator.snapshotAt(blockchain.getBestBlock().getHeader());
            default:
                try {
                    long blockNumber = HexUtils.stringHexToBigInteger(id).longValue();
                    Block requestedBlock = blockchain.getBlockByNumber(blockNumber);
                    if (requestedBlock != null) {
                        return repositoryLocator.snapshotAt(requestedBlock.getHeader());
                    }
                    return null;
                } catch (NumberFormatException | StringIndexOutOfBoundsException e) {
                    throw invalidParamError("invalid blocknumber " + id);
                }
        }
    }

    @VisibleForTesting
    public ProgramResult callConstant(CallArguments args, Block executionBlock) {
        CallArgumentsToByteArray hexArgs = new CallArgumentsToByteArray(args);
        return reversibleTransactionExecutor.executeTransaction(
                executionBlock,
                executionBlock.getCoinbase(),
                hexArgs.getGasPrice(),
                hexArgs.gasLimitForCall(this.gasCallCap),
                hexArgs.getToAddress(),
                hexArgs.getValue(),
                hexArgs.getData(),
                hexArgs.getFromAddress()
        );
    }

    /**
     * Look for { Error("msg") } function, if it matches decode the "msg" param.
     * The 4 first bytes are the function signature.
     *
     * @param res
     * @return revert reason, empty if didnt match.
     */
    public static Optional<String> decodeRevertReason(ProgramResult res) {
        byte[] bytes = res.getHReturn();
        if (bytes == null || bytes.length < 4) {
            return Optional.empty();
        }

        final byte[] signature = copyOfRange(res.getHReturn(), 0, 4);
        if (!Arrays.equals(signature, ERROR_ABI_FUNCTION_SIGNATURE)) {
            return Optional.empty();
        }

        final Object[] decode = ERROR_ABI_FUNCTION.decode(res.getHReturn());
        return decode != null && decode.length > 0 ? Optional.of((String) decode[0]) : Optional.empty();
    }

    private ProgramResult callConstantWithState(CallArguments args, Block executionBlock, Trie state) {
        CallArgumentsToByteArray hexArgs = new CallArgumentsToByteArray(args);
        return reversibleTransactionExecutor.executeTransaction(
                new MutableRepository(new TrieStoreImpl(new HashMapDB()), state),
                executionBlock,
                executionBlock.getCoinbase(),
                hexArgs.getGasPrice(),
                hexArgs.gasLimitForCall(this.gasCallCap),
                hexArgs.getToAddress(),
                hexArgs.getValue(),
                hexArgs.getData(),
                hexArgs.getFromAddress()
        );
    }
}<|MERGE_RESOLUTION|>--- conflicted
+++ resolved
@@ -157,13 +157,8 @@
         }
     }
 
-<<<<<<< HEAD
     public String estimateGas(CallArgumentsParam args, @Nonnull BlockIdentifierParam bnOrId) {
         ExecutionBlockRetriever.Result result = executionBlockRetriever.retrieveExecutionBlock(bnOrId.getIdentifier());
-=======
-    public String estimateGas(CallArguments args, @Nonnull String bnOrId) {
-        ExecutionBlockRetriever.Result result = executionBlockRetriever.retrieveExecutionBlock(bnOrId);
->>>>>>> 2f39915e
         Block block = result.getBlock();
         Trie finalState = result.getFinalState();
         RepositorySnapshot snapshot = finalState == null
