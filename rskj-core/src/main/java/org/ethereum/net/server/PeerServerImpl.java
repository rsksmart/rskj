/*
 * This file is part of RskJ
 * Copyright (C) 2017 RSK Labs Ltd.
 * (derived from ethereumJ library, Copyright (c) 2016 <ether.camp>)
 *
 * This program is free software: you can redistribute it and/or modify
 * it under the terms of the GNU Lesser General Public License as published by
 * the Free Software Foundation, either version 3 of the License, or
 * (at your option) any later version.
 *
 * This program is distributed in the hope that it will be useful,
 * but WITHOUT ANY WARRANTY; without even the implied warranty of
 * MERCHANTABILITY or FITNESS FOR A PARTICULAR PURPOSE. See the
 * GNU Lesser General Public License for more details.
 *
 * You should have received a copy of the GNU Lesser General Public License
 * along with this program. If not, see <http://www.gnu.org/licenses/>.
 */

package org.ethereum.net.server;

import co.rsk.core.types.bytes.Bytes;
import io.netty.bootstrap.ServerBootstrap;
import io.netty.channel.ChannelFuture;
import io.netty.channel.ChannelOption;
import io.netty.channel.DefaultMessageSizeEstimator;
import io.netty.channel.EventLoopGroup;
import io.netty.channel.nio.NioEventLoopGroup;
import io.netty.channel.socket.nio.NioServerSocketChannel;
import io.netty.handler.logging.LoggingHandler;
import org.ethereum.config.SystemProperties;
import org.ethereum.listener.EthereumListener;
import org.ethereum.net.EthereumChannelInitializerFactory;
import org.slf4j.Logger;
import org.slf4j.LoggerFactory;

import java.net.InetAddress;
import java.util.concurrent.ExecutorService;
import java.util.concurrent.Executors;

/**
 * This class establishes a listener for incoming connections.
 * See <a href="http://netty.io">http://netty.io</a>.
 */
public class PeerServerImpl implements PeerServer {

    private static final Logger logger = LoggerFactory.getLogger("net");

    private final SystemProperties config;
    private final EthereumListener ethereumListener;
    private final EthereumChannelInitializerFactory ethereumChannelInitializerFactory;

    // TODO review this variable use
    private boolean listening;
    private ExecutorService peerServiceExecutor;

    public PeerServerImpl(SystemProperties config, EthereumListener ethereumListener, EthereumChannelInitializerFactory ethereumChannelInitializerFactory) {
        this.config = config;
        this.ethereumListener = ethereumListener;
        this.ethereumChannelInitializerFactory = ethereumChannelInitializerFactory;
    }

    @Override
    public void start() {
        if (config.getPeerPort() > 0) {
            peerServiceExecutor = Executors.newSingleThreadExecutor(runnable -> {
                Thread thread = new Thread(runnable, "Peer Server");
                thread.setUncaughtExceptionHandler(
                        (exceptionThread, exception) -> logger.error("Unable to start peer server", exception)
                );
                return thread;
            });
            peerServiceExecutor.execute(() -> start(config.getBindAddress(), config.getPeerPort()));
        }

        logger.info("RskJ node started: enode://{}@{}:{}" , Bytes.of(config.nodeId()), config.getPublicIp(), config.getPeerPort());
    }

    @Override
    public void stop() {
        if (peerServiceExecutor != null) {
            peerServiceExecutor.shutdown();
        }
    }

    private void start(InetAddress host, int port) {
        // TODO review listening use
        listening = true;

        EventLoopGroup bossGroup = new NioEventLoopGroup(1);
        EventLoopGroup workerGroup = new NioEventLoopGroup();

        EthereumChannelInitializer ethereumChannelInitializer = ethereumChannelInitializerFactory.newInstance("");

        ethereumListener.trace("Listening on port " + port);


        try {
            ServerBootstrap b = new ServerBootstrap();

            b.group(bossGroup, workerGroup);
            b.channel(NioServerSocketChannel.class);

            b.option(ChannelOption.SO_KEEPALIVE, true);
            b.option(ChannelOption.MESSAGE_SIZE_ESTIMATOR, DefaultMessageSizeEstimator.DEFAULT);
            b.option(ChannelOption.CONNECT_TIMEOUT_MILLIS, config.peerConnectionTimeout());

            b.handler(new LoggingHandler());
            b.childHandler(ethereumChannelInitializer);

            // Start the client.
<<<<<<< HEAD
            logger.info("Listening for incoming connections, hosts: {}, port: [{}] ", host, port);
            logger.info("NodeId: [{}] ", ByteUtil.toHexString(config.nodeId()));
=======
            logger.info("Listening for incoming connections, host: {}, port: [{}] ", host, port);
            logger.info("NodeId: [{}] ", Bytes.of(config.nodeId()));
>>>>>>> a197428a

            ChannelFuture f = b.bind(host, port).sync();

            // Wait until the connection is closed.
            f.channel().closeFuture().sync();
            logger.debug("Connection is closed");

            // TODO review listening use
            listening = false;
        } catch (Exception e) {
            logger.debug("Exception: {} ({})", e.getMessage(), e.getClass().getName());
            throw new Error("Server Disconnected");
        } finally {
            workerGroup.shutdownGracefully();

        }
    }

    public boolean isListening() {
        return listening;
    }
}<|MERGE_RESOLUTION|>--- conflicted
+++ resolved
@@ -109,13 +109,8 @@
             b.childHandler(ethereumChannelInitializer);
 
             // Start the client.
-<<<<<<< HEAD
-            logger.info("Listening for incoming connections, hosts: {}, port: [{}] ", host, port);
-            logger.info("NodeId: [{}] ", ByteUtil.toHexString(config.nodeId()));
-=======
             logger.info("Listening for incoming connections, host: {}, port: [{}] ", host, port);
             logger.info("NodeId: [{}] ", Bytes.of(config.nodeId()));
->>>>>>> a197428a
 
             ChannelFuture f = b.bind(host, port).sync();
 
