/*
 * This file is part of RskJ
 * Copyright (C) 2024 RSK Labs Ltd.
 * (derived from ethereumJ library, Copyright (c) 2016 <ether.camp>)
 *
 * This program is free software: you can redistribute it and/or modify
 * it under the terms of the GNU Lesser General Public License as published by
 * the Free Software Foundation, either version 3 of the License, or
 * (at your option) any later version.
 *
 * This program is distributed in the hope that it will be useful,
 * but WITHOUT ANY WARRANTY; without even the implied warranty of
 * MERCHANTABILITY or FITNESS FOR A PARTICULAR PURPOSE. See the
 * GNU Lesser General Public License for more details.
 *
 * You should have received a copy of the GNU Lesser General Public License
 * along with this program. If not, see <http://www.gnu.org/licenses/>.
 */

package org.ethereum.cost;

import org.ethereum.config.blockchain.upgrades.ActivationConfig;
import org.ethereum.config.blockchain.upgrades.ConsensusRule;

import static co.rsk.util.ListArrayUtil.getLength;
import static org.ethereum.vm.GasCost.INITCODE_WORD_COST;

public class InitcodeCostCalculator implements CostCalculator {
    private static InitcodeCostCalculator INSTANCE;

    private InitcodeCostCalculator() {}

    public static InitcodeCostCalculator getInstance() {
        if (INSTANCE == null) {
            INSTANCE = new InitcodeCostCalculator();
        }
        return INSTANCE;
    }

    @Override
    public long calculateCost(int dataLength, ActivationConfig.ForBlock activations) {
<<<<<<< HEAD
        if ( activations.isActive(ConsensusRule.RSKIP438) ) {
            return  INITCODE_WORD_COST  *  (long) Math.ceil( ( (double) dataLength) / 32 );
=======
        if ( dataLength > 0 && activations.isActive(ConsensusRule.RSKIP438) ) {
            return  INITCODE_WORD_COST  *  ( (long) Math.ceil( ( (double) dataLength ) / 32 ) );
>>>>>>> 3df16862
        }
        return 0;
    }
}<|MERGE_RESOLUTION|>--- conflicted
+++ resolved
@@ -39,13 +39,8 @@
 
     @Override
     public long calculateCost(int dataLength, ActivationConfig.ForBlock activations) {
-<<<<<<< HEAD
-        if ( activations.isActive(ConsensusRule.RSKIP438) ) {
-            return  INITCODE_WORD_COST  *  (long) Math.ceil( ( (double) dataLength) / 32 );
-=======
         if ( dataLength > 0 && activations.isActive(ConsensusRule.RSKIP438) ) {
             return  INITCODE_WORD_COST  *  ( (long) Math.ceil( ( (double) dataLength ) / 32 ) );
->>>>>>> 3df16862
         }
         return 0;
     }
