--- conflicted
+++ resolved
@@ -1107,18 +1107,9 @@
 
             if (fr.address instanceof String) {
                 logFilter.withContractAddress(stringHexToByteArray((String) fr.address));
-<<<<<<< HEAD
             } else if (fr.address instanceof Collection<?>) {
                 byte[][] addresses = collectionToBytesArray((Collection<?>) fr.address);
                 logFilter.withContractAddress(addresses);
-=======
-            } else if (fr.address instanceof List<?> && !((List)fr.address).isEmpty() && ((List)fr.address).get(0) instanceof String) {
-                List<byte[]> addr = new ArrayList<>();
-                for (String s : ((List<String>) fr.address)) {
-                    addr.add(stringHexToByteArray(s));
-                }
-                logFilter.withContractAddress(addr.toArray(new byte[0][]));
->>>>>>> 8d0ee053
             }
 
             if (fr.topics != null) {
@@ -1127,19 +1118,10 @@
                         logFilter.withTopic(null);
                     } else if (topic instanceof String) {
                         logFilter.withTopic(new DataWord(stringHexToByteArray((String) topic)).getData());
-<<<<<<< HEAD
                     } else if (topic instanceof Collection<?>) {
                         byte[][] topics = collectionToBytesArray((Collection<?>) topic);
 
                         logFilter.withTopic(topics);
-=======
-                    } else if (topic instanceof List<?> && !((List)topic).isEmpty() && ((List)topic).get(0) instanceof String) {
-                        List<byte[]> t = new ArrayList<>();
-                        for (String s : ((List<String>) topic)) {
-                            t.add(new DataWord(stringHexToByteArray(s)).getData());
-                        }
-                        logFilter.withTopic(t.toArray(new byte[0][]));
->>>>>>> 8d0ee053
                     }
                 }
             }
@@ -1182,7 +1164,7 @@
         }
     }
 
-    private byte[][] collectionToBytesArray(Collection<?> topic) {
+    private static byte[][] collectionToBytesArray(Collection<?> topic) {
         Collection<?> iterable = topic;
 
         return iterable.stream()
