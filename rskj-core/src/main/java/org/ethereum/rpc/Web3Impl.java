--- conflicted
+++ resolved
@@ -492,13 +492,6 @@
         }
     }
 
-<<<<<<< HEAD
-            if (sv == null) {
-                s = NON_EXISTING_KEY_RESPONSE;
-            } else {
-                s = HexUtils.toUnformattedJsonHex(sv.getData());
-            }
-=======
     @Override
     public String rsk_getStorageBytesAt(HexAddressParam address, HexNumberParam storageIdx, BlockRefParam blockRefParam) {
         if (blockRefParam.getIdentifier() != null) {
@@ -506,7 +499,6 @@
         }
         return this.rsk_getStorageBytesAt(address, storageIdx, blockRefParam.getInputs());
     }
->>>>>>> 64faf037
 
     private String rsk_getStorageBytesAt(HexAddressParam address, HexNumberParam storageIdx, String blockId) {
         String response = null;
