--- conflicted
+++ resolved
@@ -155,7 +155,6 @@
         traceListener = new ProgramTraceListener(config);
     }
 
-<<<<<<< HEAD
     private static ProgramTrace createProgramTrace(VmConfig config, ProgramInvoke programInvoke) {
         if (!config.vmTrace()) {
             return new EmptyProgramTrace();
@@ -166,7 +165,8 @@
         }
 
         return new DetailedProgramTrace(config, programInvoke);
-=======
+    }
+
     /**
      * Defines the depth of the call stack inside the EVM.
      * Changed to a value more similar to Ethereum's with EIP150
@@ -177,7 +177,6 @@
             return 400;
         }
         return 1024;
->>>>>>> ba81943e
     }
 
     public int getCallDeep() {
@@ -770,22 +769,18 @@
         else {
             track.commit();
             callResult = true;
-<<<<<<< HEAD
-            refundGas(msg.getGas().longValue(), "remaining gas from the internal call");
+            refundGas(GasCost.toGas(msg.getGas().longValue()), "remaining gas from the internal call");
 
             DataWord callerAddress = DataWord.valueOf(senderAddress.getBytes());
             DataWord ownerAddress = DataWord.valueOf(contextAddress.getBytes());
             DataWord transferValue = DataWord.valueOf(endowment.getBytes());
 
             TransferInvoke invoke = new TransferInvoke(callerAddress, ownerAddress, msg.getGas().longValue(), transferValue);
-            ProgramResult result     = new ProgramResult();
+            ProgramResult result = new ProgramResult();
 
             ProgramSubtrace subtrace = ProgramSubtrace.newCallSubtrace(CallType.fromMsgType(msg.getType()), invoke, result, Collections.emptyList());
 
             getTrace().addSubTrace(subtrace);
-=======
-            refundGas(GasCost.toGas(msg.getGas().longValue()), "remaining gas from the internal call");
->>>>>>> ba81943e
         }
 
         // 4. THE FLAG OF SUCCESS IS ONE PUSHED INTO THE STACK
@@ -797,7 +792,7 @@
         }
     }
 
-    public ProgramInvoke getProgramInvoke() {
+    private ProgramInvoke getProgramInvoke() {
         return this.invoke;
     }
 
@@ -812,7 +807,7 @@
             byte[] data) {
 
         returnDataBuffer = null; // reset return buffer right before the call
-        ProgramResult childResult = null;
+        ProgramResult childResult;
 
         ProgramInvoke programInvoke = programInvokeFactory.createProgramInvoke(
                 this, DataWord.valueOf(contextAddress.getBytes()),
@@ -930,14 +925,6 @@
         getResult().resetFutureRefund();
     }
 
-    public int replaceCode(byte[] newCode) {
-
-        // In any case, remove the account
-        getResult().addCodeChange(this.getOwnerAddress(), newCode);
-
-        return 1; // in the future code size will be bounded.
-    }
-
     public void storageSave(DataWord word1, DataWord word2) {
         storageSave(word1.getData(), word2.getData());
     }
