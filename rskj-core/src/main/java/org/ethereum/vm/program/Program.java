--- conflicted
+++ resolved
@@ -1502,13 +1502,9 @@
                             .setTimestamp(getTimestamp().longValue())
                             .build(),
                     Collections.emptyList(),
-<<<<<<< HEAD
                     Collections.emptyList(),
                     null
             );
-=======
-                    Collections.emptyList());
->>>>>>> 908ac486
 
             PrecompiledContractArgs args = PrecompiledContractArgsBuilder.builder()
                     .transaction(internalTx)
