--- conflicted
+++ resolved
@@ -26,12 +26,7 @@
 import co.rsk.metrics.profilers.Profiler;
 import co.rsk.metrics.profilers.ProfilerFactory;
 import co.rsk.panic.PanicProcessor;
-<<<<<<< HEAD
 import co.rsk.util.ListArrayUtil;
-import org.ethereum.config.BlockchainConfig;
-import org.ethereum.config.BlockchainNetConfig;
-=======
->>>>>>> 522da97b
 import org.ethereum.config.Constants;
 import org.ethereum.config.blockchain.upgrades.ActivationConfig;
 import org.ethereum.db.BlockStore;
@@ -297,12 +292,8 @@
             }
         } else {
             byte[] code = track.getCode(targetAddress);
-<<<<<<< HEAD
+
             if (ListArrayUtil.isEmpty(code)) {
-=======
-            // Code can be null
-            if (isEmpty(code)) {
->>>>>>> 522da97b
                 mEndGas = toBI(tx.getGasLimit()).subtract(BigInteger.valueOf(basicTxCost));
                 result.spendGas(basicTxCost);
             } else {
@@ -322,13 +313,8 @@
 
     private void create() {
         RskAddress newContractAddress = tx.getContractAddress();
-<<<<<<< HEAD
         if (ListArrayUtil.isEmpty(tx.getData())) {
-=======
-        cacheTrack.createAccount(newContractAddress); // pre-created
-
-        if (isEmpty(tx.getData())) {
->>>>>>> 522da97b
+            cacheTrack.createAccount(newContractAddress); // pre-created
             mEndGas = toBI(tx.getGasLimit()).subtract(BigInteger.valueOf(basicTxCost));
             // If there is no data, then the account is created, but without code nor
             // storage. It doesn't even call setupContract() to setup a storage root
