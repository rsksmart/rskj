/*
 * This file is part of RskJ
 * Copyright (C) 2017 RSK Labs Ltd.
 * (derived from ethereumJ library, Copyright (c) 2016 <ether.camp>)
 *
 * This program is free software: you can redistribute it and/or modify
 * it under the terms of the GNU Lesser General Public License as published by
 * the Free Software Foundation, either version 3 of the License, or
 * (at your option) any later version.
 *
 * This program is distributed in the hope that it will be useful,
 * but WITHOUT ANY WARRANTY; without even the implied warranty of
 * MERCHANTABILITY or FITNESS FOR A PARTICULAR PURPOSE. See the
 * GNU Lesser General Public License for more details.
 *
 * You should have received a copy of the GNU Lesser General Public License
 * along with this program. If not, see <http://www.gnu.org/licenses/>.
 */

package org.ethereum.core;

import co.rsk.config.VmConfig;
import co.rsk.core.Coin;
import co.rsk.core.RskAddress;
import co.rsk.metrics.profilers.Metric;
import co.rsk.metrics.profilers.Profiler;
import co.rsk.metrics.profilers.ProfilerFactory;
import co.rsk.panic.PanicProcessor;
import co.rsk.rpc.modules.trace.ProgramSubtrace;
import org.ethereum.config.Constants;
import org.ethereum.config.blockchain.upgrades.ActivationConfig;
import org.ethereum.config.blockchain.upgrades.ConsensusRule;
import org.ethereum.db.BlockStore;
import org.ethereum.db.ReceiptStore;
import org.ethereum.vm.*;
import org.ethereum.vm.program.Program;
import org.ethereum.vm.program.ProgramResult;
import org.ethereum.vm.program.invoke.ProgramInvoke;
import org.ethereum.vm.program.invoke.ProgramInvokeFactory;
import org.ethereum.vm.program.invoke.TransferInvoke;
import org.ethereum.vm.trace.ProgramTrace;
import org.ethereum.vm.trace.ProgramTraceProcessor;
import org.ethereum.vm.trace.SummarizedProgramTrace;
import org.slf4j.Logger;
import org.slf4j.LoggerFactory;

import java.math.BigInteger;
import java.util.*;
import java.util.concurrent.*;
import java.util.stream.Collectors;

import static co.rsk.util.ListArrayUtil.getLength;
import static co.rsk.util.ListArrayUtil.isEmpty;
import static org.ethereum.util.BIUtil.*;
import static org.ethereum.util.ByteUtil.EMPTY_BYTE_ARRAY;

/**
 * @author Roman Mandeleil
 * @since 19.12.2014
 */
public class TransactionExecutor {

    private static final Logger logger = LoggerFactory.getLogger("execute");
    private static final Profiler profiler = ProfilerFactory.getInstance();
    private static final PanicProcessor panicProcessor = new PanicProcessor();

    private final Constants constants;
    private final ActivationConfig.ForBlock activations;
    private final Transaction tx;
    private final int txindex;
    private final Repository track;
    private final Repository cacheTrack;
    private final BlockStore blockStore;
    private final ReceiptStore receiptStore;
    private final BlockFactory blockFactory;
    private final VmConfig vmConfig;
    private final PrecompiledContracts precompiledContracts;
    private final boolean playVm;
    private final boolean enableRemasc;
    private final ExecutorService vmExecutorService;
    private String executionError = "";
    private final long gasUsedInTheBlock;
    private Coin paidFees;

    private final ProgramInvokeFactory programInvokeFactory;
    private final RskAddress coinbase;

    private TransactionReceipt receipt;
    private ProgramResult result = new ProgramResult();
    private final Block executionBlock;

    private VM vm;
    private Program program;
    private List<ProgramSubtrace> subtraces;

    private PrecompiledContracts.PrecompiledContract precompiledContract;

    private long mEndGas = 0;
    private long basicTxCost = 0;
    private List<LogInfo> logs = null;
    private final Set<DataWord> deletedAccounts;

    private boolean localCall = false;

    public TransactionExecutor(
            Constants constants, ActivationConfig activationConfig, Transaction tx, int txindex, RskAddress coinbase,
            Repository track, BlockStore blockStore, ReceiptStore receiptStore, BlockFactory blockFactory,
            ProgramInvokeFactory programInvokeFactory, Block executionBlock, long gasUsedInTheBlock, VmConfig vmConfig,
            boolean playVm, boolean remascEnabled, PrecompiledContracts precompiledContracts, Set<DataWord> deletedAccounts, ExecutorService vmExecution) {
        this.constants = constants;
        this.activations = activationConfig.forBlock(executionBlock.getNumber());
        this.tx = tx;
        this.txindex = txindex;
        this.coinbase = coinbase;
        this.track = track;
        this.cacheTrack = track.startTracking();
        this.blockStore = blockStore;
        this.receiptStore = receiptStore;
        this.blockFactory = blockFactory;
        this.programInvokeFactory = programInvokeFactory;
        this.executionBlock = executionBlock;
        this.gasUsedInTheBlock = gasUsedInTheBlock;
        this.vmConfig = vmConfig;
        this.precompiledContracts = precompiledContracts;
        this.playVm = playVm;
        this.enableRemasc = remascEnabled;
        this.deletedAccounts = new HashSet<>(deletedAccounts);
        this.vmExecutorService = vmExecution;
    }

    /**
     * Validates and executes the transaction
     *
     * @return true if the transaction is valid and executed, false if the transaction is invalid
     */
    public boolean executeTransaction() {
        if (!this.init()) {
            return false;
        }

        this.execute();
        this.go();
        this.finalization();

        return true;
    }

    /**
     * Do all the basic validation, if the executor
     * will be ready to run the transaction at the end
     * set readyToExecute = true
     */
    private boolean init() {
        basicTxCost = tx.transactionCost(constants, activations);

        if (localCall) {
            return true;
        }

        long txGasLimit = GasCost.toGas(tx.getGasLimit());
        long curBlockGasLimit = GasCost.toGas(executionBlock.getGasLimit());
        long cumulativeGas = GasCost.add(txGasLimit, gasUsedInTheBlock);

<<<<<<< HEAD
        if (!gasIsValid(txGasLimit, curBlockGasLimit)) {
            return false;
        }

        if (!nonceIsValid()) {
            return false;
        }

        Coin totalCost = Coin.ZERO;
=======
        // if we've passed the curBlockGas limit we must stop exec
        // cumulativeGas being equal to GasCost.MAX_GAS is a border condition
        // which is used on some stress tests, but its far from being practical
        // as the current gas limit on blocks is 6.8M... several orders of magnitude
        // less than the theoretical max gas on blocks.
        boolean cumulativeGasReached = cumulativeGas > curBlockGasLimit || cumulativeGas == GasCost.MAX_GAS;
        if (cumulativeGasReached) {
            execError(String.format("Too much gas used in this block: available in block: %s tx sent: %s",
                    curBlockGasLimit - txGasLimit,
                    txGasLimit));
            return false;
        }

        if (txGasLimit < basicTxCost) {
            execError(String.format("Not enough gas for transaction execution: tx needs: %s tx sent: %s", basicTxCost, txGasLimit));
            return false;
        }

        BigInteger reqNonce = track.getNonce(tx.getSender());
        BigInteger txNonce = toBI(tx.getNonce());
        if (isNotEqual(reqNonce, txNonce)) {
            if (logger.isWarnEnabled()) {
                logger.warn("Invalid nonce: sender {}, required: {} , tx.nonce: {}, tx {}", tx.getSender(), reqNonce, txNonce, tx.getHash());
                logger.warn("Transaction Data: {}", tx);
                logger.warn("Tx Included in the following block: {}", this.executionBlock.getShortDescr());
            }

            execError(String.format("Invalid nonce: required: %s , tx.nonce: %s", reqNonce, txNonce));
            return false;
        }


        Coin totalCost = tx.getValue();
>>>>>>> ba81943e
        if (basicTxCost > 0 ) {
            // add gas cost only for priced transactions
            Coin txGasCost = tx.getGasPrice().multiply(BigInteger.valueOf(txGasLimit));
            totalCost = totalCost.add(txGasCost);
        }

        Coin senderBalance = track.getBalance(tx.getSender());

        if (!isCovers(senderBalance, totalCost)) {

            logger.warn("Not enough cash: Require: {}, Sender cash: {}, tx {}", totalCost, senderBalance, tx.getHash());
            logger.warn("Transaction Data: {}", tx);
            logger.warn("Tx Included in the following block: {}", this.executionBlock);

            execError(String.format("Not enough cash: Require: %s, Sender cash: %s", totalCost, senderBalance));

            return false;
        }

        if (!transactionAddressesAreValid()) {
            return false;
        }

        return true;
    }

    private boolean transactionAddressesAreValid() {
        // Prevent transactions with excessive address size
        byte[] receiveAddress = tx.getReceiveAddress().getBytes();
        if (receiveAddress != null && !Arrays.equals(receiveAddress, EMPTY_BYTE_ARRAY) && receiveAddress.length > Constants.getMaxAddressByteLength()) {
            logger.warn("Receiver address to long: size: {}, tx {}", receiveAddress.length, tx.getHash());
            logger.warn("Transaction Data: {}", tx);
            logger.warn("Tx Included in the following block: {}", this.executionBlock);

            return false;
        }

        if (!tx.acceptTransactionSignature(constants.getChainId())) {
            logger.warn("Transaction {} signature not accepted: {}", tx.getHash(), tx.getSignature());
            logger.warn("Transaction Data: {}", tx);
            logger.warn("Tx Included in the following block: {}", this.executionBlock);

            panicProcessor.panic("invalidsignature",
                                 String.format("Transaction %s signature not accepted: %s",
                                               tx.getHash(), tx.getSignature()));
            execError(String.format("Transaction signature not accepted: %s", tx.getSignature()));

            return false;
        }

        return true;
    }

    private boolean nonceIsValid() {
        BigInteger reqNonce = track.getNonce(tx.getSender());
        BigInteger txNonce = toBI(tx.getNonce());

        if (isNotEqual(reqNonce, txNonce)) {
            if (logger.isWarnEnabled()) {
                logger.warn("Invalid nonce: sender {}, required: {} , tx.nonce: {}, tx {}", tx.getSender(), reqNonce, txNonce, tx.getHash());
                logger.warn("Transaction Data: {}", tx);
                logger.warn("Tx Included in the following block: {}", this.executionBlock.getShortDescr());
            }

            execError(String.format("Invalid nonce: required: %s , tx.nonce: %s", reqNonce, txNonce));
            return false;
        }

        return true;
    }

    private boolean gasIsValid(BigInteger txGasLimit, BigInteger curBlockGasLimit) {
        boolean cumulativeGasReached = txGasLimit.add(BigInteger.valueOf(gasUsedInTheBlock)).compareTo(curBlockGasLimit) > 0;
        if (cumulativeGasReached) {
            execError(String.format("Too much gas used in this block: Require: %s Got: %s",
                    curBlockGasLimit.longValue() - toBI(tx.getGasLimit()).longValue(),
                    toBI(tx.getGasLimit()).longValue()));

            return false;
        }

        if (txGasLimit.compareTo(BigInteger.valueOf(basicTxCost)) < 0) {
            execError(String.format("Not enough gas for transaction execution: Require: %s Got: %s", basicTxCost, txGasLimit));
            return false;
        }

        return true;
    }

    private void execute() {
        logger.trace("Execute transaction {} {}", toBI(tx.getNonce()), tx.getHash());

        if (!localCall) {

            track.increaseNonce(tx.getSender());

            long txGasLimit = GasCost.toGas(tx.getGasLimit());
            Coin txGasCost = tx.getGasPrice().multiply(BigInteger.valueOf(txGasLimit));
            track.addBalance(tx.getSender(), txGasCost.negate());

            logger.trace("Paying: txGasCost: [{}], gasPrice: [{}], gasLimit: [{}]", txGasCost, tx.getGasPrice(), txGasLimit);
        }

        if (tx.isContractCreation()) {
            create();
        } else {
            call();
        }
    }

    private boolean enoughGas(long txGasLimit, long requiredGas, long gasUsed) {
        if (!activations.isActive(ConsensusRule.RSKIP136)) {
            return txGasLimit >= requiredGas;
        }
        return txGasLimit >= gasUsed;
    }

    private void call() {
        logger.trace("Call transaction {} {}", toBI(tx.getNonce()), tx.getHash());

        RskAddress targetAddress = tx.getReceiveAddress();

        // DataWord(targetAddress)) can fail with exception:
        // java.lang.RuntimeException: Data word can't exceed 32 bytes:
        // if targetAddress size is greater than 32 bytes.
        // But init() will detect this earlier
        precompiledContract = precompiledContracts.getContractForAddress(activations, DataWord.valueOf(targetAddress.getBytes()));

        this.subtraces = new ArrayList<>();

        if (precompiledContract != null) {
            Metric metric = profiler.start(Profiler.PROFILING_TYPE.PRECOMPILED_CONTRACT_INIT);
            precompiledContract.init(tx, executionBlock, track, blockStore, receiptStore, result.getLogInfoList());
            profiler.stop(metric);
            metric = profiler.start(Profiler.PROFILING_TYPE.PRECOMPILED_CONTRACT_EXECUTE);

            long requiredGas = precompiledContract.getGasForData(tx.getData());
            long txGasLimit = GasCost.toGas(tx.getGasLimit());
            long gasUsed = GasCost.add(requiredGas, basicTxCost);
            if (!localCall && !enoughGas(txGasLimit, requiredGas, gasUsed)) {
                // no refund no endowment
                execError(String.format( "Out of Gas calling precompiled contract at block %d " +
                                "for address 0x%s. required: %s, used: %s, left: %s ",
                        executionBlock.getNumber(), targetAddress.toString(), requiredGas, gasUsed, mEndGas));
                mEndGas = 0;
                profiler.stop(metric);
                return;
            }

<<<<<<< HEAD
                // FIXME: save return for vm trace
                try {
                    byte[] out = precompiledContract.execute(tx.getData());
                    this.subtraces = precompiledContract.getSubtraces();
                    result.setHReturn(out);
                    if (!track.isExist(targetAddress)) {
                        track.createAccount(targetAddress);
                        track.setupContract(targetAddress);
                    } else if (!track.isContract(targetAddress)) {
                        track.setupContract(targetAddress);
                    }
                } catch (RuntimeException e) {
                    result.setException(e);
=======
            mEndGas = activations.isActive(ConsensusRule.RSKIP136) ?
                    GasCost.subtract(txGasLimit, gasUsed) :
                    txGasLimit - gasUsed;
            // FIXME: save return for vm trace
            try {
                byte[] out = precompiledContract.execute(tx.getData());
                result.setHReturn(out);
                if (!track.isExist(targetAddress)) {
                    track.createAccount(targetAddress);
                    track.setupContract(targetAddress);
                } else if (!track.isContract(targetAddress)) {
                    track.setupContract(targetAddress);
>>>>>>> ba81943e
                }
            } catch (RuntimeException e) {
                result.setException(e);
            }
            result.spendGas(gasUsed);
            profiler.stop(metric);
        } else {
            byte[] code = track.getCode(targetAddress);
            // Code can be null
            if (isEmpty(code)) {
                mEndGas = GasCost.subtract(GasCost.toGas(tx.getGasLimit()), basicTxCost);
                result.spendGas(basicTxCost);
            } else {
                ProgramInvoke programInvoke =
                        programInvokeFactory.createProgramInvoke(tx, txindex, executionBlock, cacheTrack, blockStore);

                this.vm = new VM(vmConfig, precompiledContracts);
                this.program = new Program(vmConfig, precompiledContracts, blockFactory, activations, code, programInvoke, tx, deletedAccounts);
            }
        }

        if (result.getException() == null) {
            Coin endowment = tx.getValue();
            cacheTrack.transfer(tx.getSender(), targetAddress, endowment);
        }
    }

    private void create() {
        RskAddress newContractAddress = tx.getContractAddress();
        cacheTrack.createAccount(newContractAddress); // pre-created

        if (isEmpty(tx.getData())) {
            mEndGas = GasCost.subtract(GasCost.toGas(tx.getGasLimit()), basicTxCost);
            // If there is no data, then the account is created, but without code nor
            // storage. It doesn't even call setupContract() to setup a storage root
        } else {
            cacheTrack.setupContract(newContractAddress);
            ProgramInvoke programInvoke = programInvokeFactory.createProgramInvoke(tx, txindex, executionBlock, cacheTrack, blockStore);

            this.vm = new VM(vmConfig, precompiledContracts);
            this.program = new Program(vmConfig, precompiledContracts, blockFactory, activations, tx.getData(), programInvoke, tx, deletedAccounts);

            // reset storage if the contract with the same address already exists
            // TCK test case only - normally this is near-impossible situation in the real network
            /* Storage keys not available anymore in a fast way
            ContractDetails contractDetails = program.getStorage().getContractDetails(newContractAddress);
            for (DataWord key : contractDetails.getStorageKeys()) {
                program.storageSave(key, DataWord.ZERO);
            }
            */
        }

        Coin endowment = tx.getValue();
        cacheTrack.transfer(tx.getSender(), newContractAddress, endowment);
    }

    private void execError(Throwable err) {
        logger.warn("execError: ", err);
        executionError = err.getMessage();
    }

    private void execError(String err) {
        logger.warn(err);
        executionError = err;
    }

    private void go() {
        // TODO: transaction call for pre-compiled  contracts
        if (vm == null) {
            cacheTrack.commit();
            return;
        }

        logger.trace("Go transaction {} {}", toBI(tx.getNonce()), tx.getHash());

        //Set the deleted accounts in the block in the remote case there is a CREATE2 creating a deleted account

        Metric metric = profiler.start(Profiler.PROFILING_TYPE.VM_EXECUTE);
        try {

            // Charge basic cost of the transaction
            program.spendGas(tx.transactionCost(constants, activations), "TRANSACTION COST");

            if (playVm) {
                playVirtualMachine();
            }

            result = program.getResult();
            mEndGas = GasCost.subtract(GasCost.toGas(tx.getGasLimit()), program.getResult().getGasUsed());

            if (tx.isContractCreation() && !result.isRevert()) {
<<<<<<< HEAD
                createContract();
=======
                int createdContractSize = getLength(program.getResult().getHReturn());
                long returnDataGasValue = GasCost.multiply(GasCost.CREATE_DATA, createdContractSize);

                if (mEndGas < returnDataGasValue) {
                    program.setRuntimeFailure(
                            Program.ExceptionHelper.notEnoughSpendingGas(
                                    "No gas to return just created contract",
                                    returnDataGasValue,
                                    program));
                    result = program.getResult();
                    result.setHReturn(EMPTY_BYTE_ARRAY);
                } else if (createdContractSize > Constants.getMaxContractSize()) {
                    program.setRuntimeFailure(
                            Program.ExceptionHelper.tooLargeContractSize(
                                    Constants.getMaxContractSize(),
                                    createdContractSize));
                    result = program.getResult();
                    result.setHReturn(EMPTY_BYTE_ARRAY);
                } else {
                    mEndGas = GasCost.subtract(mEndGas,  returnDataGasValue);
                    program.spendGas(returnDataGasValue, "CONTRACT DATA COST");
                    cacheTrack.saveCode(tx.getContractAddress(), result.getHReturn());
                }
>>>>>>> ba81943e
            }

            if (result.getException() != null || result.isRevert()) {
                result.clearFieldsOnException();
                cacheTrack.rollback();

                if (result.getException() != null) {
                    throw result.getException();
                } else {
                    execError("REVERT opcode executed");
                }
            } else {
                cacheTrack.commit();
            }

        } catch (Throwable e) {
            // NOTE: we really should about the node, shutdown everything, and fail safe.
            // TODO: catch whatever they will throw on you !!!
//            https://github.com/ethereum/cpp-ethereum/blob/develop/libethereum/Executive.cpp#L241
            cacheTrack.rollback();
            mEndGas = 0;
            execError(e);

        }
        finally {
            profiler.stop(metric);
        }
    }

    private void createContract() {
        int createdContractSize = getLength(program.getResult().getHReturn());
        int returnDataGasValue = createdContractSize * GasCost.CREATE_DATA;
        if (mEndGas.compareTo(BigInteger.valueOf(returnDataGasValue)) < 0) {
            program.setRuntimeFailure(
                    Program.ExceptionHelper.notEnoughSpendingGas(
                            "No gas to return just created contract",
                            returnDataGasValue,
                            program));
            result = program.getResult();
            result.setHReturn(EMPTY_BYTE_ARRAY);
        } else if (createdContractSize > Constants.getMaxContractSize()) {
            program.setRuntimeFailure(
                    Program.ExceptionHelper.tooLargeContractSize(
                            Constants.getMaxContractSize(),
                            createdContractSize));
            result = program.getResult();
            result.setHReturn(EMPTY_BYTE_ARRAY);
        } else {
            mEndGas = mEndGas.subtract(BigInteger.valueOf(returnDataGasValue));
            program.spendGas(returnDataGasValue, "CONTRACT DATA COST");
            cacheTrack.saveCode(tx.getContractAddress(), result.getHReturn());
        }
    }

    private void playVirtualMachine() throws Throwable {
        Future<?> vmExecution = vmExecutorService.submit(() -> vm.play(program));
        try {
            vmExecution.get();
        } catch (ExecutionException e) {
            if (e.getCause() instanceof StackOverflowError) {
                logger.error("\n !!! StackOverflowError: update your java run command with -Xss32M !!!\n", e);
                System.exit(-1);
            } else {
                throw e.getCause();
            }
        }
    }

    public TransactionReceipt getReceipt() {
        if (receipt == null) {
            receipt = new TransactionReceipt();
            long totalGasUsed = GasCost.add(gasUsedInTheBlock, getGasUsed());
            receipt.setCumulativeGas(totalGasUsed);
            receipt.setTransaction(tx);
            receipt.setLogInfoList(getVMLogs());
            receipt.setGasUsed(getGasUsed());
            receipt.setStatus(executionError.isEmpty()?TransactionReceipt.SUCCESS_STATUS:TransactionReceipt.FAILED_STATUS);
        }
        return receipt;
    }


    private void finalization() {
        // RSK if local call gas balances must not be changed
        if (localCall) {
            return;
        }

        logger.trace("Finalize transaction {} {}", toBI(tx.getNonce()), tx.getHash());

        cacheTrack.commit();

        // Should include only LogInfo's that was added during not rejected transactions
        List<LogInfo> notRejectedLogInfos = result.getLogInfoList().stream()
                .filter(logInfo -> !logInfo.isRejected())
                .collect(Collectors.toList());

        TransactionExecutionSummary.Builder summaryBuilder = TransactionExecutionSummary.builderFor(tx)
                .gasLeftover(BigInteger.valueOf(mEndGas))
                .logs(notRejectedLogInfos)
                .result(result.getHReturn());

        // Accumulate refunds for suicides
        result.addFutureRefund(GasCost.multiply(result.getDeleteAccounts().size(), GasCost.SUICIDE_REFUND));
        long gasRefund = Math.min(result.getFutureRefund(), result.getGasUsed() / 2);
        mEndGas = activations.isActive(ConsensusRule.RSKIP136) ?
                GasCost.add(mEndGas, gasRefund) :
                mEndGas + gasRefund;

        summaryBuilder
                .gasUsed(toBI(result.getGasUsed()))
                .gasRefund(toBI(gasRefund))
                .deletedAccounts(result.getDeleteAccounts())
                .internalTransactions(result.getInternalTransactions());

        if (result.getException() != null) {
            summaryBuilder.markAsFailed();
        }

        logger.trace("Building transaction execution summary");

        TransactionExecutionSummary summary = summaryBuilder.build();

        // Refund for gas leftover
        track.addBalance(tx.getSender(), summary.getLeftover().add(summary.getRefund()));
        logger.trace("Pay total refund to sender: [{}], refund val: [{}]", tx.getSender(), summary.getRefund());

        // Transfer fees to miner
        Coin summaryFee = summary.getFee();

        //TODO: REMOVE THIS WHEN THE LocalBLockTests starts working with REMASC
        if(enableRemasc) {
            logger.trace("Adding fee to remasc contract account");
            track.addBalance(PrecompiledContracts.REMASC_ADDR, summaryFee);
        } else {
            track.addBalance(coinbase, summaryFee);
        }

        this.paidFees = summaryFee;

        logger.trace("Processing result");
        logs = notRejectedLogInfos;

        result.getCodeChanges().forEach((key, value) -> track.saveCode(new RskAddress(key), value));
        // Traverse list of suicides
        result.getDeleteAccounts().forEach(address -> track.delete(new RskAddress(address)));

        logger.trace("tx listener done");

        logger.trace("tx finalization done");
    }

    /**
     * This extracts the trace to an object in memory.
     * Refer to {@link org.ethereum.vm.VMUtils#saveProgramTraceFile} for a way to saving the trace to a file.
     */
    public void extractTrace(ProgramTraceProcessor programTraceProcessor) {
        if (program != null) {
            // TODO improve this settings; the trace should already have the values
            ProgramTrace trace = program.getTrace().result(result.getHReturn()).error(result.getException()).revert(result.isRevert());
            programTraceProcessor.processProgramTrace(trace, tx.getHash());
        }
        else {
            TransferInvoke invoke = new TransferInvoke(DataWord.valueOf(tx.getSender().getBytes()), DataWord.valueOf(tx.getReceiveAddress().getBytes()), 0L, DataWord.valueOf(tx.getValue().getBytes()));

            SummarizedProgramTrace trace = new SummarizedProgramTrace(invoke);

            if (this.subtraces != null) {
                for (ProgramSubtrace subtrace : this.subtraces) {
                    trace.addSubTrace(subtrace);
                }
            }

            programTraceProcessor.processProgramTrace(trace, tx.getHash());
        }
    }

    public TransactionExecutor setLocalCall(boolean localCall) {
        this.localCall = localCall;
        this.tx.setLocalCallTransaction(localCall);
        return this;
    }

    public List<LogInfo> getVMLogs() {
        return logs;
    }

    public ProgramResult getResult() {
        return result;
    }

    public long getGasUsed() {
        if (activations.isActive(ConsensusRule.RSKIP136)) {
            return GasCost.subtract(GasCost.toGas(tx.getGasLimit()), mEndGas);
        }
        return toBI(tx.getGasLimit()).subtract(toBI(mEndGas)).longValue();
    }

    public Coin getPaidFees() { return paidFees; }
}<|MERGE_RESOLUTION|>--- conflicted
+++ resolved
@@ -159,9 +159,7 @@
 
         long txGasLimit = GasCost.toGas(tx.getGasLimit());
         long curBlockGasLimit = GasCost.toGas(executionBlock.getGasLimit());
-        long cumulativeGas = GasCost.add(txGasLimit, gasUsedInTheBlock);
-
-<<<<<<< HEAD
+
         if (!gasIsValid(txGasLimit, curBlockGasLimit)) {
             return false;
         }
@@ -170,42 +168,9 @@
             return false;
         }
 
-        Coin totalCost = Coin.ZERO;
-=======
-        // if we've passed the curBlockGas limit we must stop exec
-        // cumulativeGas being equal to GasCost.MAX_GAS is a border condition
-        // which is used on some stress tests, but its far from being practical
-        // as the current gas limit on blocks is 6.8M... several orders of magnitude
-        // less than the theoretical max gas on blocks.
-        boolean cumulativeGasReached = cumulativeGas > curBlockGasLimit || cumulativeGas == GasCost.MAX_GAS;
-        if (cumulativeGasReached) {
-            execError(String.format("Too much gas used in this block: available in block: %s tx sent: %s",
-                    curBlockGasLimit - txGasLimit,
-                    txGasLimit));
-            return false;
-        }
-
-        if (txGasLimit < basicTxCost) {
-            execError(String.format("Not enough gas for transaction execution: tx needs: %s tx sent: %s", basicTxCost, txGasLimit));
-            return false;
-        }
-
-        BigInteger reqNonce = track.getNonce(tx.getSender());
-        BigInteger txNonce = toBI(tx.getNonce());
-        if (isNotEqual(reqNonce, txNonce)) {
-            if (logger.isWarnEnabled()) {
-                logger.warn("Invalid nonce: sender {}, required: {} , tx.nonce: {}, tx {}", tx.getSender(), reqNonce, txNonce, tx.getHash());
-                logger.warn("Transaction Data: {}", tx);
-                logger.warn("Tx Included in the following block: {}", this.executionBlock.getShortDescr());
-            }
-
-            execError(String.format("Invalid nonce: required: %s , tx.nonce: %s", reqNonce, txNonce));
-            return false;
-        }
-
 
         Coin totalCost = tx.getValue();
->>>>>>> ba81943e
+
         if (basicTxCost > 0 ) {
             // add gas cost only for priced transactions
             Coin txGasCost = tx.getGasPrice().multiply(BigInteger.valueOf(txGasLimit));
@@ -277,18 +242,24 @@
         return true;
     }
 
-    private boolean gasIsValid(BigInteger txGasLimit, BigInteger curBlockGasLimit) {
-        boolean cumulativeGasReached = txGasLimit.add(BigInteger.valueOf(gasUsedInTheBlock)).compareTo(curBlockGasLimit) > 0;
+    private boolean gasIsValid(long txGasLimit, long curBlockGasLimit) {
+        // if we've passed the curBlockGas limit we must stop exec
+        // cumulativeGas being equal to GasCost.MAX_GAS is a border condition
+        // which is used on some stress tests, but its far from being practical
+        // as the current gas limit on blocks is 6.8M... several orders of magnitude
+        // less than the theoretical max gas on blocks.
+        long cumulativeGas = GasCost.add(txGasLimit, gasUsedInTheBlock);
+
+        boolean cumulativeGasReached = cumulativeGas > curBlockGasLimit || cumulativeGas == GasCost.MAX_GAS;
         if (cumulativeGasReached) {
-            execError(String.format("Too much gas used in this block: Require: %s Got: %s",
-                    curBlockGasLimit.longValue() - toBI(tx.getGasLimit()).longValue(),
-                    toBI(tx.getGasLimit()).longValue()));
-
-            return false;
-        }
-
-        if (txGasLimit.compareTo(BigInteger.valueOf(basicTxCost)) < 0) {
-            execError(String.format("Not enough gas for transaction execution: Require: %s Got: %s", basicTxCost, txGasLimit));
+            execError(String.format("Too much gas used in this block: available in block: %s tx sent: %s",
+                    curBlockGasLimit - txGasLimit,
+                    txGasLimit));
+            return false;
+        }
+
+        if (txGasLimit < basicTxCost) {
+            execError(String.format("Not enough gas for transaction execution: tx needs: %s tx sent: %s", basicTxCost, txGasLimit));
             return false;
         }
 
@@ -355,34 +326,20 @@
                 return;
             }
 
-<<<<<<< HEAD
-                // FIXME: save return for vm trace
-                try {
-                    byte[] out = precompiledContract.execute(tx.getData());
-                    this.subtraces = precompiledContract.getSubtraces();
-                    result.setHReturn(out);
-                    if (!track.isExist(targetAddress)) {
-                        track.createAccount(targetAddress);
-                        track.setupContract(targetAddress);
-                    } else if (!track.isContract(targetAddress)) {
-                        track.setupContract(targetAddress);
-                    }
-                } catch (RuntimeException e) {
-                    result.setException(e);
-=======
             mEndGas = activations.isActive(ConsensusRule.RSKIP136) ?
                     GasCost.subtract(txGasLimit, gasUsed) :
                     txGasLimit - gasUsed;
+
             // FIXME: save return for vm trace
             try {
                 byte[] out = precompiledContract.execute(tx.getData());
+                this.subtraces = precompiledContract.getSubtraces();
                 result.setHReturn(out);
                 if (!track.isExist(targetAddress)) {
                     track.createAccount(targetAddress);
                     track.setupContract(targetAddress);
                 } else if (!track.isContract(targetAddress)) {
                     track.setupContract(targetAddress);
->>>>>>> ba81943e
                 }
             } catch (RuntimeException e) {
                 result.setException(e);
@@ -474,33 +431,7 @@
             mEndGas = GasCost.subtract(GasCost.toGas(tx.getGasLimit()), program.getResult().getGasUsed());
 
             if (tx.isContractCreation() && !result.isRevert()) {
-<<<<<<< HEAD
                 createContract();
-=======
-                int createdContractSize = getLength(program.getResult().getHReturn());
-                long returnDataGasValue = GasCost.multiply(GasCost.CREATE_DATA, createdContractSize);
-
-                if (mEndGas < returnDataGasValue) {
-                    program.setRuntimeFailure(
-                            Program.ExceptionHelper.notEnoughSpendingGas(
-                                    "No gas to return just created contract",
-                                    returnDataGasValue,
-                                    program));
-                    result = program.getResult();
-                    result.setHReturn(EMPTY_BYTE_ARRAY);
-                } else if (createdContractSize > Constants.getMaxContractSize()) {
-                    program.setRuntimeFailure(
-                            Program.ExceptionHelper.tooLargeContractSize(
-                                    Constants.getMaxContractSize(),
-                                    createdContractSize));
-                    result = program.getResult();
-                    result.setHReturn(EMPTY_BYTE_ARRAY);
-                } else {
-                    mEndGas = GasCost.subtract(mEndGas,  returnDataGasValue);
-                    program.spendGas(returnDataGasValue, "CONTRACT DATA COST");
-                    cacheTrack.saveCode(tx.getContractAddress(), result.getHReturn());
-                }
->>>>>>> ba81943e
             }
 
             if (result.getException() != null || result.isRevert()) {
@@ -532,8 +463,8 @@
 
     private void createContract() {
         int createdContractSize = getLength(program.getResult().getHReturn());
-        int returnDataGasValue = createdContractSize * GasCost.CREATE_DATA;
-        if (mEndGas.compareTo(BigInteger.valueOf(returnDataGasValue)) < 0) {
+        long returnDataGasValue = GasCost.multiply(GasCost.CREATE_DATA, createdContractSize);
+        if (mEndGas < returnDataGasValue) {
             program.setRuntimeFailure(
                     Program.ExceptionHelper.notEnoughSpendingGas(
                             "No gas to return just created contract",
@@ -549,7 +480,7 @@
             result = program.getResult();
             result.setHReturn(EMPTY_BYTE_ARRAY);
         } else {
-            mEndGas = mEndGas.subtract(BigInteger.valueOf(returnDataGasValue));
+            mEndGas = GasCost.subtract(mEndGas,  returnDataGasValue);
             program.spendGas(returnDataGasValue, "CONTRACT DATA COST");
             cacheTrack.saveCode(tx.getContractAddress(), result.getHReturn());
         }
