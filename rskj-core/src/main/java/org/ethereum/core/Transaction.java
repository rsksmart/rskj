--- conflicted
+++ resolved
@@ -27,12 +27,8 @@
 import co.rsk.metrics.profilers.ProfilerFactory;
 import co.rsk.panic.PanicProcessor;
 import co.rsk.peg.BridgeUtils;
-<<<<<<< HEAD
 import co.rsk.util.ListArrayUtil;
-import org.bouncycastle.pqc.math.linearalgebra.ByteUtils;
-=======
 import org.apache.commons.lang3.ArrayUtils;
->>>>>>> 522da97b
 import org.bouncycastle.util.BigIntegers;
 import org.bouncycastle.util.encoders.Hex;
 import org.ethereum.config.Constants;
@@ -226,11 +222,7 @@
         }
 
         long nonZeroes = this.nonZeroDataBytes();
-<<<<<<< HEAD
         long zeroVals  = ListArrayUtil.getLength(this.getData()) - nonZeroes;
-=======
-        long zeroVals = ArrayUtils.getLength(this.getData()) - nonZeroes;
->>>>>>> 522da97b
 
         return (this.isContractCreation() ? GasCost.TRANSACTION_CREATE_CONTRACT : GasCost.TRANSACTION) + zeroVals * GasCost.TX_ZERO_DATA + nonZeroes * GasCost.TX_NO_ZERO_DATA;
     }
