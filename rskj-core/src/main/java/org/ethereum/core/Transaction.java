/*
 * This file is part of RskJ
 * Copyright (C) 2017 RSK Labs Ltd.
 * (derived from ethereumJ library, Copyright (c) 2016 <ether.camp>)
 *
 * This program is free software: you can redistribute it and/or modify
 * it under the terms of the GNU Lesser General Public License as published by
 * the Free Software Foundation, either version 3 of the License, or
 * (at your option) any later version.
 *
 * This program is distributed in the hope that it will be useful,
 * but WITHOUT ANY WARRANTY; without even the implied warranty of
 * MERCHANTABILITY or FITNESS FOR A PARTICULAR PURPOSE. See the
 * GNU Lesser General Public License for more details.
 *
 * You should have received a copy of the GNU Lesser General Public License
 * along with this program. If not, see <http://www.gnu.org/licenses/>.
 */
package org.ethereum.core;

import co.rsk.core.Coin;
import co.rsk.core.RskAddress;
import co.rsk.crypto.Keccak256;
import co.rsk.metrics.profilers.Metric;
import co.rsk.metrics.profilers.Profiler;
import co.rsk.metrics.profilers.ProfilerFactory;
import co.rsk.panic.PanicProcessor;
import co.rsk.peg.BridgeUtils;
import org.bouncycastle.util.BigIntegers;
import org.ethereum.config.Constants;
import org.ethereum.config.blockchain.upgrades.ActivationConfig;
import org.ethereum.config.blockchain.upgrades.ConsensusRule;
import org.ethereum.cost.InitcodeCostCalculator;
import org.ethereum.crypto.ECKey;
import org.ethereum.crypto.ECKey.MissingPrivateKeyException;
import org.ethereum.crypto.HashUtil;
import org.ethereum.crypto.signature.ECDSASignature;
import org.ethereum.crypto.signature.Secp256k1;
import org.ethereum.util.ByteUtil;
import org.ethereum.util.RLP;
import org.ethereum.util.RLPList;
import org.ethereum.vm.GasCost;
import org.ethereum.vm.PrecompiledContracts;
import org.slf4j.Logger;
import org.slf4j.LoggerFactory;

import javax.annotation.Nullable;
import java.math.BigInteger;
import java.security.SignatureException;
import java.util.Objects;

import static co.rsk.util.ListArrayUtil.getLength;
import static org.ethereum.util.ByteUtil.EMPTY_BYTE_ARRAY;

/**
 * A transaction (formally, T) is a single cryptographically
 * signed instruction sent by an actor external to Ethereum.
 * An external actor can be a person (via a mobile device or desktop computer)
 * or could be from a piece of automated software running on a server.
 * There are two types of transactions: those which result in message calls
 * and those which result in the creation of new contracts.
 */
public class Transaction {
    public static final int DATAWORD_LENGTH = 32;
    private static final byte[] ZERO_BYTE_ARRAY = new byte[]{0};
    private static final Logger logger = LoggerFactory.getLogger(Transaction.class);
    private static final Profiler profiler = ProfilerFactory.getInstance();
    private static final PanicProcessor panicProcessor = new PanicProcessor();
    private static final BigInteger SECP256K1N_HALF = Constants.getSECP256K1N().divide(BigInteger.valueOf(2));
    /**
     * Since EIP-155, we could encode chainId in V
     */
    public static final byte CHAIN_ID_INC = 35;
    public static final byte LOWER_REAL_V = 27;

    protected RskAddress sender;
    /* whether this is a local call transaction */
    private boolean isLocalCall;
    /* a counter used to make sure each transaction can only be processed once */
    private final byte[] nonce;
    private final Coin value;
    /* the address of the destination account
     * In creation transaction the receive address is - 0 */
    private final RskAddress receiveAddress;
    private final Coin gasPrice;
    /* the amount of "gas" to allow for the computation.
     * Gas is the fuel of the computational engine.
     * Every computational step taken and every byte added
     * to the state or transaction list consumes some gas. */
    private final byte[] gasLimit;
    /* An unlimited size byte array specifying
     * input [data] of the message call or
     * Initialization code for a new contract */
    private final byte[] data;
    private final byte chainId;
    /* the elliptic curve signature
     * (including public key recovery bits) */
    private ECDSASignature signature;
    private byte[] rlpEncoding;
    private byte[] rawRlpEncoding;
    private Keccak256 hash;
    private Keccak256 rawHash;

    protected Transaction(byte[] rawData) {
        this(RLP.decodeList(rawData));
    }

    protected Transaction(RLPList transaction) {
        if (transaction.size() != 9) {
            throw new IllegalArgumentException("A transaction must have exactly 9 elements");
        }
        this.nonce = transaction.get(0).getRLPData();
        this.gasPrice = RLP.parseCoinNonNullZero(transaction.get(1).getRLPData());
        this.gasLimit = transaction.get(2).getRLPData();
        this.receiveAddress = RLP.parseRskAddress(transaction.get(3).getRLPData());
        this.value = RLP.parseCoinNullZero(transaction.get(4).getRLPData());
        this.data = transaction.get(5).getRLPData();
        // only parse signature in case tx is signed
        byte[] vData = transaction.get(6).getRLPData();
        if (vData != null) {
            if (vData.length != 1) {
                throw new TransactionException("Signature V is invalid");
            }
            byte v = vData[0];
            this.chainId = extractChainIdFromV(v);
            byte[] r = transaction.get(7).getRLPData();
            byte[] s = transaction.get(8).getRLPData();
            this.signature = ECDSASignature.fromComponents(r, s, getRealV(v));
        } else {
            this.chainId = 0;
            logger.trace("RLP encoded tx is not signed!");
        }
    }

    /* creation contract tx
     * [ nonce, gasPrice, gasLimit, "", endowment, init, signature(v, r, s) ]
     * or simple send tx
     * [ nonce, gasPrice, gasLimit, receiveAddress, value, data, signature(v, r, s) ]
     */
    protected Transaction(byte[] nonce, byte[] gasPriceRaw, byte[] gasLimit, byte[] receiveAddress, byte[] value, byte[] data) {
        this(nonce, gasPriceRaw, gasLimit, receiveAddress, value, data, (byte) 0);
    }

    protected Transaction(byte[] nonce, byte[] gasPriceRaw, byte[] gasLimit, byte[] receiveAddress, byte[] valueRaw, byte[] data,
                          byte chainId) {
        this(
                nonce,
                RLP.parseCoinNonNullZero(ByteUtil.cloneBytes(gasPriceRaw)),
                gasLimit,
                RLP.parseRskAddress(ByteUtil.cloneBytes(receiveAddress)),
                RLP.parseCoinNullZero(ByteUtil.cloneBytes(valueRaw)),
                data,
                chainId,
                false
        );
    }

    protected Transaction(byte[] nonce, Coin gasPriceRaw, byte[] gasLimit, RskAddress receiveAddress, Coin valueRaw, byte[] data,
                          byte chainId, final boolean localCall) {
        this.nonce = ByteUtil.cloneBytes(nonce);
        this.gasPrice = gasPriceRaw;
        this.gasLimit = ByteUtil.cloneBytes(gasLimit);
        this.receiveAddress = receiveAddress;
        this.value = valueRaw;
        this.data = ByteUtil.cloneBytes(data);
        this.chainId = chainId;
        this.isLocalCall = localCall;
    }

    public static TransactionBuilder builder() {
        return new TransactionBuilder();
    }

    public org.ethereum.core.Transaction toImmutableTransaction() {
        return new ImmutableTransaction(this.getEncoded());
    }

    private byte extractChainIdFromV(byte v) {
        if (v == LOWER_REAL_V || v == (LOWER_REAL_V + 1)) {
            return 0;
        }
        return (byte) (((0x00FF & v) - CHAIN_ID_INC) / 2);
    }

    private byte getRealV(byte v) {
        if (v == LOWER_REAL_V || v == (LOWER_REAL_V + 1)) {
            return v;
        }
        byte realV = LOWER_REAL_V;
        int inc = 0;
        if ((int) v % 2 == 0) {
            inc = 1;
        }
        return (byte) (realV + inc);
    }

    // There was a method called NEW_getTransactionCost that implemented this alternative solution:
    // "return (this.isContractCreation() ? GasCost.TRANSACTION_CREATE_CONTRACT : GasCost.TRANSACTION)
    //         + zeroVals * GasCost.TX_ZERO_DATA + nonZeroes * GasCost.TX_NO_ZERO_DATA;"
    public long transactionCost(Constants constants, ActivationConfig.ForBlock activations, SignatureCache signatureCache) {
        // Federators txs to the bridge are free during system setup
        if (BridgeUtils.isFreeBridgeTx(this, constants, activations, signatureCache)) {
            return 0;
        }

        long nonZeroes = this.nonZeroDataBytes();
        long zeroVals = getLength(this.getData()) - nonZeroes;

        long transactionCost = this.isContractCreation()
<<<<<<< HEAD
                ? GasCost.add(GasCost.TRANSACTION_CREATE_CONTRACT, InitcodeCostCalculator.getInstance().calculateCost(this.getData().length, activations))
=======
                ? GasCost.TRANSACTION_CREATE_CONTRACT + InitcodeCostCalculator.getInstance().calculateCost(this.getData().length, activations)
>>>>>>> 3df16862
                : GasCost.TRANSACTION;

        long txNonZeroDataCost = getTxNonZeroDataCost(activations);

        return transactionCost + zeroVals * GasCost.TX_ZERO_DATA + nonZeroes * txNonZeroDataCost;
    }


    public boolean isInitCodeSizeInvalidForTx(ActivationConfig.ForBlock activations) {
        int initCodeSize = getLength(this.getData());

        return this.isContractCreation()
                && activations.isActive(ConsensusRule.RSKIP438)
                && initCodeSize > Constants.getMaxInitCodeSize();
    }

    private static long getTxNonZeroDataCost(ActivationConfig.ForBlock activations) {
        return activations.isActive(ConsensusRule.RSKIP400) ? GasCost.TX_NO_ZERO_DATA_EIP2028 : GasCost.TX_NO_ZERO_DATA;
    }

    public void verify(SignatureCache signatureCache) {
        validate(signatureCache);
    }

    private void validate(SignatureCache signatureCache) {
        if (getNonce().length > DATAWORD_LENGTH) {
            throw new RuntimeException("Nonce is not valid");
        }
        if (receiveAddress != null && receiveAddress.getBytes().length != 0 && receiveAddress.getBytes().length != Constants.getMaxAddressByteLength()) {
            throw new RuntimeException("Receive address is not valid");
        }
        if (gasLimit.length > DATAWORD_LENGTH) {
            throw new RuntimeException("Gas Limit is not valid");
        }
        if (gasPrice != null && gasPrice.getBytes().length > DATAWORD_LENGTH) {
            throw new RuntimeException("Gas Price is not valid");
        }
        if (value.getBytes().length > DATAWORD_LENGTH) {
            throw new RuntimeException("Value is not valid");
        }
        if (getSignature() != null) {
            if (BigIntegers.asUnsignedByteArray(signature.getR()).length > DATAWORD_LENGTH) {
                throw new RuntimeException("Signature R is not valid");
            }
            if (BigIntegers.asUnsignedByteArray(signature.getS()).length > DATAWORD_LENGTH) {
                throw new RuntimeException("Signature S is not valid");
            }
            RskAddress senderAddress = getSender(signatureCache);
            if (senderAddress.getBytes() != null && senderAddress.getBytes().length != Constants.getMaxAddressByteLength()) {
                throw new RuntimeException("Sender is not valid");
            }
        }
    }

    public Keccak256 getHash() {
        if (hash == null) {
            byte[] plainMsg = this.getEncoded();
            this.hash = new Keccak256(HashUtil.keccak256(plainMsg));
        }

        return this.hash;
    }

    public Keccak256 getRawHash() {
        if (rawHash == null) {
            byte[] plainMsg = this.getEncodedRaw();
            this.rawHash = new Keccak256(HashUtil.keccak256(plainMsg));
        }

        return this.rawHash;
    }

    public byte[] getNonce() {
        return nullToZeroArray(nonce);
    }

    public Coin getValue() {
        return value;
    }

    public RskAddress getReceiveAddress() {
        return receiveAddress;
    }

    public Coin getGasPrice() {
        // some blocks have zero encoded as null, but if we altered the internal field then re-encoding the value would
        // give a different value than the original.
        if (gasPrice == null) {
            return Coin.ZERO;
        }

        return gasPrice;
    }

    public byte[] getGasLimit() {
        return gasLimit;
    }

    public byte[] getData() {
        return data;
    }

    public ECDSASignature getSignature() {
        return signature;
    }

    public boolean acceptTransactionSignature(byte currentChainId) {
        ECDSASignature signature = getSignature();
        if (signature == null || !signature.validateComponents() || signature.getS().compareTo(SECP256K1N_HALF) >= 0) {
            return false;
        }

        return this.getChainId() == 0 || this.getChainId() == currentChainId;
    }

    public void sign(byte[] privKeyBytes) throws MissingPrivateKeyException {
        byte[] raw = this.getRawHash().getBytes();
        ECKey key = ECKey.fromPrivate(privKeyBytes).decompress();
        this.signature = ECDSASignature.fromSignature(key.sign(raw));
        this.rlpEncoding = null;
        this.hash = null;
        this.sender = null;
    }

    public void setSignature(ECDSASignature signature) {
        this.signature = signature;
        this.rlpEncoding = null;
        this.hash = null;
        this.sender = null;
    }

    /**
     * Only for compatibility until we could finally remove old {@link org.ethereum.crypto.ECKey.ECDSASignature}.
     *
     * @param signature
     * @return
     */
    public void setSignature(ECKey.ECDSASignature signature) {
        this.signature = ECDSASignature.fromSignature(signature);
        this.rlpEncoding = null;
        this.hash = null;
        this.sender = null;
    }

    @Nullable
    public RskAddress getContractAddress() {
        if (!isContractCreation()) {
            return null;
        }

        return new RskAddress(HashUtil.calcNewAddr(this.getSender().getBytes(), this.getNonce()));
    }

    public boolean isContractCreation() {
        return this.receiveAddress.equals(RskAddress.nullAddress());
    }

    private long nonZeroDataBytes() {
        if (data == null) {
            return 0;
        }

        int counter = 0;
        for (final byte aData : data) {
            if (aData != 0) {
                ++counter;
            }
        }
        return counter;
    }

    /*
     * Crypto
     */

    public ECKey getKey() {
        Metric metric = profiler.start(Profiler.PROFILING_TYPE.KEY_RECOV_FROM_SIG);
        byte[] raw = getRawHash().getBytes();
        //We clear the 4th bit, the compress bit, in case a signature is using compress in true
        ECKey key = Secp256k1.getInstance().recoverFromSignature((signature.getV() - 27) & ~4, signature, raw, true);
        profiler.stop(metric);
        return key;
    }

    /**
     * Returns sender's Address
     * <p>
     * Usage of this method should be avoided in favor of getSender(SignatureCache signatureCache)
     * as it tries to get the data from the cache first, improving performance.
     *
     * @return RskAddress the sender's Address
     */
    public synchronized RskAddress getSender() {
        if (sender != null) {
            return sender;
        }

        Metric metric = profiler.start(Profiler.PROFILING_TYPE.KEY_RECOV_FROM_SIG);
        try {
            ECKey key = Secp256k1.getInstance().signatureToKey(getRawHash().getBytes(), getSignature());
            sender = new RskAddress(key.getAddress());
        } catch (SignatureException e) {
            logger.error(e.getMessage(), e);
            panicProcessor.panic("transaction", e.getMessage());
            sender = RskAddress.nullAddress();
        } finally {
            profiler.stop(metric);
        }

        return sender;
    }

    public synchronized RskAddress getSender(SignatureCache signatureCache) {
        if (sender != null) {
            return sender;
        }

        sender = signatureCache.getSender(this);

        if (sender != null) {
            return sender;
        }

        return getSender();
    }

    public byte getChainId() {
        return chainId;
    }

    public byte getEncodedV() {
        return this.chainId == 0
                ? this.signature.getV()
                : (byte) (this.signature.getV() - LOWER_REAL_V + CHAIN_ID_INC + this.chainId * 2);
    }

    @Override
    public String toString() {
        return "TransactionData [" + "hash=" + ByteUtil.toHexStringOrEmpty(getHash().getBytes()) +
                "  nonce=" + ByteUtil.toHexStringOrEmpty(nonce) +
                ", gasPrice=" + gasPrice +
                ", gas=" + ByteUtil.toHexStringOrEmpty(gasLimit) +
                ", receiveAddress=" + receiveAddress +
                ", value=" + value +
                ", data=" + ByteUtil.toHexStringOrEmpty(data) +
                ", signatureV=" + (signature == null ? "" : signature.getV()) +
                ", signatureR=" + (signature == null ? "" : ByteUtil.toHexStringOrEmpty(BigIntegers.asUnsignedByteArray(signature.getR()))) +
                ", signatureS=" + (signature == null ? "" : ByteUtil.toHexStringOrEmpty(BigIntegers.asUnsignedByteArray(signature.getS()))) +
                "]";

    }

    /**
     * For signatures you have to keep also
     * RLP of the transaction without any signature data
     */
    public byte[] getEncodedRaw() {
        if (this.rawRlpEncoding == null) {
            // Since EIP-155 use chainId for v
            if (chainId == 0) {
                this.rawRlpEncoding = encode(null, null, null);
            } else {
                byte[] v = RLP.encodeByte(chainId);
                byte[] r = RLP.encodeElement(EMPTY_BYTE_ARRAY);
                byte[] s = RLP.encodeElement(EMPTY_BYTE_ARRAY);

                this.rawRlpEncoding = encode(v, r, s);
            }
        }

        return ByteUtil.cloneBytes(this.rawRlpEncoding);
    }

    public byte[] getEncoded() {
        return ByteUtil.cloneBytes(rlpEncode());
    }

    public long getSize() {
        return rlpEncode().length;
    }

    private byte[] encode(byte[] v, byte[] r, byte[] s) {
        // parse null as 0 for nonce
        byte[] toEncodeNonce;
        if (this.nonce == null || this.nonce.length == 1 && this.nonce[0] == 0) {
            toEncodeNonce = RLP.encodeElement(null);
        } else {
            toEncodeNonce = RLP.encodeElement(this.nonce);
        }
        byte[] toEncodeGasPrice = RLP.encodeCoinNonNullZero(this.gasPrice);
        byte[] toEncodeGasLimit = RLP.encodeElement(this.gasLimit);
        byte[] toEncodeReceiveAddress = RLP.encodeRskAddress(this.receiveAddress);
        byte[] toEncodeValue = RLP.encodeCoinNullZero(this.value);
        byte[] toEncodeData = RLP.encodeElement(this.data);

        if (v == null && r == null && s == null) {
            return RLP.encodeList(toEncodeNonce, toEncodeGasPrice, toEncodeGasLimit,
                    toEncodeReceiveAddress, toEncodeValue, toEncodeData);
        }

        return RLP.encodeList(toEncodeNonce, toEncodeGasPrice, toEncodeGasLimit,
                toEncodeReceiveAddress, toEncodeValue, toEncodeData, v, r, s);
    }

    public BigInteger getGasLimitAsInteger() {
        return (this.getGasLimit() == null) ? null : BigIntegers.fromUnsignedByteArray(this.getGasLimit());
    }

    public BigInteger getNonceAsInteger() {
        return (this.getNonce() == null) ? null : BigIntegers.fromUnsignedByteArray(this.getNonce());
    }

    @Override
    public int hashCode() {
        return this.getHash().hashCode();
    }

    @Override
    public boolean equals(Object obj) {

        if (!(obj instanceof org.ethereum.core.Transaction)) {
            return false;
        }

        org.ethereum.core.Transaction tx = (org.ethereum.core.Transaction) obj;

        return Objects.equals(this.getHash(), tx.getHash());
    }


    private byte[] nullToZeroArray(byte[] data) {
        return data == null ? ZERO_BYTE_ARRAY : data;
    }

    public boolean isLocalCallTransaction() {
        return isLocalCall;
    }

    public void setLocalCallTransaction(boolean isLocalCall) {
        this.isLocalCall = isLocalCall;
    }

    /**
     * <p>
     * Returns true if the current transaction is a Remasc transaction by checking if the transaction position is the
     * last one, if receive address is equals to #PrecompiledContracts.REMASC_ADDR and finally if there is a signature
     * and data having value, gas limit and gas price equals to 0, otherwise returns false.
     * </p>
     * <p>
     * Use this method when you don't know if the transaction is a remasc transaction from the parameters given above.
     * </p>
     *
     * @param txPosition transaction position
     * @param txsSize    transaction size
     * @return true if the current transaction is a Remasc transaction, otherwise returns false.
     */
    public boolean isRemascTransaction(int txPosition, int txsSize) {
        return isLastTx(txPosition, txsSize) && checkRemascAddress() && checkRemascTxZeroValues();
    }

    private boolean isLastTx(int txPosition, int txsSize) {
        return txPosition == (txsSize - 1);
    }

    private boolean checkRemascAddress() {
        return PrecompiledContracts.REMASC_ADDR.equals(getReceiveAddress());
    }

    private boolean checkRemascTxZeroValues() {
        if (null != getData() || null != getSignature()) {
            return false;
        }

        return Coin.ZERO.equals(getValue()) &&
                BigInteger.ZERO.equals(new BigInteger(1, getGasLimit())) &&
                Coin.ZERO.equals(getGasPrice());
    }

    // returning a mutable object from a private method is not that bad and is convenient this time
    @java.lang.SuppressWarnings("squid:S2384")
    private byte[] rlpEncode() {
        if (this.rlpEncoding == null) {
            byte[] v;
            byte[] r;
            byte[] s;

            if (this.signature != null) {
                v = RLP.encodeByte((byte) (chainId == 0 ? signature.getV() : (signature.getV() - LOWER_REAL_V) + (chainId * 2 + CHAIN_ID_INC)));
                r = RLP.encodeElement(BigIntegers.asUnsignedByteArray(signature.getR()));
                s = RLP.encodeElement(BigIntegers.asUnsignedByteArray(signature.getS()));
            } else {
                v = chainId == 0 ? RLP.encodeElement(EMPTY_BYTE_ARRAY) : RLP.encodeByte(chainId);
                r = RLP.encodeElement(EMPTY_BYTE_ARRAY);
                s = RLP.encodeElement(EMPTY_BYTE_ARRAY);
            }

            this.rlpEncoding = encode(v, r, s);
        }

        return this.rlpEncoding;
    }
}<|MERGE_RESOLUTION|>--- conflicted
+++ resolved
@@ -207,11 +207,7 @@
         long zeroVals = getLength(this.getData()) - nonZeroes;
 
         long transactionCost = this.isContractCreation()
-<<<<<<< HEAD
                 ? GasCost.add(GasCost.TRANSACTION_CREATE_CONTRACT, InitcodeCostCalculator.getInstance().calculateCost(this.getData().length, activations))
-=======
-                ? GasCost.TRANSACTION_CREATE_CONTRACT + InitcodeCostCalculator.getInstance().calculateCost(this.getData().length, activations)
->>>>>>> 3df16862
                 : GasCost.TRANSACTION;
 
         long txNonZeroDataCost = getTxNonZeroDataCost(activations);
