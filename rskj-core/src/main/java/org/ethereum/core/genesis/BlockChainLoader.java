--- conflicted
+++ resolved
@@ -125,12 +125,8 @@
         }
 
         String rootHash = config.rootHashStart();
-<<<<<<< HEAD
+
         if (rootHash != null && (!"".equals(rootHash.trim())) ) {
-
-=======
-        if (StringUtils.isNotBlank(rootHash)) {
->>>>>>> 522da97b
             // update world state by dummy hash
             byte[] rootHashArray = Hex.decode(rootHash);
             logger.info("Loading root hash from property file: [{}]", rootHash);
