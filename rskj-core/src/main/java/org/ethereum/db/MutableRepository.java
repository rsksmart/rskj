/*
 * This file is part of RskJ
 * Copyright (C) 2019 RSK Labs Ltd.
 *
 * This program is free software: you can redistribute it and/or modify
 * it under the terms of the GNU Lesser General Public License as published by
 * the Free Software Foundation, either version 3 of the License, or
 * (at your option) any later version.
 *
 * This program is distributed in the hope that it will be useful,
 * but WITHOUT ANY WARRANTY; without even the implied warranty of
 * MERCHANTABILITY or FITNESS FOR A PARTICULAR PURPOSE. See the
 * GNU Lesser General Public License for more details.
 *
 * You should have received a copy of the GNU Lesser General Public License
 * along with this program. If not, see <http://www.gnu.org/licenses/>.
 */

package org.ethereum.db;

import co.rsk.core.Coin;
import co.rsk.core.RskAddress;
import co.rsk.core.bc.IReadWrittenKeysTracker;
import co.rsk.core.types.ints.Uint24;
import co.rsk.crypto.Keccak256;
import co.rsk.db.MutableTrieCache;
import co.rsk.db.MutableTrieImpl;
import co.rsk.trie.MutableTrie;
import co.rsk.trie.Trie;
import co.rsk.trie.TrieKeySlice;
import co.rsk.trie.TrieStore;
import com.google.common.annotations.VisibleForTesting;
import org.ethereum.core.AccountState;
import org.ethereum.core.Repository;
import org.ethereum.crypto.HashUtil;
import org.ethereum.crypto.Keccak256Helper;
import org.ethereum.vm.DataWord;
import org.slf4j.Logger;
import org.slf4j.LoggerFactory;

import javax.annotation.Nonnull;
import java.math.BigInteger;
import java.util.*;

public class MutableRepository implements Repository {
    private static final Logger logger = LoggerFactory.getLogger("repository");
    private static final byte[] EMPTY_BYTE_ARRAY = new byte[0];
    public static final Keccak256 KECCAK_256_OF_EMPTY_ARRAY = new Keccak256(Keccak256Helper.keccak256(EMPTY_BYTE_ARRAY));
    private static final byte[] ONE_BYTE_ARRAY = new byte[] { 0x01 };

    private final TrieKeyMapper trieKeyMapper;
    private final MutableTrie mutableTrie;
    private final IReadWrittenKeysTracker tracker;

    public MutableRepository(TrieStore trieStore, Trie trie) {
        this(new MutableTrieImpl(trieStore, trie));
    }

    public MutableRepository(MutableTrie mutableTrie) {
        this.trieKeyMapper = new TrieKeyMapper();
        this.mutableTrie = mutableTrie;
        this.tracker = new DummyReadWrittenKeysTracker();
    }

    public MutableRepository(MutableTrie mutableTrie, IReadWrittenKeysTracker tracker) {
        this.trieKeyMapper = new TrieKeyMapper();
        this.mutableTrie = mutableTrie;
        this.tracker = tracker;
    }

    @Override
    public Trie getTrie() {
        return mutableTrie.getTrie();
    }

    @Override
    public synchronized AccountState createAccount(RskAddress addr) {
        AccountState accountState = new AccountState();
        updateAccountState(addr, accountState);
        return accountState;
    }

    @Override
    public synchronized void setupContract(RskAddress addr) {
        byte[] prefix = trieKeyMapper.getAccountStoragePrefixKey(addr);
        internalPut(prefix, ONE_BYTE_ARRAY);
    }

    @Override
    public synchronized boolean isExist(RskAddress addr) {
        // Here we assume size != 0 means the account exists
        byte[] accountKey = trieKeyMapper.getAccountKey(addr);
        return internalGetValueLength(accountKey).compareTo(Uint24.ZERO) > 0;
    }

    @Override
    public synchronized AccountState getAccountState(RskAddress addr) {
        AccountState result = null;
        byte[] accountData = getAccountData(addr);

        // If there is no account it returns null
        if (accountData != null && accountData.length != 0) {
            result = new AccountState(accountData);
        }
        return result;
    }

    @Override
    public synchronized void delete(RskAddress addr) {
        byte[] accountKey = trieKeyMapper.getAccountKey(addr);
        tracker.addNewWrittenKey(new ByteArrayWrapper(accountKey));
        mutableTrie.deleteRecursive(accountKey);
    }

    @Override
    public synchronized void hibernate(RskAddress addr) {
        AccountState account = getAccountStateOrCreateNew(addr);

        account.hibernate();
        updateAccountState(addr, account);
    }

    @Override
    public void setNonce(RskAddress addr,BigInteger nonce) {
        AccountState account = getAccountStateOrCreateNew(addr);

        account.setNonce(nonce);
        updateAccountState(addr, account);
    }

    @Override
    public synchronized BigInteger increaseNonce(RskAddress addr) {
        AccountState account = getAccountStateOrCreateNew(addr);

        account.incrementNonce();
        updateAccountState(addr, account);
        return account.getNonce();
    }

    @Override
    public synchronized BigInteger getNonce(RskAddress addr) {
        // Why would getNonce create an Account in the repository? The semantic of a get()
        // is clear: do not change anything!
        AccountState account = getAccountState(addr);
        if (account == null) {
            return BigInteger.ZERO;
        }

        return account.getNonce();
    }

    @Override
    public synchronized void saveCode(RskAddress addr, byte[] code) {
        byte[] key = trieKeyMapper.getCodeKey(addr);
        internalPut(key, code);

        if (code != null && code.length != 0 && !isExist(addr)) {
            createAccount(addr);
        }
    }

    @Override
    public synchronized int getCodeLength(RskAddress addr) {
        AccountState account = getAccountState(addr);
        if (account == null || account.isHibernated()) {
            return 0;
        }

        byte[] key = trieKeyMapper.getCodeKey(addr);
        return internalGetValueLength(key).intValue();
    }

    @Override
    public synchronized Keccak256 getCodeHashNonStandard(RskAddress addr) {

        if (!isExist(addr)) {
            return Keccak256.ZERO_HASH;
        }

        if (!isContract(addr)) {
            return KECCAK_256_OF_EMPTY_ARRAY;
        }

        byte[] key = trieKeyMapper.getCodeKey(addr);
        Optional<Keccak256> valueHash = internalGetValueHash(key);

        //Returning ZERO_HASH is the non standard implementation we had pre RSKIP169 implementation
        //and thus me must honor it.
        return valueHash.orElse(Keccak256.ZERO_HASH);
    }

    @Override
    public synchronized Keccak256 getCodeHashStandard(RskAddress addr) {

        if (!isExist(addr)) {
            return Keccak256.ZERO_HASH;
        }

        if (!isContract(addr)) {
            return KECCAK_256_OF_EMPTY_ARRAY;
        }

        byte[] key = trieKeyMapper.getCodeKey(addr);

        return internalGetValueHash(key).orElse(KECCAK_256_OF_EMPTY_ARRAY);
    }

    @Override
    public synchronized byte[] getCode(RskAddress addr) {
        if (!isExist(addr)) {
            return EMPTY_BYTE_ARRAY;
        }

        AccountState account = getAccountState(addr);
        if (account.isHibernated()) {
            return EMPTY_BYTE_ARRAY;
        }

        byte[] key = trieKeyMapper.getCodeKey(addr);
        return internalGet(key);
    }

    @Override
    public boolean isContract(RskAddress addr) {
        byte[] prefix = trieKeyMapper.getAccountStoragePrefixKey(addr);
        return internalGet(prefix) != null;
    }

    @Override
    public synchronized void addStorageRow(RskAddress addr, DataWord key, DataWord value) {
        // DataWords are stored stripping leading zeros.
        addStorageBytes(addr, key, value.getByteArrayForStorage());
    }

    @Override
    public synchronized void addStorageBytes(RskAddress addr, DataWord key, byte[] value) {
        // This should not happen in production because contracts are created before storage cells are added to them.
        // But it happens in Repository tests, that create only storage row cells.
        if (!isExist(addr)) {
            createAccount(addr);
            setupContract(addr);
        }

        byte[] triekey = trieKeyMapper.getAccountStorageKey(addr, key);

        // Special case: if the value is an empty vector, we pass "null" which commands the trie to remove the item.
        // Note that if the call comes from addStorageRow(), this method will already have replaced 0 by null, so the
        // conversion here only applies if this is called directly. If suppose this only occurs in tests, but it can
        // also occur in precompiled contracts that store data directly using this method.
        if (value == null || value.length == 0) {
            internalPut(triekey, null);
        } else {
            internalPut(triekey, value);
        }
    }

    @Override
    public synchronized DataWord getStorageValue(RskAddress addr, DataWord key) {
        byte[] triekey = trieKeyMapper.getAccountStorageKey(addr, key);
        byte[] value = internalGet(triekey);
        if (value == null) {
            return null;
        }

        return DataWord.valueOf(value);
    }

    @Override
    public synchronized byte[] getStorageBytes(RskAddress addr, DataWord key) {
        byte[] triekey = trieKeyMapper.getAccountStorageKey(addr, key);
        return internalGet(triekey);
    }

    @Override
    public Iterator<DataWord> getStorageKeys(RskAddress addr) {
        // -1 b/c the first bit is implicit in the storage node
        return mutableTrie.getStorageKeys(addr);
    }

    @Override
    public int getStorageKeysCount(RskAddress addr) {
        // FIXME(diegoll): I think it's kind of insane to iterate the whole tree looking for storage keys for this address
        //  I think we can keep a counter for the keys, using the find function for detecting duplicates and so on
        int storageKeysCount = 0;
        Iterator<DataWord> keysIterator = getStorageKeys(addr);
        for(;keysIterator.hasNext(); keysIterator.next()) {
            storageKeysCount ++;
        }
        return storageKeysCount;
    }

    @Override
    public synchronized Coin getBalance(RskAddress addr) {
        AccountState account = getAccountState(addr);
        return (account == null) ? Coin.ZERO: account.getBalance();
    }

    @Override
    public synchronized Coin addBalance(RskAddress addr, Coin value) {
        AccountState account = getAccountStateOrCreateNew(addr);

        Coin result = account.addToBalance(value);
        updateAccountState(addr, account);

        return result;
    }

    @Override
    public synchronized Set<RskAddress> getAccountsKeys() {
        Set<RskAddress> result = new HashSet<>();
        //TODO(diegoll): this is needed when trie is a MutableTrieCache, check if makes sense to commit here
        mutableTrie.commit();
        Trie trie = mutableTrie.getTrie();
        Iterator<Trie.IterationElement> preOrderIterator = trie.getPreOrderIterator(true);
        while (preOrderIterator.hasNext()) {
            TrieKeySlice nodeKey = preOrderIterator.next().getNodeKey();
            int nodeKeyLength = nodeKey.length();
            if (nodeKeyLength == (1 + TrieKeyMapper.SECURE_KEY_SIZE + RskAddress.LENGTH_IN_BYTES) * Byte.SIZE) {
                byte[] address = nodeKey.slice(nodeKeyLength - RskAddress.LENGTH_IN_BYTES * Byte.SIZE, nodeKeyLength).encode();
                result.add(new RskAddress(address));
            }
        }
        return result;
    }

    // To start tracking, a new repository is created, with a MutableTrieCache in the middle
    @Override
    public synchronized Repository startTracking() {
        return new MutableRepository(new MutableTrieCache(mutableTrie), tracker);
    }

    @Override
    public void save() {
        mutableTrie.save();
    }

    @Override
    public synchronized void commit() {
        mutableTrie.commit();
    }

    @Override
    public synchronized void rollback() {
        mutableTrie.rollback();
    }

    @Override
    public synchronized byte[] getRoot() {
        mutableTrie.save();

        Keccak256 rootHash = mutableTrie.getHash();
        logger.trace("getting repository root hash {}", rootHash);
        return rootHash.getBytes();
    }

    @Override
    public synchronized void updateAccountState(RskAddress addr, final AccountState accountState) {
        byte[] accountKey = trieKeyMapper.getAccountKey(addr);
        internalPut(accountKey, accountState.getEncoded());
    }

    @VisibleForTesting
    public byte[] getStorageStateRoot(RskAddress addr) {
        byte[] prefix = trieKeyMapper.getAccountStoragePrefixKey(addr);

        // The value should be ONE_BYTE_ARRAY, but we don't need to check nothing else could be there.
        Trie storageRootNode = mutableTrie.getTrie().find(prefix);
        if (storageRootNode == null) {
            return HashUtil.EMPTY_TRIE_HASH;
        }

        // Now it's a bit tricky what to return: if I return the storageRootNode hash then it's counting the "0x01"
        // value, so the try one gets will never match the trie one gets if creating the trie without any other data.
        // Unless the PDV trie is used. The best we can do is to return storageRootNode hash
        return storageRootNode.getHash().getBytes();
    }

    @Nonnull
    private synchronized AccountState getAccountStateOrCreateNew(RskAddress addr) {
        AccountState account = getAccountState(addr);
        return (account == null) ? createAccount(addr) : account;
    }

    private byte[] getAccountData(RskAddress addr) {
        byte[] accountKey = trieKeyMapper.getAccountKey(addr);
        return internalGet(accountKey);
    }

    private void internalPut(byte[] key, byte[] value) {
<<<<<<< HEAD
        if (Arrays.equals(value, mutableTrie.get(key))) return; // writes the same value
=======
        // writes the same value
        if (Arrays.equals(value, mutableTrie.get(key))) {
            return;
        }

>>>>>>> f16196e3
        tracker.addNewWrittenKey(new ByteArrayWrapper(key));
        mutableTrie.put(key, value);
    }

    private byte[] internalGet(byte[] key) {
        tracker.addNewReadKey(new ByteArrayWrapper(key));
        return mutableTrie.get(key);
    }

    private Uint24 internalGetValueLength(byte[] key) {
        tracker.addNewReadKey(new ByteArrayWrapper(key));
        return mutableTrie.getValueLength(key);
    }

    private Optional<Keccak256> internalGetValueHash(byte[] key) {
        tracker.addNewReadKey(new ByteArrayWrapper(key));
        return mutableTrie.getValueHash(key);
    }
}<|MERGE_RESOLUTION|>--- conflicted
+++ resolved
@@ -387,15 +387,11 @@
     }
 
     private void internalPut(byte[] key, byte[] value) {
-<<<<<<< HEAD
-        if (Arrays.equals(value, mutableTrie.get(key))) return; // writes the same value
-=======
         // writes the same value
         if (Arrays.equals(value, mutableTrie.get(key))) {
             return;
         }
 
->>>>>>> f16196e3
         tracker.addNewWrittenKey(new ByteArrayWrapper(key));
         mutableTrie.put(key, value);
     }
