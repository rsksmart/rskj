--- conflicted
+++ resolved
@@ -25,11 +25,8 @@
     ORCHID("orchid"),
     ORCHID_060("orchid060"),
     WASABI_100("wasabi100"),
-<<<<<<< HEAD
-    WASABI_PLUS_ONE("wasabiPlusOne");
-=======
+    WASABI_PLUS_ONE("wasabiPlusOne"),
     TWOTOTHREE("twoToThree");
->>>>>>> ba81943e
 
     private String name;
 
