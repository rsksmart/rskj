/*
 * This file is part of RskJ
 * Copyright (C) 2019 RSK Labs Ltd.
 *
 * This program is free software: you can redistribute it and/or modify
 * it under the terms of the GNU Lesser General Public License as published by
 * the Free Software Foundation, either version 3 of the License, or
 * (at your option) any later version.
 *
 * This program is distributed in the hope that it will be useful,
 * but WITHOUT ANY WARRANTY; without even the implied warranty of
 * MERCHANTABILITY or FITNESS FOR A PARTICULAR PURPOSE. See the
 * GNU Lesser General Public License for more details.
 *
 * You should have received a copy of the GNU Lesser General Public License
 * along with this program. If not, see <http://www.gnu.org/licenses/>.
 */

package org.ethereum.config.blockchain.upgrades;

public enum ConsensusRule {
    ARE_BRIDGE_TXS_PAID("areBridgeTxsPaid"),
    RSKIP85("rskip85"),
    RSKIP87("rskip87"),
    RSKIP88("rskip88"),
    RSKIP89("rskip89"),
    RSKIP90("rskip90"),
    RSKIP91("rskip91"),
    RSKIP92("rskip92"),
    RSKIP97("rskip97"),
    RSKIP98("rskip98"),
    RSKIP103("rskip103"),
    RSKIP106("rskip106"),
    RSKIP110("rskip110"),
    RSKIP119("rskip119"),
    RSKIP120("rskip120"),
    RSKIP122("rskip122"),
    RSKIP123("rskip123"),
    RSKIP124("rskip124"),
    RSKIP125("rskip125"),
    RSKIP126("rskip126"),
    RSKIP132("rskip132"),
    RSKIP134("rskip134"),
    RSKIP136("rskip136"),
    RSKIP137("rskip137"),
    RSKIP140("rskip140"),
    RSKIP143("rskip143"),
    RSKIP146("rskip146"),
    RSKIP150("rskip150"),
    RSKIP151("rskip151"),
    RSKIP152("rskip152"),
    RSKIP153("rskip153"), // BLAKE2 Compression Function Precompiled
    RSKIP156("rskip156"),
    RSKIP169("rskip169"),
    RSKIP170("rskip170"),
    RSKIP171("rskip171"),
    RSKIP174("rskip174"),
    RSKIP176("rskip176"),
    RSKIP179("rskip179"), // BTC-RSK timestamp linking
    RSKIP180("rskip180"), // Limit RSK merged mining merkle proof
    RSKIP181("rskip181"), // Peg-in rejection events
    RSKIP186("rskip186"), // Active Federation creation block height registration
    RSKIPUMM("rskipUMM"),
    RSKIP185("rskip185"), // Peg-out refund and events
    RSKIP191("rskip191"),
    RSKIP197("rskip197"), // Handle error in Precompile Contracts execution.
    RSKIP199("rskip199"),
    RSKIP200("rskip200"),
    RSKIP201("rskip201"),
    RSKIP203("rskip203"), // From RSKIP-203 get call stack depth
    RSKIP218("rskip218"), // New rewards fee adddress
    RSKIP219("rskip219"),
    RSKIP220("rskip220"),
    RSKIP252("rskip252"), // Transaction Gas Price Cap
    RSKIP271("rskip271"), // Peg Out Batching
    RSKIP284("rskip284"),
    RSKIP290("rskip290"), // Testnet difficulty should drop to a higher difficulty
    RSKIP293("rskip293"), // Flyover improvements
    RSKIP294("rskip294"),
    RSKIP297("rskip297"), // Increase max timestamp difference between btc and rsk blocks for Testnet
    RSKIP351("rskip351"), // block header extension v1
    RSKIP144("rskip144"), // Parallel tx execution
    RSKIP305("rskip305"), // bridge segwit-compatible
    RSKIP326("rskip326"), // release_request_received event update to use base58 for btcDestinationAddress
    RSKIP353("rskip353"),
    RSKIP357("rskip357"),
    RSKIP374("rskip374"),
    RSKIP375("rskip375"),
    RSKIP376("rskip376"),
    RSKIP377("rskip377"),
    RSKIP379("rskip379"),
    RSKIP383("rskip383"),
    RSKIP385("rskip385"),
    RSKIP398("rskip398"),
    RSKIP400("rskip400"), // From EIP-2028 calldata gas cost reduction
    RSKIP412("rskip412"), // From EIP-3198 BASEFEE opcode
    RSKIP415("rskip415"),
    RSKIP417("rskip417"),
    RSKIP419("rskip419"),
    RSKIP427("rskip427"),
    RSKIP428("rskip428"),
    RSKIP434("rskip434"),
    RSKIP438("rskip438"),
    RSKIP445("rskip445"), // From EIP-5656 MCOPY instruction
    RSKIP446("rskip446"), // Transient storage opcodes addition implementing EIP-1153
    RSKIP453("rskip453"),
    RSKIP454("rskip454"),
    RSKIP459("rskip459"),
    RSKIP460("rskip460"),
<<<<<<< HEAD
    RSKIP481("rskip481"), // Superchain
=======
    RSKIP516("rskip516"), //  Addition of precompiled contracts for add and mul operations on the secp256k1 curve
>>>>>>> 908ac486
    ;

    private final String configKey;

    ConsensusRule(String configKey) {
        this.configKey = configKey;
    }

    public String getConfigKey() {
        return configKey;
    }

    public static ConsensusRule fromConfigKey(String configKey) {
        for (ConsensusRule consensusRule : ConsensusRule.values()) {
            if (consensusRule.configKey.equals(configKey)) {
                return consensusRule;
            }
        }

        throw new IllegalArgumentException(String.format("Unknown consensus rule %s", configKey));
    }
}<|MERGE_RESOLUTION|>--- conflicted
+++ resolved
@@ -107,11 +107,8 @@
     RSKIP454("rskip454"),
     RSKIP459("rskip459"),
     RSKIP460("rskip460"),
-<<<<<<< HEAD
+    RSKIP516("rskip516"), //  Addition of precompiled contracts for add and mul operations on the secp256k1 curve
     RSKIP481("rskip481"), // Superchain
-=======
-    RSKIP516("rskip516"), //  Addition of precompiled contracts for add and mul operations on the secp256k1 curve
->>>>>>> 908ac486
     ;
 
     private final String configKey;
