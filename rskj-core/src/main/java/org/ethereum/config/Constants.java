--- conflicted
+++ resolved
@@ -48,12 +48,9 @@
 
     private static final long DEFAULT_MAX_TIMESTAMPS_DIFF_IN_SECS = 5L * 60;  // 5 mins
     private static final long TESTNET_MAX_TIMESTAMPS_DIFF_IN_SECS = 120L * 60; // 120 mins
-<<<<<<< HEAD
-    public static final int TX_EXECUTION_THREADS = 2;
-=======
     private static final long MAX_CONTRACT_SIZE = 0x6000;
     private static final long MAX_INITCODE_SIZE = 2 * MAX_CONTRACT_SIZE;
->>>>>>> 2a0d3334
+    public static final int TX_EXECUTION_THREADS = 2;
 
     private final byte chainId;
     private final boolean seedCowAccounts;
