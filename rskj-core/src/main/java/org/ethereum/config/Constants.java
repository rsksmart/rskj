--- conflicted
+++ resolved
@@ -254,18 +254,6 @@
 
     public static Constants devnetWithFederation() {
         return new Constants(
-<<<<<<< HEAD
-                DEVNET_CHAIN_ID,
-                false,
-                14,
-                new BlockDifficulty(BigInteger.valueOf(131072)),
-                new BlockDifficulty(BigInteger.valueOf((long) 14E15)),
-                BigInteger.valueOf(50),
-                540,
-                new BridgeDevNetConstants(federationPublicKeys),
-                new BlockDifficulty(new BigInteger("550000000")),
-                6_800_000L
-=======
             DEVNET_CHAIN_ID,
             false,
             14,
@@ -274,8 +262,8 @@
             BigInteger.valueOf(50),
             540,
             new BridgeDevNetConstants(),
-            new BlockDifficulty(new BigInteger("550000000"))
->>>>>>> 01bb7584
+            new BlockDifficulty(new BigInteger("550000000")),
+                6_800_000L
         );
     }
 
@@ -304,14 +292,9 @@
                 BlockDifficulty.ZERO,
                 BigInteger.valueOf(2048),
                 0,
-<<<<<<< HEAD
-                BridgeRegTestConstants.getInstance(),
+                new BridgeRegTestConstants(),
                 new BlockDifficulty(new BigInteger("550000000")),
                 1_000_000L
-=======
-                new BridgeRegTestConstants(),
-                new BlockDifficulty(new BigInteger("550000000"))
->>>>>>> 01bb7584
         );
     }
 
