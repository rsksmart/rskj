/*
 * This file is part of RskJ
 * Copyright (C) 2017 RSK Labs Ltd.
 * (derived from ethereumJ library, Copyright (c) 2016 <ether.camp>)
 *
 * This program is free software: you can redistribute it and/or modify
 * it under the terms of the GNU Lesser General Public License as published by
 * the Free Software Foundation, either version 3 of the License, or
 * (at your option) any later version.
 *
 * This program is distributed in the hope that it will be useful,
 * but WITHOUT ANY WARRANTY; without even the implied warranty of
 * MERCHANTABILITY or FITNESS FOR A PARTICULAR PURPOSE. See the
 * GNU Lesser General Public License for more details.
 *
 * You should have received a copy of the GNU Lesser General Public License
 * along with this program. If not, see <http://www.gnu.org/licenses/>.
 */

package org.ethereum.datasource;

import co.rsk.config.RskSystemProperties;
import co.rsk.panic.PanicProcessor;
import org.ethereum.config.SystemProperties;
import org.fusesource.leveldbjni.JniDBFactory;
import org.iq80.leveldb.CompressionType;
import org.iq80.leveldb.DB;
import org.iq80.leveldb.DBException;
import org.iq80.leveldb.DBIterator;
import org.iq80.leveldb.Options;
import org.iq80.leveldb.WriteBatch;
import org.slf4j.Logger;
import org.slf4j.LoggerFactory;
import org.spongycastle.util.encoders.Hex;

import java.io.File;
import java.io.IOException;
import java.io.UncheckedIOException;
import java.nio.file.Files;
import java.nio.file.Path;
import java.nio.file.Paths;
import java.util.HashSet;
import java.util.Map;
import java.util.Set;
import java.util.concurrent.locks.ReadWriteLock;
import java.util.concurrent.locks.ReentrantReadWriteLock;

import static java.lang.System.getProperty;
import static org.fusesource.leveldbjni.JniDBFactory.factory;

/**
 * @author Roman Mandeleil
 * @since 18.01.2015
 */
public class LevelDbDataSource implements KeyValueDataSource {

    private static final Logger logger = LoggerFactory.getLogger("db");
    private static final PanicProcessor panicProcessor = new PanicProcessor();
<<<<<<< HEAD
    private static final String MY_PANIC_TOPIC = "leveldb";

    // following might need to be configured at runtime, tbd
    private static final int LDB_CACHE_SIZE = 0;
    private static final int LDB_BLOCK_SIZE = 10 * 1024 * 1024;
    private static final int LDB_WRITE_BUFFER_SIZE = 10 * 1024 * 1024;
    private static final int LDB_MAX_OPEN_FILES = 128;
    private static final boolean LDB_PARANOID_CHECKS = true;
    private static final boolean LDB_VERIFY_CHECKSUMS = true;
    private static final int LDB_JNI_MEMORY_POOL_SIZE = 1024 * 512;

    @Autowired
    private SystemProperties config = SystemProperties.CONFIG; // initialized for standalone test
=======
    private static final SystemProperties config = RskSystemProperties.CONFIG;
>>>>>>> bec537a2

    private long lastTimeUsed;
    private String name;
    private DB db;

    // The native LevelDB insert/update/delete are normally thread-safe
    // However close operation is not thread-safe and may lead to a native crash when
    // accessing a closed DB.
    // The leveldbJNI lib has a protection over accessing closed DB but it is not synchronized
    // This ReadWriteLock still permits concurrent execution of insert/delete/update operations
    // however blocks them on init/close/delete operations
    private ReadWriteLock resetDbLock = new ReentrantReadWriteLock();

    public LevelDbDataSource(String name) {
        this.name = name;
        logger.info("New LevelDbDataSource: {}", name);
    }

    @Override
    public void init() {
        resetDbLock.writeLock().lock();
        try {
<<<<<<< HEAD
            logger.debug("~> LevelDbDataSource.init(): {}",  name);
=======
            logger.debug("~> LevelDbDataSource.init(): {}", name);
>>>>>>> bec537a2

            if (isAlive()) {
                return;
            }

            if (name == null) {
                throw new NullPointerException("no name set to the db");
            }

            Options options = new Options();
            options.createIfMissing(true);
            options.compressionType(CompressionType.NONE);
            options.blockSize(LDB_BLOCK_SIZE);
            options.writeBufferSize(LDB_WRITE_BUFFER_SIZE);
            options.maxOpenFiles(LDB_MAX_OPEN_FILES);
            options.logger(message -> logger.debug(message));
            options.cacheSize(LDB_CACHE_SIZE);
            options.paranoidChecks(LDB_PARANOID_CHECKS);
            options.verifyChecksums(LDB_VERIFY_CHECKSUMS);

            try {
                logger.debug("Opening database");
                Path dbPath;

                if (Paths.get(config.databaseDir()).isAbsolute())
                    dbPath = Paths.get(config.databaseDir(), name);
                else
                    dbPath = Paths.get(getProperty("user.dir"), config.databaseDir(), name);

                Files.createDirectories(dbPath.getParent());

                logger.debug("Initializing new or existing database: '{}'", name);
                this.db = factory.open(dbPath.toFile(), options);

            } catch (IOException ioe) {
                panicProcessor.panic(MY_PANIC_TOPIC, ioe.getMessage());
                throw new UncheckedIOException("Can't initialize database", ioe);
            }
            logger.debug("<~ LevelDbDataSource.init(): {}", name);
        } finally {
            resetDbLock.writeLock().unlock();
        }
    }

    @Override
    public boolean isAlive() {
        return this.db != null;
    }

    public void destroyDB(File fileLocation) {
        resetDbLock.writeLock().lock();
        try {
            logger.debug("Destroying existing database: {}", fileLocation);
            Options options = new Options();
            try {
                factory.destroy(fileLocation, options);
            } catch (IOException e) {
                logger.error(e.getMessage(), e);
                panicProcessor.panic(MY_PANIC_TOPIC, e.getMessage());
            }
        } finally {
            resetDbLock.writeLock().unlock();
        }
    }

    @Override
    public void setName(String name) {
        this.name = name;
    }

    @Override
    public String getName() {
        return name;
    }

    @Override
    public byte[] get(byte[] key) {
        resetDbLock.readLock().lock();
        try {
            if (logger.isTraceEnabled()) {
                logger.trace("~> LevelDbDataSource.get(): {}, key: {}", name, Hex.toHexString(key));
            }

            try {
                byte[] ret = db.get(key);
                if (logger.isTraceEnabled()) {
                    logger.trace("<~ LevelDbDataSource.get(): {}, key: {}, {}", name, Hex.toHexString(key), ret == null ? "null" : ret.length);
                }

                return ret;
            } catch (DBException e) {
                logger.error("Exception. Retrying again...", e);
                try {
                    byte[] ret = db.get(key);
                    if (logger.isTraceEnabled()) {
                        logger.trace("<~ LevelDbDataSource.get(): {}, key: {}, {}", name, Hex.toHexString(key), ret == null ? "null" : ret.length);
                    }

                    return ret;
                } catch (DBException e2) {
                    logger.error("Exception. Not retrying.", e2);
                    panicProcessor.panic("leveldb", String.format("Exception. Not retrying. %s", e2.getMessage()));
                    throw e2;
                }
            }
        } finally {
            resetDbLock.readLock().unlock();
        }
    }

    @Override
    public byte[] put(byte[] key, byte[] value) {
        resetDbLock.readLock().lock();
        try {
            if (logger.isTraceEnabled()) {
                logger.trace("~> LevelDbDataSource.put(): {}, key: {}, {}", name, Hex.toHexString(key), value == null ? "null" : value.length);
            }

            db.put(key, value);
            if (logger.isTraceEnabled()) {
                logger.trace("<~ LevelDbDataSource.put(): {}, key: {}, {}", name, Hex.toHexString(key), value == null ? "null" : value.length);
            }
            return value;
        } finally {
            resetDbLock.readLock().unlock();
        }
    }

    @Override
    public void delete(byte[] key) {
        resetDbLock.readLock().lock();
        try {
            if (logger.isTraceEnabled()) {
                logger.trace("~> LevelDbDataSource.delete(): {}, key: {}", name, Hex.toHexString(key));
            }

            db.delete(key);
            if (logger.isTraceEnabled()) {
                logger.trace("<~ LevelDbDataSource.delete(): {}, key: {}", name, Hex.toHexString(key));
            }
        } finally {
            resetDbLock.readLock().unlock();
        }
    }

    @Override
    public Set<byte[]> keys() {
        resetDbLock.readLock().lock();
        try {
            if (logger.isTraceEnabled()) {
                logger.trace("~> LevelDbDataSource.keys(): " + name);
            }
            JniDBFactory.pushMemoryPool(LDB_JNI_MEMORY_POOL_SIZE);

            try (DBIterator iterator = db.iterator()) {
                Set<byte[]> result = new HashSet<>();
                iterator.seekToFirst();
                iterator.forEachRemaining( x -> result.add(x.getKey()) );
                if (logger.isTraceEnabled()) {
                    logger.trace("<~ LevelDbDataSource.keys(): {}, {} ", name, result.size());
                }

                return result;
            } catch (IOException e) {
                logger.error("Error retrieving Keys from LevelDBDataSource", e);
                panicProcessor.panic(MY_PANIC_TOPIC, String.format("Unexpected while retrieving keys: %s", e.getMessage()));
                throw new UncheckedIOException(e);
            }
        } finally {
            JniDBFactory.popMemoryPool();
            resetDbLock.readLock().unlock();
        }
    }

    private void updateBatchInternal(Map<byte[], byte[]> rows) throws IOException {
        try (WriteBatch batch = db.createWriteBatch()) {
            for (Map.Entry<byte[], byte[]> entry : rows.entrySet()) {
                batch.put(entry.getKey(), entry.getValue());
            }
            db.write(batch);
        }
    }

    @Override
    public void updateBatch(Map<byte[], byte[]> rows) {
        resetDbLock.readLock().lock();
        try {
            if (logger.isTraceEnabled()) {
                logger.trace("~> LevelDbDataSource.updateBatch(): {}, {}", name, rows.size());
            }
            JniDBFactory.pushMemoryPool(LDB_JNI_MEMORY_POOL_SIZE);

            try {
                updateBatchInternal(rows);
                if (logger.isTraceEnabled()) {
                    logger.trace("<~ LevelDbDataSource.updateBatch(): {}, {}", name, rows.size());
                }

            } catch (Exception e) {
                logger.error("Error, retrying one more time...", e);
                // try one more time
                try {
                    updateBatchInternal(rows);
                    if (logger.isTraceEnabled()) {
                        logger.trace("<~ LevelDbDataSource.updateBatch(): {}, {}", name, rows.size());
                    }

                } catch (Exception e1) {
                    logger.error("Error", e);
                    panicProcessor.panic("leveldb", String.format("Error %s", e.getMessage()));
                    throw new RuntimeException(e);
                }
            }
        } finally {
            JniDBFactory.popMemoryPool();
            resetDbLock.readLock().unlock();
        }
    }

    @Override
    public void close() {
        resetDbLock.writeLock().lock();
        try {
            if (!isAlive()) {
                return;
            }

            try {
                logger.debug("Close db: {}", name);
                db.close();
                this.db = null;
            } catch (IOException e) {
                logger.error("Failed to find the db file on the close: {} ", name);
                panicProcessor.panic(MY_PANIC_TOPIC, String.format("Failed to find the db file on the close: %s", name));
            }
        } finally {
            resetDbLock.writeLock().unlock();
        }
    }

}<|MERGE_RESOLUTION|>--- conflicted
+++ resolved
@@ -56,7 +56,6 @@
 
     private static final Logger logger = LoggerFactory.getLogger("db");
     private static final PanicProcessor panicProcessor = new PanicProcessor();
-<<<<<<< HEAD
     private static final String MY_PANIC_TOPIC = "leveldb";
 
     // following might need to be configured at runtime, tbd
@@ -67,12 +66,7 @@
     private static final boolean LDB_PARANOID_CHECKS = true;
     private static final boolean LDB_VERIFY_CHECKSUMS = true;
     private static final int LDB_JNI_MEMORY_POOL_SIZE = 1024 * 512;
-
-    @Autowired
-    private SystemProperties config = SystemProperties.CONFIG; // initialized for standalone test
-=======
     private static final SystemProperties config = RskSystemProperties.CONFIG;
->>>>>>> bec537a2
 
     private long lastTimeUsed;
     private String name;
@@ -95,11 +89,7 @@
     public void init() {
         resetDbLock.writeLock().lock();
         try {
-<<<<<<< HEAD
-            logger.debug("~> LevelDbDataSource.init(): {}",  name);
-=======
             logger.debug("~> LevelDbDataSource.init(): {}", name);
->>>>>>> bec537a2
 
             if (isAlive()) {
                 return;
