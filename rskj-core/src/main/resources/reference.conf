--- conflicted
+++ resolved
@@ -27,11 +27,8 @@
             rskip132 = wasabi100,
             rskip136 = bahamas,
             rskip140 = wasabiPlusOne,
-<<<<<<< HEAD
-            rskip144 = wasabiPlusOne
-=======
+            rskip144 = wasabiPlusOne,
             rskip152 = wasabiPlusOne
->>>>>>> c6de5ec5
         }
     }
     gc = {
