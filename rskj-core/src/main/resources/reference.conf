--- conflicted
+++ resolved
@@ -85,11 +85,8 @@
             rskip428 = lovell700
             rskip434 = arrowhead631
             rskip438 = lovell700
-<<<<<<< HEAD
             rskip446 = lovell700
-=======
             rskip454 = lovell700
->>>>>>> 1cf9ad6e
         }
     }
     gc = {
