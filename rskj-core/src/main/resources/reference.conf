--- conflicted
+++ resolved
@@ -325,13 +325,10 @@
         chunkRequestTimeout = 120
         # Compression (true, false)
         compression = false
-<<<<<<< HEAD
         # Distance to the tip of the blockchain to start snapshot sync
         limit = 1000000
-=======
         # Parallel requests (true, false
         parallel = false
->>>>>>> 1bda4fcf
     }
 
 
