blockchain = {
    config = {
        # Flag that forces to verify whether a node is started with unknown configuration property names.
        # Whole list of possible property names is defined in the expected.conf file.
        verify = false

        consensusRules = {
            areBridgeTxsPaid = afterBridgeSync,
            rskip85 = orchid,
            rskip87 = orchid,
            rskip88 = orchid,
            rskip89 = orchid,
            rskip90 = orchid,
            rskip91 = orchid,
            rskip92 = orchid,
            rskip97 = orchid,
            rskip98 = orchid,
            rskip103 = orchid060,
            rskip106 = wasabi100,
            rskip110 = wasabi100,
            rskip119 = wasabi100,
            rskip120 = wasabi100,
            rskip122 = wasabi100,
            rskip123 = wasabi100,
            rskip124 = wasabi100,
            rskip125 = wasabi100,
            rskip126 = wasabi100,
            rskip132 = wasabi100,
            rskip134 = papyrus200,
            rskip136 = bahamas,
            rskip137 = papyrus200,
            rskip140 = papyrus200,
            rskip143 = papyrus200,
            rskip146 = papyrus200,
            rskip150 = twoToThree,
            rskip151 = papyrus200,
            rskip152 = papyrus200
            rskip156 = papyrus200
            rskipUMM = papyrus200
            rskip153 = iris300
            rskip169 = iris300
            rskip170 = iris300
            rskip171 = iris300
            rskip174 = iris300
            rskip176 = iris300
            rskip179 = iris300
            rskip180 = iris300
            rskip181 = iris300
            rskip185 = iris300
            rskip186 = iris300
            rskip191 = iris300
            rskip197 = iris300
            rskip199 = iris300
            rskip200 = iris300
            rskip201 = iris300
            rskip218 = iris300
            rskip219 = iris300
            rskip220 = iris300
            rskip252 = fingerroot500
            rskip271 = hop400
            rskip284 = hop400
            rskip290 = hop400
            rskip293 = hop400
            rskip294 = hop400
            rskip297 = hop400
<<<<<<< HEAD
            rskip351 = fingerroot500
            rskip144 = fingerroot500
=======
            rskip326 = fingerroot500
>>>>>>> 138f6144
            rskip353 = hop401
            rskip357 = hop401
        }
    }
    gc = {
        enabled = false
        epochs = 3
        blocksPerEpoch = 20000
    }
    flushNumberOfBlocks = 1000
}

peer {
    # Boot node list
    # Use to connect to specific nodes
    active = [ ]

    # list of trusted peers the incoming connections is always accepted from. Even if the max amount of connections is reached
    # This is used to create a filter of Trusted peers
    trusted = [
        # Sample entries:
        # {nodeId = "e437a4836b77ad9d9ffe73ee782ef2614e6d8370fcf62191a6e488276e23717147073a7ce0b444d485fff5a0c34c4577251a7a990cf80d8542e21b95aa8c5e6c"},
        # {ip = "11.22.33.44"},
        # {ip = "11.22.33.*"},
        # {
        #   nodeId = "e437a4836b77ad9d9ffe73ee782ef2614e6d8370fcf62191a6e488276e23717147073a7ce0b444d485fff5a0c34c4577251a7a990cf80d8542e21b95aa8c5e6c"
        #   ip = "11.22.33.44"
        # }
    ]

    # connection timeout for trying to connect to a peer [seconds]
    connection.timeout = 2

    # the parameter specifies how much time we will wait for a message to come before closing the channel
    channel.read.timeout = 300

    # Private key of the peer
    # nodeId = <NODE_ID>
    # privateKey = <PRIVATE_KEY>

    p2p {
        # max frame size in bytes when framing is enabled
        framing.maxSize = 32768

        # forces peer to send Handshake message in format defined by EIP-8,
        # see https://github.com/ethereum/EIPs/blob/master/EIPS/eip-8.md
        eip8 = true

        # the time in seconds to ping other peers on the network
        pingInterval = 5
    }

    # max number of active peers our node will maintain
    # extra peers trying to connect us will be dropped with TOO_MANY_PEERS message
    # the incoming connection from the peer matching 'peer.trusted' entry is always accepted
    maxActivePeers = 30

    # address blocks are defined to allow or restrict access from ip ranges
    filter {
        # max number of connections allowed on a single address block
        maxConnections = 16
        # the cidr bits used to define a subnet in IPV4 - i.e. 32 bits is a full address
        networkCidr = 24
    }

    discovery = {
        # allow multiple connections per host by default
        allowMultipleConnectionsPerHostPort = true
    }

    # flag that allows to propagate a received block without executing it and only checking basic validation rules.
    fastBlockPropagation = true

    # list of IPs of banned peers
    bannedPeerIPs = []

    # list of IDs of banned peers
    bannedPeerIDs = []

    # list of banned miners
    bannedMiners = []

    # Max number of pending messages that will be allowed per peer
    messageQueue.maxSizePerPeer = 2000

}

miner {
    # The default gas price
    minGasPrice = 0

    server {
        enabled = false
        isFixedClock = false

        # the number of milliseconds that should pass from a previous submission of a mining solution before next one is allowed
        # set this value to zero or any negative number to disable this limit
        workSubmissionRateLimitInMills = 0

        # Toggles the behaviour of the miner server to prepare a new work for the miners when the node gets a new pending transaction
        updateWorkOnNewTransaction = false
    }

    client {
        enabled = false

        # If autoMine is true, it will set delayBetweenBlocks in 0
        # otherwise it will use what is define in delayBetweenBlocks setting.
        autoMine = false

        # The time the miner client will wait after mining a block and before mining the next one.
        # This allows mining a sane number of blocks per minute when the difficulty is low (e.g. for regtest).
        delayBetweenBlocks = 0 seconds

        # The time the miner client will wait to refresh the current work from the miner server
        delayBetweenRefreshes = 1 second
    }
}

database {
    # every time the application starts the existing database will be destroyed and all the data will be downloaded from peers again
    # having this set on true does NOT mean that the block chain will start from the last point
    # [true/false]
    reset = false
    # a bootstrap file to accelerate synchronization process can be downloaded from a known source
    # having this set on true downloads this file and imports the data contained when the program starts
    # [true/false]
    import {
        enabled = false
        #url = ""
        trusted-keys = []
    }
}

# Interface to bind peer discovery and wire protocol
bind_address = 0.0.0.0

public {
    # public IP/hostname which is reported as our host during discovery.
    # if not set, the ipCheckService URL is used.
    # ip = google.com

    # The URL of a service returning our own public IP as the response body.
    # If multiple IPs are returned separated by commas (e.g Amazon returns X-Forwarded-For values) the last one is used
    # We have two fallback mechanisms in case this service is not working, in order of precedence:
    #       1) use bind_address property (only if not local)
    #       2) use hardcoded address "127.0.0.1" as last resort
    ipCheckService = "https://checkip.amazonaws.com"
}

# the number of blocks should pass before pending transaction is removed
transaction.outdated.threshold = 10

# the number of seconds should pass before pending transaction is removed
# (suggested value: 10 blocks * 10 seconds by block = 100 seconds)
transaction.outdated.timeout = 650

# the percentage increase of gasPrice defined to accept a new transaction
# with same nonce and sender while the previous one is not yet processed
transaction.gasPriceBump = 40

# number of slots for pending txs guaranteed per account in a tx pool
transaction.accountSlots = 16

# flag to enable rate-limit for accounts broadcasting transactions consuming large amounts of resources
transaction.accountTxRateLimit.enabled = false

# period after which TxQuotas will be cleaned, use 0 or negative values to disable this clean
transaction.accountTxRateLimit.cleanerPeriod = 30


dump {
    # for testing purposes all the state will be dumped in JSON form to [dump.dir] if [dump.full] = true
    # possible values [true/false]
    full = false

    dir = dmp

    # This defines the vmtrace dump to the console and the style
    # -1 for no block trace
    block = -1

    # styles: [pretty/standard+] (default: standard+)
    style = pretty

    # clean the dump dir each start
    clean.on.restart = true
}

# structured trace is the trace being collected in the form of objects and exposed to the user in json or any other convenient form
vm {
    executionStackSize = 4M
    structured {
        trace = false
        traceOptions = 0
        dir = vmtrace
        compressed = true
        initStorageLimit = 10000
    }
}

# Key value data source values: [leveldb/rocksdb]
keyvalue.datasource = leveldb

sync {
    # block chain synchronization can be: [true/false]
    enabled = true

    # Periodically check if peers send messages in order to determine if their connection should be kept or dropped
    heartBeat.enabled = false

    # maximum blocks hashes to ask sending GET_BLOCK_HASHES msg we specify number of block we want to get, recomended value [1..1000]
    # Default: unlimited
    max.hashes.ask = 10000

    # minimal peers count used in sync process sync may use more peers than this value but always trying to get at least this number from discovery
    peer.count = 10

    # The expected number of peers we would want to start finding a connection point.
    expectedPeers = 5

    # Timeout in minutes to start finding the connection point when we have at least one peer
    timeoutWaitingPeers = 1

    # Timeout in seconds to wait for syncing requests
    timeoutWaitingRequest = 30

    # Expiration time in minutes for peer status
    expirationTimePeerStatus = 10

    # Maximum amount of chunks included in a skeleton message
    maxSkeletonChunks = 20

    # Maximum amount of bodies to request at the same time when synchronizing backwards
    maxRequestedBodies = 20

    # Maximum allowed blocks of distance to the tip of the blockchain to prioritize forward synchronization
    longSyncLimit = 24

    # Amount of blocks contained in a chunk,
    # MUST BE 192 or a divisor of 192
    chunkSize = 192
}

rpc {
    providers {
        web {
            cors = "localhost"
            http {
                enabled = true
                bind_address = localhost
                # Hosts is the list of virtual host names allowed to interact with the JSON RPC
                # interface by checking the Host header of incoming requests. This whitelist is
                # intended to prevent DNS rebinding attacks.
                #
                # Setting it to `*` will allow interactions with any host and it will be enabled
                # by default.
                #
                # WARNING: it is highly recommended to disable wallet (within main.conf) while
                # hosts contains '*'
                #
                # This disables the protection, but can be useful in certain environments where
                # the clients don't have predictable host names, such as clouds. Disabling this
                # can be particularly risky if you run RSKj on a Desktop computer (where browsers could be targeted).
                # Allowing any host name in cloud environments should represent no risk in general.
                #
                # For more information, see: How your ethereum can be stolen through DNS rebinding:
                # https://blog.hacker.af/how-your-ethereum-can-be-stolen-using-dns-rebinding
                hosts = ["*"]
                port = 4444
                # A value greater than zero sets the socket value in milliseconds. Node attempts to gently close all
                # TCP/IP connections with proper half close semantics, so a linger timeout should not be required and
                # thus the default is -1.
                linger_time = -1
            }
            ws {
                enabled = false
                bind_address = localhost
                port = 4445
                # Shuts down the server when it's not able to write a response after a certain period (expressed in seconds)
                server_write_timeout_seconds = 30
                max_aggregated_frame_size = 5242880 # 5 mb, a chunked request can accumulate data up to this frame size
                max_frame_size = 65536 # 64 kb, maximum supported frame size
            }
        }
    }
    # Enabled RPC Modules. If the module is NOT in the list, and mark as "enabled", the rpc calls will be discard.
    # It is possible to enable/disable a particular method in a module
    # {
    #  name: "evm",
    #  version: "1.0",
    #  enabled: "true",
    #  methods: {
    #      enabled: [ "evm_snapshot", "evm_revert" ],
    #       disabled: [ "evm_reset", "evm_increaseTime" ]
    #  }
    # }
    modules = [
        {
            name: "eth",
            version: "1.0",
            enabled: "true",
        },
        {
            name: "net",
            version: "1.0",
            enabled: "true",
        },
        {
            name: "rpc",
            version: "1.0",
            enabled: "true",
        },
        {
            name: "web3",
            version: "1.0",
            enabled: "true",
        },
        {
            name: "evm",
            version: "1.0",
            enabled: "true"
        },
        {
            name: "sco",
            version: "1.0",
            enabled: "false",
        },
        {
            name: "txpool",
            version: "1.0",
            enabled: "true",
        },
        {
            name: "personal",
            version: "1.0",
            enabled: "true"
        },
        {
            name: "debug",
            version: "1.0",
            enabled: "false"
        },
        {
            name: "trace",
            version: "1.0",
            enabled: "false"
        },
         {
             name: "rsk",
             version: "1.0",
             enabled: "true"
         }
    ]
    skipRemasc: false
    # set signature to zero (instead of null) for Remasc transaction on RPC DTOs
    zeroSignatureIfRemasc = true
    gasEstimationCap = 6800000 # block gasLimit, rpc DoS protection for gas estimation
}

wire {
    protocol: "rsk"
}

# solc compiler path
solc.path = /bin/false

# not good reputation expiration time in seconds
scoring {
    # punishment by node id
    nodes {
        # number of nodes to keep scoring
        number: 100

        # initial punishment duration (in minutes, default = 10 minutes)
        duration: 12

        # punishment duration increment (in percentage, default = 10)
        increment: 10

        # maximum punishment duration (in minutes, default = 0 minutes, no maximum)
        maximum: 0
    }
    # punishment by address
    addresses {
        # initial punishment duration (in minutes, default = 10 minutes)
        duration: 12

        # punishment duration increment (in percentage, default = 10)
        increment: 10

        # maximum punishment duration (in minutes, default = 1 week)
        maximum: 6000
    }
    summary = { # logs a report every specific time, as described in PeerScoringStatsReport
        enabled = true
        time = 300000 # every five minutes (in milliseconds)
    }
}

cache {
  states {
    # During the processing of a Raul's fully filled blockchain, the cache
    # is generating the following hits per block (average)
    # uncommitedCacheHits = 1340
    # commitedCacheHits = 248
    # Processing 134 blocks grows the commitedCache to 100K entries, or approximately
    # or 25 Mbytes. A cache of about 100 Mbytes seems rasonable. Anyway, for
    # precaution we'll set the limit to 100K entries.
    # Update: Tests confirmed that a value of 1M improves node performance
    max-elements: 1000000

    # (experimental, OFF by default) enables persistence of cache snapshots, which speeds up loading of trie nodes from a disk into memory
    persist-snapshot: false
  },
  stateRoots {
    # each entry represents a mapping between old state root hashes and new ones.
    # This mapping is only needed for blocks before the wasabi100 HF, that is [0 .. 1591000 -1] in mainnet.
    # initial estimated capacity: 4000 entries
    max-elements: 4000
  },
  receipts {
    # each entry represents a transaction with one or more receipts
    # initial estimated capacity: 4000 transactions
    # ie 200 transactions in 20 blocks
    max-elements: 4000
  },
  blooms {
    # each entry represents a range of blocks
    # initial estimated capacity: 100000 entries
    max-elements: 100000

    # (experimental, OFF by default) enables persistence of cache snapshots, which speeds up loading of entries from a disk into memory
    persist-snapshot: false
  },
  btcBlockStore {
    depth: 5000,
    size: 10000
  }
}

crypto {
    #Possibility to config crypto library implementation to use
    # Possible values:
    # - "bc" (Bouncy Castle)
    # - "native" (Native C lib)
    library: "native"
}

system {
    printInfo = false
}

blooms {
    blocks = 64
    service = false
    confirmations = 400
}<|MERGE_RESOLUTION|>--- conflicted
+++ resolved
@@ -63,12 +63,9 @@
             rskip293 = hop400
             rskip294 = hop400
             rskip297 = hop400
-<<<<<<< HEAD
             rskip351 = fingerroot500
             rskip144 = fingerroot500
-=======
             rskip326 = fingerroot500
->>>>>>> 138f6144
             rskip353 = hop401
             rskip357 = hop401
         }
