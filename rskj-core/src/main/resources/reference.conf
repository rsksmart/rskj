--- conflicted
+++ resolved
@@ -85,12 +85,9 @@
             rskip428 = lovell700
             rskip434 = arrowhead631
             rskip438 = lovell700
-<<<<<<< HEAD
+            rskip445 = lovell700
             rskip453 = lovell700
-=======
-            rskip445 = lovell700
             rskip454 = lovell700
->>>>>>> d072012d
         }
     }
     gc = {
