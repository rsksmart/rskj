--- conflicted
+++ resolved
@@ -56,10 +56,7 @@
             rskip218 = iris300
             rskip219 = iris300
             rskip220 = iris300
-<<<<<<< HEAD
             rskip284 = hop400
-=======
->>>>>>> 516c4881
             rskip290 = hop400
         }
     }
