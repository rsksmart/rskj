--- conflicted
+++ resolved
@@ -66,10 +66,7 @@
              rskip218 = <hardforkName>
              rskip219 = <hardforkName>
              rskip220 = <hardforkName>
-<<<<<<< HEAD
              rskip284 = <hardforkName>
-=======
->>>>>>> 516c4881
              rskip290 = <hardforkName>
          }
     }
