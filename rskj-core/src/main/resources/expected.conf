blockchain = {
    config = {
        name = <name>
        verify = <verify>
        hardforkActivationHeights = {
            genesis = <height>
            bahamas = <height>
            afterBridgeSync = <height>
            orchid = <height>
            orchid060 = <height>
            wasabi100 = <height>
            papyrus200 = <height>
            twoToThree = <height>
            iris300 = <height>
            hop400 = <height>
            hop401 = <height>
            fingerroot500 = <height>
            arrowhead600 = <height>
            arrowhead631 = <height>
            lovell700 = <height>
            reed800 = <height>
        }
        consensusRules = {
            areBridgeTxsPaid = <hardforkName>
            rskip85 = <hardforkName>
            rskip87 = <hardforkName>
            rskip88 = <hardforkName>
            rskip89 = <hardforkName>
            rskip90 = <hardforkName>
            rskip91 = <hardforkName>
            rskip92 = <hardforkName>
            rskip97 = <hardforkName>
            rskip98 = <hardforkName>
            rskip103 = <hardforkName>
            rskip106 = <hardforkName>
            rskip110 = <hardforkName>
            rskip119 = <hardforkName>
            rskip120 = <hardforkName>
            rskip122 = <hardforkName>
            rskip123 = <hardforkName>
            rskip124 = <hardforkName>
            rskip125 = <hardforkName>
            rskip126 = <hardforkName>
            rskip132 = <hardforkName>
            rskip134 = <hardforkName>
            rskip136 = <hardforkName>
            rskip137 = <hardforkName>
            rskip140 = <hardforkName>
            rskip143 = <hardforkName>
            rskip146 = <hardforkName>
            rskip150 = <hardforkName>
            rskip151 = <hardforkName>
            rskip152 = <hardforkName>
            rskip156 = <hardforkName>
            rskipUMM = <hardforkName>
            rskip153 = <hardforkName>
            rskip169 = <hardforkName>
            rskip170 = <hardforkName>
            rskip171 = <hardforkName>
            rskip174 = <hardforkName>
            rskip176 = <hardforkName>
            rskip179 = <hardforkName>
            rskip180 = <hardforkName>
            rskip181 = <hardforkName>
            rskip185 = <hardforkName>
            rskip186 = <hardforkName>
            rskip191 = <hardforkName>
            rskip197 = <hardforkName>
            rskip199 = <hardforkName>
            rskip200 = <hardforkName>
            rskip201 = <hardforkName>
            rskip203 = <hardforkName>
            rskip218 = <hardforkName>
            rskip219 = <hardforkName>
            rskip220 = <hardforkName>
            rskip252 = <hardforkName>
            rskip271 = <hardforkName>
            rskip284 = <hardforkName>
            rskip290 = <hardforkName>
            rskip293 = <hardforkName>
            rskip294 = <hardforkName>
            rskip297 = <hardforkName>
            rskip305 = <hardforkName>
            rskip351 = <hardforkName>
            rskip144 = <hardforkName>
            rskip326 = <hardforkName>
            rskip353 = <hardforkName>
            rskip357 = <hardforkName>
            rskip374 = <hardforkName>
            rskip375 = <hardforkName>
            rskip376 = <hardforkName>
            rskip377 = <hardforkName>
            rskip379 = <hardforkName>
            rskip383 = <hardforkName>
            rskip385 = <hardforkName>
            rskip398 = <hardforkName>
            rskip400 = <hardforkName>
            rskip412 = <hardforkName>
            rskip415 = <hardforkName>
            rskip417 = <hardforkName>
            rskip419 = <hardforkName>
            rskip427 = <hardforkName>
            rskip428 = <hardforkName>
            rskip434 = <hardforkName>
            rskip438 = <hardforkName>
            rskip445 = <hardforkName>
            rskip446 = <hardforkName>
            rskip453 = <hardforkName>
            rskip454 = <hardforkName>
            rskip459 = <hardforkName>
            rskip460 = <hardforkName>
<<<<<<< HEAD
            rskip481 = <hardforkName>
=======
            rskip516 = <hardforkName>
>>>>>>> 908ac486
        }
    }
    gc = {
        enabled = <enabled>
        epochs = <epochs>
        blocksPerEpoch = <blocksPerEpoch>
    }
    flushNumberOfBlocks = <int>
}

peer = {
    active = [
        {
            url = <url>
            ip = <ip>
            port = <port>
            nodeId = <id>
            nodeName = <name>
        }
    ]
    trusted = [
        {
            nodeId = <id>
            ip = <ip>
        }
    ]
    connection.timeout = <timeout>
    channel.read.timeout = <timeout>
    p2p = {
        framing.maxSize = <maxSize>
        eip8 = <eip8>
        pingInterval = <pingInterval>
        version = <version>
    }
    maxActivePeers = <maxActivePeers>
    filter = {
        maxConnections = <maxConnections>
        networkCidr = <networkCidr>
    }
    discovery = {
        enabled = <enabled>
        ip.list = [<ip>]
        msg.timeout = <long>
        refresh.period = <long>
        allowMultipleConnectionsPerHostPort = <bool>
        maxBootRetries = <long>
        bucketSize = <number>
        usePeersFromLastSession = <boolean>
    }
    port = <port>
    networkId = <networkId>
    capabilities = [<capabilities>]
    privateKey = <privateKey>
    fastBlockPropagation = <bool>
    bannedPeerIPs = []
    bannedPeerIDs = []
    bannedMiners = []
    messageQueue.maxSizePerPeer = <maxSize>
    messageQueue.thresholdPerMinutePerPeer = <threshold>
}
genesis = <genesis>
genesis_constants.federationPublicKeys = []

database = {
    dir = <dir>
    import = {
        url = <url>
        trusted-keys = [<trusted-key>]
        enabled = <bool>
    }
    reset = <bool>
}
hello.phrase = <phrase>
wallet = {
    enabled = <enabled>
    accounts = [ {
        privateKey = <privateKey>
    }]
}
miner = {
    gasUnitInDollars = <double>
    minGasPrice = <minGasPrice>
    server = {
        enabled = <enabled>
        isFixedClock = <isFixedClock>
        workSubmissionRateLimitInMills = <long>
        updateWorkOnNewTransaction = <bool>
    }
    client = {
        enabled = <enabled>
        autoMine = <autoMine>
        delayBetweenBlocks = <delayBetweenBlocks>
        delayBetweenRefreshes = <delayBetweenRefreshes>
    }
    stableGasPrice {
        enabled = <enabled>
        minValidPrice = <number>
        maxValidPrice = <number>
        source {
            method = <method>
            params {
                url = <url>
                jsonPath = <jsonPath>
                timeout = <timeout>
                from = <from>
                to = <to>
                data = <data>
            }
        }
        minStableGasPrice = <gasPrice>
        refreshRate = <refreshRate>
    }
    coinbase.secret = <secret>
    reward.address = <address>
    gasUnitInDollars = <double>
    minFeesNotifyInDollars = <double>
}
database = {
    reset = <reset>
    import = {
        enabled = <enabled>
        trusted-keys = [<trusted-key>]
    }
}
bind_address = <bind_address>
public = {
    ip = <ip>
    ipCheckService = <ipCheckService>
}
transaction = {
    outdated = {
        threshold = <threshold>
        timeout = <timeout>
    }
    gasPriceCalculatorType = <gasPriceCalculatorType>
    gasPriceBump = <gasPriceBump>
    accountSlots = <numOfAccountSlots>
    accountTxRateLimit = {
        enabled = <bool>
        cleanerPeriod = <period>
    }
}
dump = {
    full = <full>
    dir = <dir>
    block = <block>
    style = <style>
    clean.on.restart = <restart>
}
vm = {
    executionStackSize = <executionStackSize>
    structured = {
        trace = <trace>
        traceOptions = <traceOptions>
        dir = <dir>
        compressed = <compressed>
        initStorageLimit = <initStorageLimit>
    }
}
keyvalue.datasource = <datasource>
sync = {
    enabled = <enabled>
    heartBeat.enabled = <enabled>
    max.hashes.ask = <ask>
    peer.count = <count>
    expectedPeers = <expectedPeers>
    timeoutWaitingPeers = <timeoutWaitingPeers>
    timeoutWaitingRequest = <timeoutWaitingRequest>
    expirationTimePeerStatus = <expirationTimePeerStatus>
    maxSkeletonChunks = <maxSkeletonChunks>
    maxRequestedBodies = <maxRequestedBodies>
    longSyncLimit = <longSyncLimit>
    chunkSize = <chunkSize>
    version = <version>
    waitForSync = <bool>
    topBest = <percentage number>
    snapshot = {
        server = {
            enabled = <bool>
            maxSenderRequests = <number>
        }
        client = {
            enabled = <bool>
            checkHistoricalHeaders = <bool>
            parallel = <bool>
            limit = <limit>
            snapBootNodes = [
                {
                    nodeId = <id>
                    ip = <ip>
                    port = <port>
                }
            ]
        }
    }
}
rpc = {
    callGasCap =  <number>
    allowCallStateOverride = <bool>
    timeout = <number>
    maxResponseSize = <number>
    gasPriceMultiplier = <gasPriceMultiplier>
    providers = {
        web = {
            cors = <cors>
            max_batch_requests_size = <number>
            http = {
                enabled = <enabled>
                bind_address = <bind_address>
                hosts = []
                port = <port>
                linger_time = <linger_time>
                max_aggregated_frame_size = <frame_size_bytes>
            }
            ws = {
                enabled = <enabled>
                bind_address = <bind_address>
                port = <port>
                server_write_timeout_seconds = <timeout>
                max_aggregated_frame_size = <frame_size_bytes>
                max_frame_size = <frame_size_bytes>
            }
        }
    }
    modules = {
        <fallback> {
            version = <string>
            enabled = <enabled>
            timeout = <number>
            methods = {
                enabled = [<string>]
                disabled = [<string>]
                timeout = {
                    # <method> = <number>
                }
            }
        }
    }
    skipRemasc: <enabled>
    zeroSignatureIfRemasc = <enabled>
    gasEstimationCap = <gas>
    logs = {
        maxBlocksToQuery = <number>
        maxLogsToReturn = <number>
    }
}
wire = {
    protocol = <protocol>
}
solc.path = <path>
scoring = {
    nodes = {
        number = <number>
        duration = <duration>
        increment = <increment>
        maximum = <maximum>
    }
    addresses = {
        duration = <duration>
        increment = <increment>
        maximum = <maximum>
    }
    punishmentEnabled = <bool>
    summary = {
        enabled = <bool>
        time = <number>
    }
}
cache = {
  states = {
    max-elements = <max-elements>
    persist-snapshot = <bool>
  },
  stateRoots = {
    max-elements = <max-elements>
  },
  receipts {
    max-elements = <max-elements>
  },
  blooms {
    max-elements = <max-elements>
    persist-snapshot = <bool>
  },
  btcBlockStore {
    depth = <depth-elements>
    size = <cache-max-elements>
  }
}

crypto = {
    library = <bc-or-native>
}

GitHubTests.VMTest.loadLocal = <bool>
messages.recorder = {
    enabled = <bool>
    commands = [<command>]
}
targetgaslimit = <long>
forcegaslimit = <bool>

system {
    printInfo = <bool>
    profiling {
        enabled = <bool>
    }
}

blooms = {
  blocks = <noblocks>
  service = <bool>
  confirmations = <noblocks>
}<|MERGE_RESOLUTION|>--- conflicted
+++ resolved
@@ -109,11 +109,8 @@
             rskip454 = <hardforkName>
             rskip459 = <hardforkName>
             rskip460 = <hardforkName>
-<<<<<<< HEAD
+            rskip516 = <hardforkName>
             rskip481 = <hardforkName>
-=======
-            rskip516 = <hardforkName>
->>>>>>> 908ac486
         }
     }
     gc = {
