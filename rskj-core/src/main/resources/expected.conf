--- conflicted
+++ resolved
@@ -75,13 +75,10 @@
              rskip293 = <hardforkName>
              rskip294 = <hardforkName>
              rskip297 = <hardforkName>
-<<<<<<< HEAD
              rskip351 = <hardforkName>
              rskip144 = <hardforkName>
-=======
              rskip353 = <hardforkName>
              rskip357 = <hardforkName>
->>>>>>> cea83a74
          }
     }
     gc = {
