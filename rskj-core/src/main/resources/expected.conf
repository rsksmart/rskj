blockchain = {
    config = {
        name = <name>
        verify = <verify>
        hardforkActivationHeights = {
            genesis = <height>
            bahamas = <height>
            afterBridgeSync = <height>
            orchid = <height>
            orchid060 = <height>
            wasabi100 = <height>
            papyrus200 = <height>
            twoToThree = <height>
            iris300 = <height>
            hop400 = <height>
            hop401 = <height>
            fingerroot500 = <height>
            arrowhead600 = <height>
            arrowhead631 = <height>
            lovell700 = <height>
        }
        consensusRules = {
             areBridgeTxsPaid = <hardforkName>
             rskip85 = <hardforkName>
             rskip87 = <hardforkName>
             rskip88 = <hardforkName>
             rskip89 = <hardforkName>
             rskip90 = <hardforkName>
             rskip91 = <hardforkName>
             rskip92 = <hardforkName>
             rskip97 = <hardforkName>
             rskip98 = <hardforkName>
             rskip103 = <hardforkName>
             rskip106 = <hardforkName>
             rskip110 = <hardforkName>
             rskip119 = <hardforkName>
             rskip120 = <hardforkName>
             rskip122 = <hardforkName>
             rskip123 = <hardforkName>
             rskip124 = <hardforkName>
             rskip125 = <hardforkName>
             rskip126 = <hardforkName>
             rskip132 = <hardforkName>
             rskip134 = <hardforkName>
             rskip136 = <hardforkName>
             rskip137 = <hardforkName>
             rskip140 = <hardforkName>
             rskip143 = <hardforkName>
             rskip146 = <hardforkName>
             rskip150 = <hardforkName>
             rskip151 = <hardforkName>
             rskip152 = <hardforkName>
             rskip156 = <hardforkName>
             rskipUMM = <hardforkName>
             rskip153 = <hardforkName>
             rskip169 = <hardforkName>
             rskip170 = <hardforkName>
             rskip171 = <hardforkName>
             rskip174 = <hardforkName>
             rskip176 = <hardforkName>
             rskip179 = <hardforkName>
             rskip180 = <hardforkName>
             rskip181 = <hardforkName>
             rskip185 = <hardforkName>
             rskip186 = <hardforkName>
             rskip191 = <hardforkName>
             rskip197 = <hardforkName>
             rskip199 = <hardforkName>
             rskip200 = <hardforkName>
             rskip201 = <hardforkName>
             rskip203 = <hardforkName>
             rskip218 = <hardforkName>
             rskip219 = <hardforkName>
             rskip220 = <hardforkName>
             rskip252 = <hardforkName>
             rskip271 = <hardforkName>
             rskip284 = <hardforkName>
             rskip290 = <hardforkName>
             rskip293 = <hardforkName>
             rskip294 = <hardforkName>
             rskip297 = <hardforkName>
             rskip351 = <hardforkName>
             rskip144 = <hardforkName>
             rskip326 = <hardforkName>
             rskip353 = <hardforkName>
             rskip357 = <hardforkName>
             rskip374 = <hardforkName>
             rskip375 = <hardforkName>
             rskip376 = <hardforkName>
             rskip377 = <hardforkName>
             rskip379 = <hardforkName>
             rskip383 = <hardforkName>
             rskip385 = <hardforkName>
             rskip398 = <hardforkName>
             rskip400 = <hardforkName>
             rskip412 = <hardforkName>
             rskip415 = <hardforkName>
             rskip417 = <hardforkName>
             rskip427 = <hardforkName>
             rskip428 = <hardforkName>
             rskip434 = <hardforkName>
             rskip438 = <hardforkName>
<<<<<<< HEAD
             rskip453 = <hardforkName>
        }
=======
             rskip445 = <hardforkName>
             rskip454 = <hardforkName>
         }
>>>>>>> d072012d
    }
    gc = {
        enabled = <enabled>
        epochs = <epochs>
        blocksPerEpoch = <blocksPerEpoch>
    }
    flushNumberOfBlocks = <int>
}

peer = {
    active = [
        {
            url = <url>
            ip = <ip>
            port = <port>
            nodeId = <id>
            nodeName = <name>
        }
    ]
    trusted = [
        {
            nodeId = <id>
            ip = <ip>
        }
    ]
    connection.timeout = <timeout>
    channel.read.timeout = <timeout>
    p2p = {
        framing.maxSize = <maxSize>
        eip8 = <eip8>
        pingInterval = <pingInterval>
        version = <version>
    }
    maxActivePeers = <maxActivePeers>
    filter = {
        maxConnections = <maxConnections>
        networkCidr = <networkCidr>
    }
    discovery = {
        enabled = <enabled>
        ip.list = [<ip>]
        msg.timeout = <long>
        refresh.period = <long>
        allowMultipleConnectionsPerHostPort = <bool>
        maxBootRetries = <long>
        bucketSize = <number>
        usePeersFromLastSession = <boolean>
    }
    port = <port>
    networkId = <networkId>
    capabilities = [<capabilities>]
    privateKey = <privateKey>
    fastBlockPropagation = <bool>
    bannedPeerIPs = []
    bannedPeerIDs = []
    bannedMiners = []
    messageQueue.maxSizePerPeer = <maxSize>
}
genesis = <genesis>
genesis_constants.federationPublicKeys = []

database = {
    dir = <dir>
    import = {
        url = <url>
        trusted-keys = [<trusted-key>]
        enabled = <bool>
    }
    reset = <bool>
}
hello.phrase = <phrase>
wallet = {
    enabled = <enabled>
    accounts = [ {
        privateKey = <privateKey>
    }]
}
miner = {
    gasUnitInDollars = <double>
    minGasPrice = <minGasPrice>
    server = {
        enabled = <enabled>
        isFixedClock = <isFixedClock>
        workSubmissionRateLimitInMills = <long>
        updateWorkOnNewTransaction = <bool>
    }
    client = {
        enabled = <enabled>
        autoMine = <autoMine>
        delayBetweenBlocks = <delayBetweenBlocks>
        delayBetweenRefreshes = <delayBetweenRefreshes>
    }
    stableGasPrice {
        enabled = <enabled>
        source {
            method = <method>
            params {
                url = <url>
                jsonPath = <jsonPath>
                timeout = <timeout>
                from = <from>
                to = <to>
                data = <data>
            }
        }
        minStableGasPrice = <gasPrice>
        refreshRate = <refreshRate>
    }
    coinbase.secret = <secret>
    reward.address = <address>
    gasUnitInDollars = <double>
    minFeesNotifyInDollars = <double>
}
database = {
    reset = <reset>
    import = {
        enabled = <enabled>
        trusted-keys = [<trusted-key>]
    }
}
bind_address = <bind_address>
public = {
    ip = <ip>
    ipCheckService = <ipCheckService>
}
transaction = {
    outdated = {
        threshold = <threshold>
        timeout = <timeout>
    }
    gasPriceCalculatorType = <gasPriceCalculatorType>
    gasPriceBump = <gasPriceBump>
    accountSlots = <numOfAccountSlots>
    accountTxRateLimit = {
        enabled = <bool>
        cleanerPeriod = <period>
    }
}
dump = {
    full = <full>
    dir = <dir>
    block = <block>
    style = <style>
    clean.on.restart = <restart>
}
vm = {
    executionStackSize = <executionStackSize>
    structured = {
        trace = <trace>
        traceOptions = <traceOptions>
        dir = <dir>
        compressed = <compressed>
        initStorageLimit = <initStorageLimit>
    }
}
keyvalue.datasource = <datasource>
sync = {
    enabled = <enabled>
    heartBeat.enabled = <enabled>
    max.hashes.ask = <ask>
    peer.count = <count>
    expectedPeers = <expectedPeers>
    timeoutWaitingPeers = <timeoutWaitingPeers>
    timeoutWaitingRequest = <timeoutWaitingRequest>
    expirationTimePeerStatus = <expirationTimePeerStatus>
    maxSkeletonChunks = <maxSkeletonChunks>
    maxRequestedBodies = <maxRequestedBodies>
    longSyncLimit = <longSyncLimit>
    chunkSize = <chunkSize>
    version = <version>
    waitForSync = <bool>
    topBest = <percentage number>
}
rpc = {
    callGasCap =  <number>
    timeout = <number>
    maxResponseSize = <number>
    gasPriceMultiplier = <gasPriceMultiplier>
    providers = {
        web = {
            cors = <cors>
            max_batch_requests_size = <number>
            http = {
                enabled = <enabled>
                bind_address = <bind_address>
                hosts = []
                port = <port>
                linger_time = <linger_time>
                max_aggregated_frame_size = <frame_size_bytes>
            }
            ws = {
                enabled = <enabled>
                bind_address = <bind_address>
                port = <port>
                server_write_timeout_seconds = <timeout>
                max_aggregated_frame_size = <frame_size_bytes>
                max_frame_size = <frame_size_bytes>
            }
        }
    }
    modules = {
        <fallback> {
            version = <string>
            enabled = <enabled>
            timeout = <number>
            methods = {
                enabled = [<string>]
                disabled = [<string>]
                timeout = {
                    # <method> = <number>
                }
            }
        }
    }
    skipRemasc: <enabled>
    zeroSignatureIfRemasc = <enabled>
    gasEstimationCap = <gas>
    logs = {
        maxBlocksToQuery = <number>
        maxLogsToReturn = <number>
    }
}
wire = {
    protocol = <protocol>
}
solc.path = <path>
scoring = {
    nodes = {
        number = <number>
        duration = <duration>
        increment = <increment>
        maximum = <maximum>
    }
    addresses = {
        duration = <duration>
        increment = <increment>
        maximum = <maximum>
    }
    punishmentEnabled = <bool>
    summary = {
        enabled = <bool>
        time = <number>
    }
}
cache = {
  states = {
    max-elements = <max-elements>
    persist-snapshot = <bool>
  },
  stateRoots = {
    max-elements = <max-elements>
  },
  receipts {
    max-elements = <max-elements>
  },
  blooms {
    max-elements = <max-elements>
    persist-snapshot = <bool>
  },
  btcBlockStore {
    depth = <depth-elements>
    size = <cache-max-elements>
  }
}

crypto = {
    library = <bc-or-native>
}

GitHubTests.VMTest.loadLocal = <bool>
messages.recorder = {
    enabled = <bool>
    commands = [<command>]
}
targetgaslimit = <long>
forcegaslimit = <bool>

system.printInfo = <bool>

blooms = {
  blocks = <noblocks>
  service = <bool>
  confirmations = <noblocks>
}<|MERGE_RESOLUTION|>--- conflicted
+++ resolved
@@ -100,14 +100,10 @@
              rskip428 = <hardforkName>
              rskip434 = <hardforkName>
              rskip438 = <hardforkName>
-<<<<<<< HEAD
+             rskip445 = <hardforkName>
              rskip453 = <hardforkName>
-        }
-=======
-             rskip445 = <hardforkName>
              rskip454 = <hardforkName>
          }
->>>>>>> d072012d
     }
     gc = {
         enabled = <enabled>
