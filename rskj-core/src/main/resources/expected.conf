--- conflicted
+++ resolved
@@ -239,12 +239,8 @@
     waitForSync = <bool>
     topBest = <percentage number>
     snapshot = {
-<<<<<<< HEAD
         enabled = <bool>
-=======
-        enabled = false
-        parallel = false
->>>>>>> 1bda4fcf
+        parallel = <bool>
         chunkSize = <chunkSize>
         chunkRequestTimeout = <chunkRequestTimeout>
         compression = <compression>
