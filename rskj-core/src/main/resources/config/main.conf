--- conflicted
+++ resolved
@@ -15,11 +15,7 @@
         arrowhead600 = 6223700,
         arrowhead631 = 6549300,
         lovell700 = 7338024,
-<<<<<<< HEAD
-        tbd800 = -1,
-=======
         reed800 = -1
->>>>>>> 28bc145d
     }
 }
 
