--- conflicted
+++ resolved
@@ -15,11 +15,7 @@
         arrowhead600 = 4927100,
         arrowhead631 = -1,
         lovell700 = 6110487,
-<<<<<<< HEAD
-        tbd800 = -1,
-=======
         reed800 = -1
->>>>>>> 28bc145d
     },
     consensusRules = {
         rskip97 = -1, # disable orchid difficulty drop
