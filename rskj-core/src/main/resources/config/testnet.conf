--- conflicted
+++ resolved
@@ -11,12 +11,8 @@
         iris300 = 2060500,
         hop400 = 3103000,
         hop401 = 3362200,
-<<<<<<< HEAD
-        fingerroot500 = -1
+        fingerroot500 = 4015800,
         tbd600 = -1
-=======
-        fingerroot500 = 4015800
->>>>>>> 154e7939
     },
     consensusRules = {
         rskip97 = -1, # disable orchid difficulty drop
