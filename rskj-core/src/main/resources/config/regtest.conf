--- conflicted
+++ resolved
@@ -15,11 +15,7 @@
         arrowhead600 = 0,
         arrowhead631 = -1,
         lovell700 = 0,
-<<<<<<< HEAD
-        tbd800 = 0,
-=======
         reed800 = 0
->>>>>>> 28bc145d
     },
     consensusRules = {
         rskip97 = -1 # disable orchid difficulty drop
