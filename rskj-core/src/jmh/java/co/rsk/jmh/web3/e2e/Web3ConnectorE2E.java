/*
 * This file is part of RskJ
 * Copyright (C) 2023 RSK Labs Ltd.
 *
 * This program is free software: you can redistribute it and/or modify
 * it under the terms of the GNU Lesser General Public License as published by
 * the Free Software Foundation, either version 3 of the License, or
 * (at your option) any later version.
 *
 * This program is distributed in the hope that it will be useful,
 * but WITHOUT ANY WARRANTY; without even the implied warranty of
 * MERCHANTABILITY or FITNESS FOR A PARTICULAR PURPOSE. See the
 * GNU Lesser General Public License for more details.
 *
 * You should have received a copy of the GNU Lesser General Public License
 * along with this program. If not, see <http://www.gnu.org/licenses/>.
 */

package co.rsk.jmh.web3.e2e;

import co.rsk.jmh.web3.Web3Connector;
import com.fasterxml.jackson.databind.JsonNode;
import org.web3j.protocol.core.DefaultBlockParameter;
import org.web3j.protocol.core.Request;
import org.web3j.protocol.core.Response;
import org.web3j.protocol.core.methods.request.EthFilter;
import org.web3j.protocol.core.methods.request.Transaction;
import org.web3j.protocol.core.methods.response.*;

import java.io.IOException;
import java.math.BigInteger;
import java.util.List;
import java.util.Map;
import java.util.function.Supplier;

public class Web3ConnectorE2E implements Web3Connector {

    private static Web3ConnectorE2E connector;

    private RskDebugModuleWeb3j debugModuleWeb3j;

    private RskModuleWeb3j rskModuleWeb3j;

    private RskTraceModuleWeb3j traceModuleWeb3j;

    private Web3ConnectorE2E(String host, RskDebugModuleWeb3j debugModuleWeb3j, RskModuleWeb3j rskModuleWeb3j, RskTraceModuleWeb3j traceModuleWeb3j) {
        this.debugModuleWeb3j = debugModuleWeb3j;
        this.rskModuleWeb3j = rskModuleWeb3j;
        this.traceModuleWeb3j = traceModuleWeb3j;
    }

    public static Web3ConnectorE2E create(String host, RskDebugModuleWeb3j debugModuleWeb3j, RskModuleWeb3j rskModuleWeb3j, RskTraceModuleWeb3j traceModuleWeb3j) {
        if (connector == null) {
            connector = new Web3ConnectorE2E(host, debugModuleWeb3j, rskModuleWeb3j, traceModuleWeb3j);
        }
        return connector;
    }

    @Override
    public JsonNode ethCall(RskModuleWeb3j.EthCallArguments args, String bnOrId) throws HttpRpcException {
        try {
            RskModuleWeb3j.GenericJsonResponse response = sendRequest(() -> rskModuleWeb3j.ethCall(args, bnOrId));
            return response.getResult();
        } catch (Exception e) {
            e.printStackTrace();
            throw new HttpRpcException(e);
        }
    }

    @Override
    public BigInteger ethGetTransactionCount(String address) throws HttpRpcException {
        try {
            EthGetTransactionCount response = sendRequest(() -> rskModuleWeb3j.ethGetTransactionCount(address, DefaultBlockParameter.valueOf("latest")));
            return response.getTransactionCount();
        } catch (Exception e) {
            e.printStackTrace();
            throw new HttpRpcException(e);
        }
    }

    @Override
    public BigInteger ethGetBalance(String address, String block) throws HttpRpcException {
        try {
            EthGetBalance response = sendRequest(() -> rskModuleWeb3j.ethGetBalance(address, DefaultBlockParameter.valueOf(block)));
            return response.getBalance();
        } catch (Exception e) {
            e.printStackTrace();
            throw new HttpRpcException(e);
        }
    }

    @Override
    public String ethBlockNumber() throws HttpRpcException {
        try {
            EthBlockNumber response = sendRequest(debugModuleWeb3j::ethBlockNumber);
            return response.getBlockNumber().toString();
        } catch (Exception e) {
            e.printStackTrace();
            throw new HttpRpcException(e);
        }
    }

    @Override
    public String ethSendRawTransaction(String rawTx) throws HttpRpcException {
        try {
            EthSendTransaction response = sendRequest(() -> rskModuleWeb3j.ethSendRawTransaction(rawTx));
            return response.getTransactionHash();
        } catch (Exception e) {
            e.printStackTrace();
            throw new HttpRpcException(e);
        }
    }

    @Override
    public String ethSendTransaction(Transaction transaction) throws HttpRpcException {
        try {
            EthSendTransaction response = sendRequest(() -> rskModuleWeb3j.ethSendTransaction(transaction));
            return response.getTransactionHash();
        } catch (Exception e) {
            e.printStackTrace();
            throw new HttpRpcException(e);
        }
    }

    @Override
    public BigInteger ethEstimateGas(Transaction transaction) throws HttpRpcException {
        try {
            EthEstimateGas response = sendRequest(() -> rskModuleWeb3j.ethEstimateGas(transaction));
            return response.getAmountUsed();
        } catch (Exception e) {
            e.printStackTrace();
            throw new HttpRpcException(e);
        }
    }

    @Override
    public List<EthLog.LogResult> ethGetLogs(DefaultBlockParameter fromBlock, DefaultBlockParameter toBlock, String address) throws HttpRpcException {
        EthFilter filter = new EthFilter(fromBlock, toBlock, address);

        return ethGetLogs(filter);
    }

    @Override
    public List<EthLog.LogResult> ethGetLogs(String blockHash) throws HttpRpcException {
        EthFilter filter = new EthFilter(blockHash);

        return ethGetLogs(filter);
    }

    @Override
    public String ethNewFilter(DefaultBlockParameter fromBlock, DefaultBlockParameter toBlock, String address) throws HttpRpcException {
        EthFilter filter = new EthFilter(fromBlock, toBlock, address);

        return ethNewFilter(filter);
    }

    @Override
    public String ethNewFilter(String blockHash) throws HttpRpcException {
        EthFilter filter = new EthFilter(blockHash);

        return ethNewFilter(filter);
    }

    @Override
    public List<EthLog.LogResult> ethGetFilterChanges(BigInteger filterId) throws HttpRpcException {
        try {
            EthLog response = sendRequest(() -> rskModuleWeb3j.ethGetFilterChanges(filterId));
            return response.getLogs();
        } catch (Exception e) {
            e.printStackTrace();
            throw new HttpRpcException(e);
        }
    }

    @Override
    public List<EthLog.LogResult> ethGetFilterLogs(BigInteger filterId) throws HttpRpcException {
        try {
            EthLog response = sendRequest(() -> rskModuleWeb3j.ethGetFilterLogs(filterId));
            return response.getLogs();
        } catch (Exception e) {
            e.printStackTrace();
            throw new HttpRpcException(e);
        }
    }

    @Override
    public RskModuleWeb3j.GenericJsonResponse traceTransaction(String transactionHash) throws HttpRpcException {
        return sendRequest(() -> traceModuleWeb3j.traceTransaction(transactionHash));
    }

    @Override
    public RskModuleWeb3j.GenericJsonResponse traceBlock(String blockHash) throws HttpRpcException {
        return sendRequest(() -> traceModuleWeb3j.traceBlock(blockHash));
    }

    @Override
    public RskModuleWeb3j.GenericJsonResponse traceFilter(String fromBlock, String toBlock) throws HttpRpcException {
        return sendRequest(() -> traceModuleWeb3j.traceFilter(new RskTraceModuleWeb3j.TraceFilterRequest(fromBlock, toBlock)));
    }

    @Override
    public RskModuleWeb3j.GenericJsonResponse traceFilter(String fromBlock, String toBlock, List<String> fromAddresses, List<String> toAddresses) throws HttpRpcException {
        return sendRequest(() -> traceModuleWeb3j.traceFilter(new RskTraceModuleWeb3j.TraceFilterRequest(fromBlock, toBlock, fromAddresses, toAddresses)));
    }

    @Override
    public RskModuleWeb3j.GenericJsonResponse traceGet(String transactionHash, List<String> positions) throws HttpRpcException {
        return sendRequest(() -> traceModuleWeb3j.traceGet(transactionHash, positions));
    }

    private List<EthLog.LogResult> ethGetLogs(EthFilter filter) throws HttpRpcException {
        try {
            EthLog response = sendRequest(() -> rskModuleWeb3j.ethGetLogs(filter));
            return response.getLogs();
        } catch (Exception e) {
            e.printStackTrace();
            throw new HttpRpcException(e);
        }
    }

    private String ethNewFilter(EthFilter filter) throws HttpRpcException {
        try {
            org.web3j.protocol.core.methods.response.EthFilter response = sendRequest(() -> rskModuleWeb3j.ethNewFilter(filter));
            return response.getResult();
        } catch (Exception e) {
            e.printStackTrace();
            throw new HttpRpcException(e);
        }
    }

    private <R extends Response<?>> R sendRequest(Supplier<Request<?, R>> supplier) throws HttpRpcException {
        try {
            Request<?, R> request = supplier.get();
            return request.send();
        } catch (IOException e) {
            e.printStackTrace();
            throw new HttpRpcException(e);
        }
    }

    @Override
    public String ethGetBlockHashByNumber(BigInteger blockNumber) throws HttpRpcException {
        EthBlock response = ethGetBlockByNumber(blockNumber);
        return response.getResult().getHash();
    }

    @Override
    public String rskGetRawBlockHeaderByNumber(String bnOrId) throws HttpRpcException {
        try {
            RskModuleWeb3j.RawBlockHeaderByNumberResponse response = sendRequest(() -> rskModuleWeb3j.rskGetRawBlockHeaderByNumber(bnOrId));
            return response.getRawHeader();
        } catch (Exception e) {
            e.printStackTrace();
            throw new HttpRpcException(e);
        }
    }

    @Override
<<<<<<< HEAD
    public RskModuleWeb3j.GenericJsonResponse rskGetRawTransactionReceiptByHash(String txHash) throws HttpRpcException {
=======
    public String ethSign(String address, String data) throws HttpRpcException {
        try {
            Request<?, EthSign> request = rskModuleWeb3j.ethSign(address, data);
            EthSign response = request.send();
            return response.getSignature();
        } catch (IOException e) {
            e.printStackTrace();
            throw new HttpRpcException(e);
        }
    }

    @Override
    public String ethGetStorageAt(String address, BigInteger position, DefaultBlockParameter defaultBlockParameter) throws HttpRpcException {
        try {
            Request<?, EthGetStorageAt> request = rskModuleWeb3j.ethGetStorageAt(address, position, defaultBlockParameter);
            EthGetStorageAt response = request.send();
            return response.getResult();
        } catch (IOException e) {
            e.printStackTrace();
            throw new HttpRpcException(e);
        }
    }

    @Override
    public String ethGetCode(String address, DefaultBlockParameter defaultBlockParameter) throws HttpRpcException {
        try {
            Request<?, EthGetCode> request = rskModuleWeb3j.ethGetCode(address, defaultBlockParameter);
            EthGetCode response = request.send();
            return response.getResult();
        } catch (IOException e) {
            e.printStackTrace();
            throw new HttpRpcException(e);
        }
    }

    @Override
    public String rskGetRawBlockHeaderByNumber(String bnOrId) throws HttpRpcException {
>>>>>>> 1ea85699
        try {
            Request<?, RskModuleWeb3j.GenericJsonResponse> request = rskModuleWeb3j.rskGetRawTransactionReceiptByHash(txHash);
            return request.send();
        } catch (IOException e) {
            e.printStackTrace();
            throw new HttpRpcException(e);
        }
    }

    @Override
    public RskModuleWeb3j.GenericJsonResponse rskGetTransactionReceiptNodesByHash(String blockHash, String txHash) throws HttpRpcException {
        try {
            Request<?, RskModuleWeb3j.GenericJsonResponse> request = rskModuleWeb3j.rskGetTransactionReceiptNodesByHash(blockHash, txHash);
            return request.send();
        } catch (IOException e) {
            e.printStackTrace();
            throw new HttpRpcException(e);
        }
    }

    @Override
    public RskModuleWeb3j.GenericJsonResponse rskGetRawBlockHeaderByHash(String blockHash) throws HttpRpcException {
        try {
            Request<?, RskModuleWeb3j.GenericJsonResponse> request = rskModuleWeb3j.rskGetRawBlockHeaderByHash(blockHash);
            return request.send();
        } catch (IOException e) {
            e.printStackTrace();
            throw new HttpRpcException(e);
        }
    }

    @Override
    public RskModuleWeb3j.GenericJsonResponse rskGetRawBlockHeaderByNumber(BigInteger blockNumber) throws HttpRpcException {
        try {
            Request<?, RskModuleWeb3j.GenericJsonResponse> request = rskModuleWeb3j.rskGetRawBlockHeaderByNumber(DefaultBlockParameter.valueOf(blockNumber));
            return request.send();
        } catch (IOException e) {
            e.printStackTrace();
            throw new HttpRpcException(e);
        }
    }


    @Override
    public JsonNode debugTraceTransaction(String txHash) throws HttpRpcException {
        try {
            RskModuleWeb3j.GenericJsonResponse response = sendRequest(() -> debugModuleWeb3j.debugTraceTransaction(txHash));
            return response.getJson();
        } catch (Exception e) {
            e.printStackTrace();
            throw new HttpRpcException(e);
        }
    }

    @Override
    public JsonNode debugTraceTransaction(String txHash, Map<String, String> params) throws HttpRpcException {
        try {
            RskModuleWeb3j.GenericJsonResponse response = sendRequest(() -> debugModuleWeb3j.debugTraceTransaction(txHash, params));
            return response.getJson();
        } catch (Exception e) {
            e.printStackTrace();
            throw new HttpRpcException(e);
        }
    }

    @Override
    public JsonNode debugTraceBlockByHash(String txHash) throws HttpRpcException {
        try {
            RskModuleWeb3j.GenericJsonResponse response = sendRequest(() -> debugModuleWeb3j.debugTraceBlockByHash(txHash));
            return response.getJson();
        } catch (Exception e) {
            e.printStackTrace();
            throw new HttpRpcException(e);
        }
    }

    @Override
    public JsonNode debugTraceBlockByHash(String txHash, Map<String, String> params) throws HttpRpcException {
        try {
            RskModuleWeb3j.GenericJsonResponse response = sendRequest(() -> debugModuleWeb3j.debugTraceBlockByHash(txHash, params));
            return response.getJson();
        } catch (Exception e) {
            e.printStackTrace();
            throw new HttpRpcException(e);
        }
    }

    @Override
    public EthBlock ethGetBlockByHash(String blockHash) throws HttpRpcException {
        try {
            Request<?, EthBlock> request = rskModuleWeb3j.ethGetBlockByHash(blockHash, false);
            return request.send();
        } catch (IOException e) {
            e.printStackTrace();
            throw new HttpRpcException(e);
        }
    }

    @Override
    public EthBlock ethGetBlockByNumber(BigInteger blockNumber) throws HttpRpcException {
        return ethGetBlockByNumber(blockNumber, false);
    }

    @Override
    public EthBlock ethGetBlockByNumber(BigInteger blockNumber, boolean returnFullTransactionObjects) throws HttpRpcException {
        try {
            Request<?, EthBlock> request = rskModuleWeb3j.ethGetBlockByNumber(DefaultBlockParameter.valueOf(blockNumber), returnFullTransactionObjects);
            return request.send();
        } catch (IOException e) {
            e.printStackTrace();
            throw new HttpRpcException(e);
        }
    }

    @Override
    public EthTransaction ethGetTransactionByHash(String txHash) throws HttpRpcException {
        try {
            Request<?, EthTransaction> request = rskModuleWeb3j.ethGetTransactionByHash(txHash);
            return request.send();
        } catch (IOException e) {
            e.printStackTrace();
            throw new HttpRpcException(e);
        }

    }

    @Override
    public EthTransaction ethGetTransactionByBlockHashAndIndex(String blockHash, int index) throws HttpRpcException {
        try {
            Request<?, EthTransaction> request = rskModuleWeb3j.ethGetTransactionByBlockHashAndIndex(blockHash, BigInteger.valueOf(index));
            return request.send();
        } catch (IOException e) {
            e.printStackTrace();
            throw new HttpRpcException(e);
        }
    }

    @Override
    public EthTransaction ethGetTransactionByBlockNumberAndIndex(BigInteger blockNumber, int index) throws HttpRpcException {
        try {
            Request<?, EthTransaction> request = rskModuleWeb3j.ethGetTransactionByBlockNumberAndIndex(DefaultBlockParameter.valueOf(blockNumber), BigInteger.valueOf(index));
            return request.send();
        } catch (IOException e) {
            e.printStackTrace();
            throw new HttpRpcException(e);
        }
    }

    @Override
    public EthGetTransactionReceipt ethGetTransactionReceipt(String txHash) throws HttpRpcException {
        try {
            Request<?, EthGetTransactionReceipt> request = rskModuleWeb3j.ethGetTransactionReceipt(txHash);
            return request.send();
        } catch (IOException e) {
            e.printStackTrace();
            throw new HttpRpcException(e);
        }
    }

    @Override
    public EthGetTransactionCount ethGetTransactionCount(String address, BigInteger blockNumber) throws HttpRpcException {
        try {
            Request<?, EthGetTransactionCount> request = rskModuleWeb3j.ethGetTransactionCount(address, DefaultBlockParameter.valueOf(blockNumber));
            return request.send();
        } catch (IOException e) {
            e.printStackTrace();
            throw new HttpRpcException(e);
        }
    }

    @Override
    public EthGetBlockTransactionCountByHash ethGetTransactionCountByHash(String blockHash) throws HttpRpcException {
        try {
            Request<?, EthGetBlockTransactionCountByHash> request = rskModuleWeb3j.ethGetBlockTransactionCountByHash(blockHash);
            return request.send();
        } catch (IOException e) {
            e.printStackTrace();
            throw new HttpRpcException(e);
        }
    }

    @Override
    public EthGetBlockTransactionCountByNumber ethGetBlockTransactionCountByNumber(BigInteger blockNumber) throws HttpRpcException {
        try {
            Request<?, EthGetBlockTransactionCountByNumber> request = rskModuleWeb3j.ethGetBlockTransactionCountByNumber(DefaultBlockParameter.valueOf(blockNumber));
            return request.send();
        } catch (IOException e) {
            e.printStackTrace();
            throw new HttpRpcException(e);
        }
    }

    @Override
    public EthGetUncleCountByBlockHash ethGetUncleCountByBlockHash(String blockHash) throws HttpRpcException {
        try {
            Request<?, EthGetUncleCountByBlockHash> request = rskModuleWeb3j.ethGetUncleCountByBlockHash(blockHash);
            return request.send();
        } catch (IOException e) {
            e.printStackTrace();
            throw new HttpRpcException(e);
        }
    }

    @Override
    public EthGetUncleCountByBlockNumber ethGetUncleCountByBlockNumber(BigInteger blockNumber) throws HttpRpcException {
        try {
            Request<?, EthGetUncleCountByBlockNumber> request = rskModuleWeb3j.ethGetUncleCountByBlockNumber(DefaultBlockParameter.valueOf(blockNumber));
            return request.send();
        } catch (IOException e) {
            e.printStackTrace();
            throw new HttpRpcException(e);
        }
    }

    @Override
    public EthBlock ethGetUncleByBlockHashAndIndex(String blockHash, BigInteger index) throws HttpRpcException {
        try {
            Request<?, EthBlock> request = rskModuleWeb3j.ethGetUncleByBlockHashAndIndex(blockHash, index);
            return request.send();
        } catch (IOException e) {
            e.printStackTrace();
            throw new HttpRpcException(e);
        }
    }

    @Override
    public EthBlock ethGetUncleByBlockNumberAndIndex(BigInteger blockNumber, BigInteger index) throws HttpRpcException {
        try {
            Request<?, EthBlock> request = rskModuleWeb3j.ethGetUncleByBlockNumberAndIndex(DefaultBlockParameter.valueOf(blockNumber), index);
            return request.send();
        } catch (IOException e) {
            e.printStackTrace();
            throw new HttpRpcException(e);
        }
    }

}<|MERGE_RESOLUTION|>--- conflicted
+++ resolved
@@ -245,20 +245,6 @@
     }
 
     @Override
-    public String rskGetRawBlockHeaderByNumber(String bnOrId) throws HttpRpcException {
-        try {
-            RskModuleWeb3j.RawBlockHeaderByNumberResponse response = sendRequest(() -> rskModuleWeb3j.rskGetRawBlockHeaderByNumber(bnOrId));
-            return response.getRawHeader();
-        } catch (Exception e) {
-            e.printStackTrace();
-            throw new HttpRpcException(e);
-        }
-    }
-
-    @Override
-<<<<<<< HEAD
-    public RskModuleWeb3j.GenericJsonResponse rskGetRawTransactionReceiptByHash(String txHash) throws HttpRpcException {
-=======
     public String ethSign(String address, String data) throws HttpRpcException {
         try {
             Request<?, EthSign> request = rskModuleWeb3j.ethSign(address, data);
@@ -296,7 +282,17 @@
 
     @Override
     public String rskGetRawBlockHeaderByNumber(String bnOrId) throws HttpRpcException {
->>>>>>> 1ea85699
+        try {
+            RskModuleWeb3j.RawBlockHeaderByNumberResponse response = sendRequest(() -> rskModuleWeb3j.rskGetRawBlockHeaderByNumber(bnOrId));
+            return response.getRawHeader();
+        } catch (Exception e) {
+            e.printStackTrace();
+            throw new HttpRpcException(e);
+        }
+    }
+
+    @Override
+    public RskModuleWeb3j.GenericJsonResponse rskGetRawTransactionReceiptByHash(String txHash) throws HttpRpcException {
         try {
             Request<?, RskModuleWeb3j.GenericJsonResponse> request = rskModuleWeb3j.rskGetRawTransactionReceiptByHash(txHash);
             return request.send();
