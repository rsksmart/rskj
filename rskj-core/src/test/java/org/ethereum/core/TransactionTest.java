/*
 * This file is part of RskJ
 * Copyright (C) 2017 RSK Labs Ltd.
 * (derived from ethereumJ library, Copyright (c) 2016 <ether.camp>)
 *
 * This program is free software: you can redistribute it and/or modify
 * it under the terms of the GNU Lesser General Public License as published by
 * the Free Software Foundation, either version 3 of the License, or
 * (at your option) any later version.
 *
 * This program is distributed in the hope that it will be useful,
 * but WITHOUT ANY WARRANTY; without even the implied warranty of
 * MERCHANTABILITY or FITNESS FOR A PARTICULAR PURPOSE. See the
 * GNU Lesser General Public License for more details.
 *
 * You should have received a copy of the GNU Lesser General Public License
 * along with this program. If not, see <http://www.gnu.org/licenses/>.
 */

package org.ethereum.core;

import co.rsk.config.TestSystemProperties;
import co.rsk.core.RskAddress;
import co.rsk.core.TransactionExecutorFactory;
import co.rsk.core.genesis.TestGenesisLoader;
import co.rsk.crypto.Keccak256;
import co.rsk.db.HashMapBlocksIndex;
import co.rsk.db.MutableTrieImpl;
import co.rsk.peg.BridgeSupportFactory;
import co.rsk.peg.RepositoryBtcBlockStoreWithCache;
import co.rsk.trie.Trie;
import co.rsk.trie.TrieStore;
import co.rsk.trie.TrieStoreImpl;
import org.bouncycastle.util.BigIntegers;
import org.bouncycastle.util.encoders.Hex;
import org.ethereum.crypto.ECKey;
import org.ethereum.crypto.ECKey.MissingPrivateKeyException;
import org.ethereum.crypto.HashUtil;
import org.ethereum.crypto.signature.ECDSASignature;
import org.ethereum.crypto.signature.Secp256k1;
import org.ethereum.datasource.HashMapDB;
import org.ethereum.db.BlockStore;
import org.ethereum.db.BlockStoreDummy;
import org.ethereum.db.IndexedBlockStore;
import org.ethereum.db.MutableRepository;
import org.ethereum.jsontestsuite.StateTestSuite;
import org.ethereum.jsontestsuite.runners.StateTestRunner;
import org.ethereum.util.ByteUtil;
import org.ethereum.util.RLP;
import org.ethereum.vm.LogInfo;
import org.ethereum.vm.PrecompiledContracts;
import org.ethereum.vm.program.ProgramResult;
import org.ethereum.vm.program.invoke.ProgramInvokeFactoryImpl;
import org.junit.Assert;
import org.junit.Ignore;
import org.junit.Test;

import java.io.IOException;
import java.math.BigInteger;
import java.security.InvalidKeyException;
import java.security.NoSuchAlgorithmException;
import java.security.NoSuchProviderException;
import java.util.ArrayList;
import java.util.List;

import static org.ethereum.util.ByteUtil.EMPTY_BYTE_ARRAY;
import static org.junit.Assert.*;

public class TransactionTest {

    private TestSystemProperties config = new TestSystemProperties();
    private final BlockFactory blockFactory = new BlockFactory(config.getActivationConfig());

    @Test /* sign transaction  https://tools.ietf.org/html/rfc6979 */
    public void test1() throws NoSuchProviderException, NoSuchAlgorithmException, InvalidKeyException, IOException {

        //python taken exact data
        String txRLPRawData = "a9e880872386f26fc1000085e8d4a510008203e89413978aee95f38490e9769c39b2773ed763d9cd5f80";
        // String txRLPRawData = "f82804881bc16d674ec8000094cd2a3d9f938e13cd947ec05abc7fe734df8dd8268609184e72a0006480";

        byte[] cowPrivKey = Hex.decode("c85ef7d79691fe79573b1a7064c19c1a9819ebdbd1faaab1a8ec92344438aaf4");
        ECKey key = ECKey.fromPrivate(cowPrivKey);

        byte[] data = Hex.decode(txRLPRawData);

        // step 1: serialize + RLP encode
        // step 2: hash = sha3(step1)
        byte[] txHash = HashUtil.keccak256(data);

        ECDSASignature signature = ECDSASignature.fromSignature(key.doSign(txHash));
        System.out.println(signature);
    }

    @Ignore
    @Test  /* achieve public key of the sender */
    public void test2() throws Exception {

        // cat --> 79b08ad8787060333663d19704909ee7b1903e58
        // cow --> cd2a3d9f938e13cd947ec05abc7fe734df8dd826

        BigInteger value = new BigInteger("1000000000000000000000");

        byte[] privKey = HashUtil.keccak256("cat".getBytes());
        ECKey ecKey = ECKey.fromPrivate(privKey);

        byte[] senderPrivKey = HashUtil.keccak256("cow".getBytes());

        byte[] gasPrice = Hex.decode("09184e72a000");
        byte[] gas = Hex.decode("4255");

        // Tn (nonce); Tp(pgas); Tg(gaslimi); Tt(value); Tv(value); Ti(sender);  Tw; Tr; Ts
        Transaction tx = new Transaction(null, gasPrice, gas, ecKey.getAddress(),
                value.toByteArray(),
                null);

        tx.sign(senderPrivKey);

        System.out.println("v\t\t\t: " + ByteUtil.toHexString(new byte[]{tx.getSignature().getV()}));
        System.out.println("r\t\t\t: " + ByteUtil.toHexString(BigIntegers.asUnsignedByteArray(tx.getSignature().getR())));
        System.out.println("s\t\t\t: " + ByteUtil.toHexString(BigIntegers.asUnsignedByteArray(tx.getSignature().getS())));

        System.out.println("RLP encoded tx\t\t: " + ByteUtil.toHexString(tx.getEncoded()));

        // retrieve the signer/sender of the transaction
        ECKey key = Secp256k1.getInstance().signatureToKey(tx.getHash().getBytes(), tx.getSignature());

        System.out.println("Tx unsigned RLP\t\t: " + ByteUtil.toHexString(tx.getEncodedRaw()));
        System.out.println("Tx signed   RLP\t\t: " + ByteUtil.toHexString(tx.getEncoded()));

        System.out.println("Signature public key\t: " + ByteUtil.toHexString(key.getPubKey()));
        System.out.println("Sender is\t\t: " + ByteUtil.toHexString(key.getAddress()));

        assertEquals("cd2a3d9f938e13cd947ec05abc7fe734df8dd826",
                ByteUtil.toHexString(key.getAddress()));

        System.out.println(tx.toString());
    }

    @Ignore
    @Test  /* achieve public key of the sender nonce: 01 */
    public void test3() throws Exception {

        // cat --> 79b08ad8787060333663d19704909ee7b1903e58
        // cow --> cd2a3d9f938e13cd947ec05abc7fe734df8dd826

        ECKey ecKey = ECKey.fromPrivate(HashUtil.keccak256("cat".getBytes()));
        byte[] senderPrivKey = HashUtil.keccak256("cow".getBytes());

        byte[] nonce = {0x01};
        byte[] gasPrice = Hex.decode("09184e72a000");
        byte[] gasLimit = Hex.decode("4255");
        BigInteger value = new BigInteger("1000000000000000000000000");

        Transaction tx = new Transaction(nonce, gasPrice, gasLimit,
                ecKey.getAddress(), value.toByteArray(), null);

        tx.sign(senderPrivKey);

        System.out.println("v\t\t\t: " + ByteUtil.toHexString(new byte[]{tx.getSignature().getV()}));
        System.out.println("r\t\t\t: " + ByteUtil.toHexString(BigIntegers.asUnsignedByteArray(tx.getSignature().getR())));
        System.out.println("s\t\t\t: " + ByteUtil.toHexString(BigIntegers.asUnsignedByteArray(tx.getSignature().getS())));

        System.out.println("RLP encoded tx\t\t: " + ByteUtil.toHexString(tx.getEncoded()));

        // retrieve the signer/sender of the transaction
        ECKey key = Secp256k1.getInstance().signatureToKey(tx.getHash().getBytes(), tx.getSignature());

        System.out.println("Tx unsigned RLP\t\t: " + ByteUtil.toHexString(tx.getEncodedRaw()));
        System.out.println("Tx signed   RLP\t\t: " + ByteUtil.toHexString(tx.getEncoded()));

        System.out.println("Signature public key\t: " + ByteUtil.toHexString(key.getPubKey()));
        System.out.println("Sender is\t\t: " + ByteUtil.toHexString(key.getAddress()));

        assertEquals("cd2a3d9f938e13cd947ec05abc7fe734df8dd826",
                ByteUtil.toHexString(key.getAddress()));
    }

    // Testdata from: https://github.com/ethereum/tests/blob/master/txtest.json
    String RLP_ENCODED_RAW_TX = "e88085e8d4a510008227109413978aee95f38490e9769c39b2773ed763d9cd5f872386f26fc1000080";
    String RLP_ENCODED_UNSIGNED_TX = "eb8085e8d4a510008227109413978aee95f38490e9769c39b2773ed763d9cd5f872386f26fc1000080808080";
    Keccak256 HASH_TX = new Keccak256("328ea6d24659dec48adea1aced9a136e5ebdf40258db30d1b1d97ed2b74be34e");
    String RLP_ENCODED_SIGNED_TX = "f86b8085e8d4a510008227109413978aee95f38490e9769c39b2773ed763d9cd5f872386f26fc10000801ba0eab47c1a49bf2fe5d40e01d313900e19ca485867d462fe06e139e3a536c6d4f4a014a569d327dcda4b29f74f93c0e9729d2f49ad726e703f9cd90dbb0fbf6649f1";
    String KEY = "c85ef7d79691fe79573b1a7064c19c1a9819ebdbd1faaab1a8ec92344438aaf4";
    byte[] testNonce = Hex.decode("");
    byte[] testGasPrice = BigIntegers.asUnsignedByteArray(BigInteger.valueOf(1_000_000_000_000L));
    byte[] testGasLimit = BigIntegers.asUnsignedByteArray(BigInteger.valueOf(10000));
    byte[] testRentGasLimit = BigIntegers.asUnsignedByteArray(BigInteger.valueOf(2000));
    byte[] testReceiveAddress = Hex.decode("13978aee95f38490e9769c39b2773ed763d9cd5f");
    byte[] testValue = BigIntegers.asUnsignedByteArray(BigInteger.valueOf(10_000_000_000_000_000L));
    byte[] testData = Hex.decode("");
    byte[] testInit = Hex.decode("");

    @Ignore
    @Test
    public void testTransactionFromSignedRLP() throws Exception {
        Transaction txSigned = new ImmutableTransaction(Hex.decode(RLP_ENCODED_SIGNED_TX));

        assertEquals(HASH_TX, txSigned.getHash());
        assertEquals(RLP_ENCODED_SIGNED_TX, ByteUtil.toHexString(txSigned.getEncoded()));

        assertEquals(BigInteger.ZERO, new BigInteger(1, txSigned.getNonce()));
        assertEquals(new BigInteger(1, testGasPrice), txSigned.getGasPrice().asBigInteger());
        assertEquals(new BigInteger(1, testGasLimit), new BigInteger(1, txSigned.getGasLimit()));
        assertEquals(ByteUtil.toHexString(testReceiveAddress), ByteUtil.toHexString(txSigned.getReceiveAddress().getBytes()));
        assertEquals(new BigInteger(1, testValue), txSigned.getValue().asBigInteger());
        assertNull(txSigned.getData());
        assertEquals(27, txSigned.getSignature().getV());
        assertEquals("eab47c1a49bf2fe5d40e01d313900e19ca485867d462fe06e139e3a536c6d4f4", ByteUtil.toHexString(BigIntegers.asUnsignedByteArray(txSigned.getSignature().getR())));
        assertEquals("14a569d327dcda4b29f74f93c0e9729d2f49ad726e703f9cd90dbb0fbf6649f1", ByteUtil.toHexString(BigIntegers.asUnsignedByteArray(txSigned.getSignature().getS())));
    }

    @Ignore
    @Test
    public void testTransactionFromUnsignedRLP() throws Exception {
        Transaction txUnsigned = new ImmutableTransaction(Hex.decode(RLP_ENCODED_UNSIGNED_TX));

        assertEquals(HASH_TX, txUnsigned.getHash());
        assertEquals(RLP_ENCODED_UNSIGNED_TX, ByteUtil.toHexString(txUnsigned.getEncoded()));
        txUnsigned.sign(Hex.decode(KEY));
        assertEquals(RLP_ENCODED_SIGNED_TX, ByteUtil.toHexString(txUnsigned.getEncoded()));

        assertEquals(BigInteger.ZERO, new BigInteger(1, txUnsigned.getNonce()));
        assertEquals(new BigInteger(1, testGasPrice), txUnsigned.getGasPrice().asBigInteger());
        assertEquals(new BigInteger(1, testGasLimit), new BigInteger(1, txUnsigned.getGasLimit()));
        assertEquals(ByteUtil.toHexString(testReceiveAddress), ByteUtil.toHexString(txUnsigned.getReceiveAddress().getBytes()));
        assertEquals(new BigInteger(1, testValue), txUnsigned.getValue().asBigInteger());
        assertNull(txUnsigned.getData());
        assertEquals(27, txUnsigned.getSignature().getV());
        assertEquals("eab47c1a49bf2fe5d40e01d313900e19ca485867d462fe06e139e3a536c6d4f4", ByteUtil.toHexString(BigIntegers.asUnsignedByteArray(txUnsigned.getSignature().getR())));
        assertEquals("14a569d327dcda4b29f74f93c0e9729d2f49ad726e703f9cd90dbb0fbf6649f1", ByteUtil.toHexString(BigIntegers.asUnsignedByteArray(txUnsigned.getSignature().getS())));
    }

    @Ignore
    @Test
    public void testTransactionFromNew1() throws MissingPrivateKeyException {
<<<<<<< HEAD
        Transaction txNew = new Transaction(testNonce, testGasPrice, testGasLimit, testReceiveAddress, testValue, testData, (byte)0);
        
        assertEquals("", Hex.toHexString(txNew.getNonce()));
=======
        Transaction txNew = new Transaction(testNonce, testGasPrice, testGasLimit, testReceiveAddress, testValue, testData);

        assertEquals("", ByteUtil.toHexString(txNew.getNonce()));
>>>>>>> bd791871
        assertEquals(new BigInteger(1, testGasPrice), txNew.getGasPrice().asBigInteger());
        assertEquals(new BigInteger(1, testGasLimit), new BigInteger(1, txNew.getGasLimit()));
        assertEquals(ByteUtil.toHexString(testReceiveAddress), ByteUtil.toHexString(txNew.getReceiveAddress().getBytes()));
        assertEquals(new BigInteger(1, testValue), txNew.getValue().asBigInteger());
        assertEquals("", ByteUtil.toHexString(txNew.getData()));
        assertNull(txNew.getSignature());

        assertEquals(RLP_ENCODED_RAW_TX, ByteUtil.toHexString(txNew.getEncodedRaw()));
        assertEquals(HASH_TX, txNew.getHash());
        assertEquals(RLP_ENCODED_UNSIGNED_TX, ByteUtil.toHexString(txNew.getEncoded()));
        txNew.sign(Hex.decode(KEY));
        assertEquals(RLP_ENCODED_SIGNED_TX, ByteUtil.toHexString(txNew.getEncoded()));

        assertEquals(27, txNew.getSignature().getV());
        assertEquals("eab47c1a49bf2fe5d40e01d313900e19ca485867d462fe06e139e3a536c6d4f4", ByteUtil.toHexString(BigIntegers.asUnsignedByteArray(txNew.getSignature().getR())));
        assertEquals("14a569d327dcda4b29f74f93c0e9729d2f49ad726e703f9cd90dbb0fbf6649f1", ByteUtil.toHexString(BigIntegers.asUnsignedByteArray(txNew.getSignature().getS())));
    }

    @Ignore
    @Test
    public void testTransactionFromNew2() throws MissingPrivateKeyException {
        byte[] privKeyBytes = Hex.decode("c85ef7d79691fe79573b1a7064c19c1a9819ebdbd1faaab1a8ec92344438aaf4");

        String RLP_TX_UNSIGNED = "eb8085e8d4a510008227109413978aee95f38490e9769c39b2773ed763d9cd5f872386f26fc1000080808080";
        String RLP_TX_SIGNED = "f86b8085e8d4a510008227109413978aee95f38490e9769c39b2773ed763d9cd5f872386f26fc10000801ba0eab47c1a49bf2fe5d40e01d313900e19ca485867d462fe06e139e3a536c6d4f4a014a569d327dcda4b29f74f93c0e9729d2f49ad726e703f9cd90dbb0fbf6649f1";
        Keccak256 HASH_TX_UNSIGNED = new Keccak256("328ea6d24659dec48adea1aced9a136e5ebdf40258db30d1b1d97ed2b74be34e");

        byte[] nonce = BigIntegers.asUnsignedByteArray(BigInteger.ZERO);
        byte[] gasPrice = Hex.decode("e8d4a51000");     // 1000000000000
        byte[] gas = Hex.decode("2710");           // 10000
        byte[] recieveAddress = Hex.decode("13978aee95f38490e9769c39b2773ed763d9cd5f");
        byte[] value = Hex.decode("2386f26fc10000"); //10000000000000000"
        byte[] data = new byte[0];

        Transaction tx = new Transaction(nonce, gasPrice, gas, recieveAddress, value, data);

        // Testing unsigned
        String encodedUnsigned = ByteUtil.toHexString(tx.getEncoded());
        assertEquals(RLP_TX_UNSIGNED, encodedUnsigned);
        assertEquals(HASH_TX_UNSIGNED, tx.getHash());

        // Testing signed
        tx.sign(privKeyBytes);
        String encodedSigned = ByteUtil.toHexString(tx.getEncoded());
        assertEquals(RLP_TX_SIGNED, encodedSigned);
        assertEquals(HASH_TX_UNSIGNED, tx.getHash());
    }

    @Test
    public void testTransactionCreateContract() {
//        String rlp =
// "f89f808609184e72a0008203e8808203e8b84b4560005444602054600f60056002600a02010b0d630000001d596002602054630000003b5860066000530860056006600202010a0d6300000036596004604054630000003b5860056060541ca0ddc901d83110ea50bc40803f42083afea1bbd420548f6392a679af8e24b21345a06620b3b512bea5f0a272703e8d6933177c23afc79516fd0ca4a204aa6e34c7e9";

        byte[] senderPrivKey = HashUtil.keccak256("cow".getBytes());

        byte[] nonce = BigIntegers.asUnsignedByteArray(BigInteger.ZERO);
        byte[] gasPrice = Hex.decode("09184e72a000");       // 10000000000000
        byte[] gas = Hex.decode("03e8");           // 1000
        byte[] recieveAddress = null;
        byte[] endowment = Hex.decode("03e8"); //10000000000000000"
        byte[] init = Hex.decode
                ("4560005444602054600f60056002600a02010b0d630000001d596002602054630000003b5860066000530860056006600202010a0d6300000036596004604054630000003b586005606054");


        Transaction tx1 = new Transaction(nonce, gasPrice, gas,
                recieveAddress, endowment, init);
        tx1.sign(senderPrivKey);

        byte[] payload = tx1.getEncoded();


        System.out.println(ByteUtil.toHexString(payload));
        Transaction tx2 = new ImmutableTransaction(payload);
//        tx2.getSender();

        String plainTx1 = ByteUtil.toHexString(tx1.getEncodedRaw());
        String plainTx2 = ByteUtil.toHexString(tx2.getEncodedRaw());

//        Transaction tx = new Transaction(Hex.decode(rlp));

        System.out.println("tx1.hash: " + tx1.getHash());
        System.out.println("tx2.hash: " + tx2.getHash());
        System.out.println();
        System.out.println("plainTx1: " + plainTx1);
        System.out.println("plainTx2: " + plainTx2);

        System.out.println(tx2.getSender().toString());
    }


    @Ignore
    @Test
    public void encodeReceiptTest() {

        String data = "f90244a0f5ff3fbd159773816a7c707a9b8cb6bb778b934a8f6466c7830ed970498f4b688301e848b902000000000000000000000000000000000000000000000000000000000000000000000000000000000000000000000000000000000000000000000000000000000000000000000000000000000000000000000000000000000000000000000000000000000000000000000000000000000000000000000000000000000000000000000000000000000000000000000000000000000000000000000000000000000000000000000000000000000000000000000000000000000000000000000000000000000000000000000000000000000000000000000000000000000000000000000000000000000000000000000000000000000000000000000000000000000000000000000000000000000000000000000000000000000000000000000000000000000000000000000000000000000000000000000000000000000000000000000000000000000000000000000000000000000000000000000000000000000000000000000000000000000000000000000000000000000000000000000000000000000000000000000000000000000000000000000000000000000000000000000000000000000000000000000000000000000000000000000000000000000000000000000000000000000000000000000000000000000000000000000000000000000000000000000000000000000000000000000000000000000000000000dbda94cd2a3d9f938e13cd947ec05abc7fe734df8dd826c083a1a1a1";

        byte[] stateRoot = Hex.decode("f5ff3fbd159773816a7c707a9b8cb6bb778b934a8f6466c7830ed970498f4b68");
        byte[] gasUsed = Hex.decode("01E848");
        Bloom bloom = new Bloom(Hex.decode("0000000000000000800000000000000004000000000000000000000000000000000000000000000000000000000000000000000000000000000000001000000000000000000000000000000000000000000000000000000000000000000000000000000000000000000000000000000000000000000000000000000000000000000000000000000000000000000000000000000000000000000000000000000000000000000000000000000000000000000000000000000000000000000000000000000000000000000000000000000000000000000000000000000000000000000000000000000000000000000000000000000000000000000000000000000000000000000000000000000000000000000000000000000000000000000000000000000000000000000000000000000000000000000000000000000000000000000000000000000000000000000000000000000000000000000000000000000000000000000000000000000000000000000000000000000000000000000000000000000000000000000000000000000000000000000000000000000000000000000000000000000000000000000000000000000000000000000000000000000000000000000000000000000000000000000000000000000000000000000000000000000000000000000000000000000000000000000000000000000000000000"));

        LogInfo logInfo1 = new LogInfo(
                Hex.decode("cd2a3d9f938e13cd947ec05abc7fe734df8dd826"),
                null,
                Hex.decode("a1a1a1")
        );

        List<LogInfo> logs = new ArrayList<>();
        logs.add(logInfo1);

        // TODO calculate cumulative gas
        TransactionReceipt receipt = new TransactionReceipt(stateRoot, gasUsed, gasUsed, bloom, logs, TransactionReceipt.SUCCESS_STATUS);

        assertEquals(data,
                ByteUtil.toHexString(receipt.getEncoded()));
    }

    @Test
    public void constantCallConflictTest() throws Exception {
        /*
          0x095e7baea6a6c7c4c2dfeb977efac326af552d87 contract is the following Solidity code:

         contract Test {
            uint a = 256;

            function set(uint s) {
                a = s;
            }

            function get() returns (uint) {
                return a;
            }
        }
        */
        String json = "{ " +
                "    'test1' : { " +
                "        'env' : { " +
                "            'currentCoinbase' : '2adc25665018aa1fe0e6bc666dac8fc2697ff9ba', " +
                "            'currentDifficulty' : '0x0100', " +
                "            'currentGasLimit' : '0x0f4240', " +
                "            'currentNumber' : '0x00', " +
                "            'currentTimestamp' : '0x01', " +
                "            'previousHash' : '5e20a0453cecd065ea59c37ac63e079ee08998b6045136a8ce6635c7912ec0b6' " +
                "        }, " +
                "        'logs' : [ " +
                "        ], " +
                "        'out' : '0x', " +
                "        'post' : { " +
                "            '095e7baea6a6c7c4c2dfeb977efac326af552d87' : { " +
                "                'balance' : '0x0de0b6b3a76586a0', " +
                "                'code' : '0x606060405260e060020a600035046360fe47b1811460245780636d4ce63c14602e575b005b6004356000556022565b6000546060908152602090f3', " +
                "                'nonce' : '0x00', " +
                "                'storage' : { " +
                "                    '0x00' : '0x0400' " +
                "                } " +
                "            }, " +
                "            '0000000000000000000000000000000001000008' : { " +
                "                'balance' : '0x67EB', " +
                "                'code' : '0x', " +
                "                'nonce' : '0x00', " +
                "                'storage' : { " +
                "                } " +
                "            }, " +
                "            'a94f5374fce5edbc8e2a8697c15331677e6ebf0b' : { " +
                "                'balance' : '0x0DE0B6B3A7621175', " +
                "                'code' : '0x', " +
                "                'nonce' : '0x01', " +
                "                'storage' : { " +
                "                } " +
                "            } " +
                "        }, " +
                "        'postStateRoot' : '17454a767e5f04461256f3812ffca930443c04a47d05ce3f38940c4a14b8c479', " +
                "        'pre' : { " +
                "            '095e7baea6a6c7c4c2dfeb977efac326af552d87' : { " +
                "                'balance' : '0x0de0b6b3a7640000', " +
                "                'code' : '0x606060405260e060020a600035046360fe47b1811460245780636d4ce63c14602e575b005b6004356000556022565b6000546060908152602090f3', " +
                "                'nonce' : '0x00', " +
                "                'storage' : { " +
                "                    '0x00' : '0x02' " +
                "                } " +
                "            }, " +
                "            'a94f5374fce5edbc8e2a8697c15331677e6ebf0b' : { " +
                "                'balance' : '0x0de0b6b3a7640000', " +
                "                'code' : '0x', " +
                "                'nonce' : '0x00', " +
                "                'storage' : { " +
                "                } " +
                "            } " +
                "        }, " +
                "        'transaction' : { " +
                "            'data' : '0x60fe47b10000000000000000000000000000000000000000000000000000000000000400', " +
                "            'gasLimit' : '0x061a80', " +
                "            'gasPrice' : '0x01', " +
                "            'nonce' : '0x00', " +
                "            'secretKey' : '45a915e4d060149eb4365960e6a7a45f334393093061116b197e3240065ff2d8', " +
                "            'to' : '095e7baea6a6c7c4c2dfeb977efac326af552d87', " +
                "            'value' : '0x0186a0' " +
                "        } " +
                "    } " +
                "}";

        StateTestSuite stateTestSuite = new StateTestSuite(json.replaceAll("'", "\""));

        List<String> res = new StateTestRunner(stateTestSuite.getTestCases().get("test1")) {
            @Override
            protected ProgramResult executeTransaction(Transaction tx) {
                // first emulating the constant call (Ethereum.callConstantFunction)
                // to ensure it doesn't affect the final state

                {
                    Repository track = repository.startTracking();

                    Transaction txConst = CallTransaction.createCallTransaction(0, 0, 100000000000000L,
                            new RskAddress("095e7baea6a6c7c4c2dfeb977efac326af552d87"), 0, CallTransaction.Function.fromSignature("get"), config.getNetworkConstants().getChainId());
                    txConst.sign(new byte[32]);

                    Block bestBlock = block;

                    BridgeSupportFactory bridgeSupportFactory = new BridgeSupportFactory(
                            new RepositoryBtcBlockStoreWithCache.Factory(
                                    config.getNetworkConstants().getBridgeConstants().getBtcParams()),
                            config.getNetworkConstants().getBridgeConstants(),
                            config.getActivationConfig());

                    TransactionExecutorFactory transactionExecutorFactory = new TransactionExecutorFactory(
                            config,
                            new BlockStoreDummy(),
                            null,
                            blockFactory,
                            invokeFactory,
                            new PrecompiledContracts(config, bridgeSupportFactory),
                            new BlockTxSignatureCache(new ReceivedTxSignatureCache()));
                    TransactionExecutor executor = transactionExecutorFactory
                            .newInstance(txConst, 0, bestBlock.getCoinbase(), track, bestBlock, 0)
                            .setLocalCall(true);

                    executor.executeTransaction();

                    track.rollback();

                    System.out.println("Return value: " + new CallTransaction.IntType("uint").decode(executor.getResult().getHReturn()));
                }

                // now executing the JSON test transaction
                return super.executeTransaction(tx);
            }
        }.setstateTestUSeREMASC(true).runImpl();
        if (!res.isEmpty()) throw new RuntimeException("Test failed: " + res);
    }

    @Ignore // This test fails post EIP150
    @Test
    public void contractCreationTest() throws Exception {
        // Checks Homestead updates (1) & (3) from
        // https://github.com/ethereum/EIPs/blob/master/EIPS/eip-2.mediawiki
        /*
          trying to create a contract with the following Solidity code:

         contract Test {
            uint a = 256;

            function set(uint s) {
                a = s;
            }

            function get() returns (uint) {
                return a;
            }
         }
        */

        int iBitLowGas = 0x015f84;  // [actual gas required] - 1
        String aBitLowGas = "0x0" + Integer.toHexString(iBitLowGas);
        String senderPostBalance = "0x0" + Long.toHexString(1000000000000000000L - iBitLowGas);

        String json = "{ " +
                "    'test1' : { " +
                "        'env' : { " +
                "            'currentCoinbase' : '2adc25665018aa1fe0e6bc666dac8fc2697ff9ba', " +
                "            'currentDifficulty' : '0x0100', " +
                "            'currentGasLimit' : '0x0f4240', " +
                "            'currentNumber' : '0x01', " +
                "            'currentTimestamp' : '0x01', " +
                "            'previousHash' : '5e20a0453cecd065ea59c37ac63e079ee08998b6045136a8ce6635c7912ec0b6' " +
                "        }, " +
                "        'logs' : [ " +
                "        ], " +
                "        'out' : '0x', " +
                "        'post' : { " +
                "            '2adc25665018aa1fe0e6bc666dac8fc2697ff9ba' : { " +
                "                'balance' : '" + aBitLowGas + "', " +
                "                'code' : '0x', " +
                "                'nonce' : '0x00', " +
                "                'storage' : { " +
                "                } " +
                "            }," +
                "            'a94f5374fce5edbc8e2a8697c15331677e6ebf0b' : { " +
                "                'balance' : '" + senderPostBalance + "', " +
                "                'code' : '0x', " +
                "                'nonce' : '0x01', " +
                "                'storage' : { " +
                "                } " +
                "            } " +
                "        }, " +
                "        'postStateRoot' : '17454a767e5f04461256f3812ffca930443c04a47d05ce3f38940c4a14b8c479', " +
                "        'pre' : { " +
                "            'a94f5374fce5edbc8e2a8697c15331677e6ebf0b' : { " +
                "                'balance' : '0x0de0b6b3a7640000', " +
                "                'code' : '0x', " +
                "                'nonce' : '0x00', " +
                "                'storage' : { " +
                "                } " +
                "            } " +
                "        }, " +
                "        'transaction' : { " +
                "            'data' : '0x6060604052610100600060005055603b8060196000396000f3606060405260e060020a600035046360fe47b1811460245780636d4ce63c14602e575b005b6004356000556022565b6000546060908152602090f3', " +
                "            'gasLimit' : '" + aBitLowGas + "', " +
                "            'gasPrice' : '0x01', " +
                "            'nonce' : '0x00', " +
                "            'secretKey' : '45a915e4d060149eb4365960e6a7a45f334393093061116b197e3240065ff2d8', " +
                "            'to' : '', " +
                "            'value' : '0x0' " +
                "        } " +
                "    } " +
                "}";

        StateTestSuite stateTestSuite = new StateTestSuite(json.replaceAll("'", "\""));

        System.out.println(json.replaceAll("'", "\""));

        List<String> res = new StateTestRunner(stateTestSuite.getTestCases().get("test1")).runImpl();
        if (!res.isEmpty()) throw new RuntimeException("Test failed: " + res);
    }

    @Test
    public void multiSuicideTest() throws IOException, InterruptedException {
        /*
        Original contract

        pragma solidity ^0.4.3;

        contract PsychoKiller {
            function () payable {}

            function homicide() {
                suicide(msg.sender);
            }

            function multipleHomicide() {
                PsychoKiller k  = this;
                k.homicide();
                k.homicide();
                k.homicide();
                k.homicide();
            }
        }

         */

        BigInteger nonce = config.getNetworkConstants().getInitialNonce();
        TrieStore trieStore = new TrieStoreImpl(new HashMapDB());
        MutableRepository repository = new MutableRepository(new MutableTrieImpl(trieStore, new Trie(trieStore)));
        IndexedBlockStore blockStore = new IndexedBlockStore(blockFactory, new HashMapDB(), new HashMapBlocksIndex());
        BlockTxSignatureCache blockTxSignatureCache = new BlockTxSignatureCache(new ReceivedTxSignatureCache());
        Blockchain blockchain = ImportLightTest.createBlockchain(
                new TestGenesisLoader(
                        trieStore, getClass().getResourceAsStream("/genesis/genesis-light.json"), nonce,
                        false, true, true
                ).load(),
                config, repository, blockStore, trieStore
        );

        ECKey sender = ECKey.fromPrivate(Hex.decode("3ec771c31cac8c0dba77a69e503765701d3c2bb62435888d4ffa38fed60c445c"));
        System.out.println("address: " + ByteUtil.toHexString(sender.getAddress()));

        String code = "6060604052341561000c57fe5b5b6102938061001c6000396000f3006060604052361561004a576000357c0100000000000000000000000000000000000000000000000000000000900463ffffffff16806309e587a514610053578063de990da914610065575b6100515b5b565b005b341561005b57fe5b610063610077565b005b341561006d57fe5b610075610092565b005b3373ffffffffffffffffffffffffffffffffffffffff16ff5b565b60003090508073ffffffffffffffffffffffffffffffffffffffff166309e587a56040518163ffffffff167c0100000000000000000000000000000000000000000000000000000000028152600401809050600060405180830381600087803b15156100fa57fe5b60325a03f1151561010757fe5b5050508073ffffffffffffffffffffffffffffffffffffffff166309e587a56040518163ffffffff167c0100000000000000000000000000000000000000000000000000000000028152600401809050600060405180830381600087803b151561016d57fe5b60325a03f1151561017a57fe5b5050508073ffffffffffffffffffffffffffffffffffffffff166309e587a56040518163ffffffff167c0100000000000000000000000000000000000000000000000000000000028152600401809050600060405180830381600087803b15156101e057fe5b60325a03f115156101ed57fe5b5050508073ffffffffffffffffffffffffffffffffffffffff166309e587a56040518163ffffffff167c0100000000000000000000000000000000000000000000000000000000028152600401809050600060405180830381600087803b151561025357fe5b60325a03f1151561026057fe5b5050505b505600a165627a7a72305820084e74021c556522723b6725354378df2fb4b6732f82dd33f5daa29e2820b37c0029";
        String abi = "[{\"constant\":false,\"inputs\":[],\"name\":\"homicide\",\"outputs\":[],\"payable\":false,\"type\":\"function\"},{\"constant\":false,\"inputs\":[],\"name\":\"multipleHomicide\",\"outputs\":[],\"payable\":false,\"type\":\"function\"},{\"payable\":true,\"type\":\"fallback\"}]";

        Transaction tx = createTx(sender, new byte[0], Hex.decode(code), repository);
        executeTransaction(blockchain, blockStore, tx, repository, blockTxSignatureCache);

        byte[] contractAddress = tx.getContractAddress().getBytes();

        CallTransaction.Contract contract1 = new CallTransaction.Contract(abi);
        byte[] callData = contract1.getByName("multipleHomicide").encode();

        Assert.assertNull(contract1.getConstructor());
        Assert.assertNotNull(contract1.parseInvocation(callData));
        Assert.assertNotNull(contract1.parseInvocation(callData).toString());

        try {
            contract1.parseInvocation(new byte[32]);
            Assert.fail();
        }
        catch (RuntimeException ex) {
        }

        try {
            contract1.parseInvocation(new byte[2]);
            Assert.fail();
        }
        catch (RuntimeException ex) {
        }

        Transaction tx1 = createTx(sender, contractAddress, callData, repository);
        ProgramResult programResult = executeTransaction(blockchain, blockStore, tx1, repository, blockTxSignatureCache).getResult();

        // suicide of a single account should be counted only once
        Assert.assertEquals(24000, programResult.getFutureRefund());
    }

    @Test
    public void dontLogWhenReverting() throws IOException, InterruptedException {
        /*

        Original contracts

        pragma solidity ^0.4.0;
        contract TestEventInvoked {
            event internalEvent();

            function doIt() {
                internalEvent();
                throw;
            }
        }

        contract TestEventInvoker {
            event externalEvent();

            function doIt(address invokedAddress) {
                externalEvent();
                invokedAddress.call.gas(50000)(0xb29f0835);
            }
        }

         */

        BigInteger nonce = config.getNetworkConstants().getInitialNonce();
        TrieStore trieStore = new TrieStoreImpl(new HashMapDB());
        MutableRepository repository = new MutableRepository(new MutableTrieImpl(trieStore, new Trie(trieStore)));
        IndexedBlockStore blockStore = new IndexedBlockStore(blockFactory, new HashMapDB(), new HashMapBlocksIndex());
        BlockTxSignatureCache blockTxSignatureCache = new BlockTxSignatureCache(new ReceivedTxSignatureCache());
        Blockchain blockchain = ImportLightTest.createBlockchain(
                new TestGenesisLoader(
                        trieStore, getClass().getResourceAsStream("/genesis/genesis-light.json"), nonce,
                        false, true, true
                ).load(),
                config, repository, blockStore, trieStore
        );

        ECKey sender = ECKey.fromPrivate(Hex.decode("3ec771c31cac8c0dba77a69e503765701d3c2bb62435888d4ffa38fed60c445c"));
        System.out.println("address: " + ByteUtil.toHexString(sender.getAddress()));

        // First contract code TestEventInvoked
        String code1 = "6060604052341561000f57600080fd5b5b60ae8061001e6000396000f30060606040526000357c0100000000000000000000000000000000000000000000000000000000900463ffffffff168063b29f083514603d575b600080fd5b3415604757600080fd5b604d604f565b005b7f95481a538d62f8458d3cecac82408d5ff2630d8335962b1cdbac16f1a9b910e760405160405180910390a1600080fd5b5600a165627a7a723058207d93861daff7f4a0479d7f3eb0ca7ef5cef7e2bbf2c4637ab4f021ecc5afa7ad0029";
        // Second contract code TestEventInvoker
        String code2 = "6060604052341561000f57600080fd5b5b6101358061001f6000396000f30060606040526000357c0100000000000000000000000000000000000000000000000000000000900463ffffffff168063e25fd8a71461003e575b600080fd5b341561004957600080fd5b610075600480803573ffffffffffffffffffffffffffffffffffffffff16906020019091905050610077565b005b7f4cd6f2e769273405c20f3a0c098c9045749deec145502c4838b54206ec5c542860405160405180910390a18073ffffffffffffffffffffffffffffffffffffffff1661c35063b29f0835906040518263ffffffff167c010000000000000000000000000000000000000000000000000000000002815260040160006040518083038160008887f19350505050505b505600a165627a7a7230582019096fd773ebc5581ba378acd64cb1acb450b4eb4866d710f3e3f4e33d635a4b0029";
        // Second contract ABI
        String abi2 = "[{\"constant\":false,\"inputs\":[{\"name\":\"invokedAddress\",\"type\":\"address\"}],\"name\":\"doIt\",\"outputs\":[],\"payable\":false,\"type\":\"function\"},{\"anonymous\":false,\"inputs\":[],\"name\":\"externalEvent\",\"type\":\"event\"}]";

        Transaction tx1 = createTx(sender, new byte[0], Hex.decode(code1), repository);
        executeTransaction(blockchain, blockStore, tx1, repository, blockTxSignatureCache);

        Transaction tx2 = createTx(sender, new byte[0], Hex.decode(code2), repository);
        executeTransaction(blockchain, blockStore, tx2, repository, blockTxSignatureCache);

        CallTransaction.Contract contract2 = new CallTransaction.Contract(abi2);
        byte[] data = contract2.getByName("doIt").encode(ByteUtil.toHexString(tx1.getContractAddress().getBytes()));

        Transaction tx3 = createTx(sender, tx2.getContractAddress().getBytes(), data, repository);
        TransactionExecutor executor = executeTransaction(blockchain, blockStore, tx3, repository, blockTxSignatureCache);
        Assert.assertEquals(1, executor.getResult().getLogInfoList().size());
        Assert.assertFalse(executor.getResult().getLogInfoList().get(0).isRejected());
        Assert.assertEquals(1, executor.getVMLogs().size());
    }

    @Test
    public void verifyTx_noSignature() {
        BigInteger value = new BigInteger("1000000000000000000000");
        byte[] privKey = HashUtil.keccak256("cat".getBytes());
        ECKey ecKey = ECKey.fromPrivate(privKey);
        byte[] gasPrice = Hex.decode("09184e72a000");
        byte[] gas = Hex.decode("4255");

        Transaction tx = new Transaction(new byte[0], gasPrice, gas, ecKey.getAddress(), value.toByteArray(),null);
        try {
            tx.verify();
        } catch (Exception e) {
            fail(e.getMessage());
        }
    }

    @Test
    public void verifyTx_withSignature() {
        BigInteger value = new BigInteger("1000000000000000000000");
        byte[] senderPrivKey = HashUtil.keccak256("cow".getBytes());
        byte[] privKey = HashUtil.keccak256("cat".getBytes());
        ECKey ecKey = ECKey.fromPrivate(privKey);
        byte[] gasPrice = Hex.decode("09184e72a000");
        byte[] gas = Hex.decode("4255");

        Transaction tx = new Transaction(new byte[0], gasPrice, gas, ecKey.getAddress(), value.toByteArray(),null);
        tx.sign(senderPrivKey);
        try {
            tx.verify();
        } catch (Exception e) {
            fail(e.getMessage());
        }
    }

    @Test
    public void toString_nullElements() {
        byte[] encodedNull = RLP.encodeElement(null);
        byte[] encodedEmptyArray = RLP.encodeElement(EMPTY_BYTE_ARRAY);
        byte[] rawData = RLP.encodeList(encodedNull, encodedNull, encodedNull, encodedNull, encodedNull, encodedNull,
                encodedEmptyArray, encodedEmptyArray, encodedEmptyArray);
        Transaction tx = new ImmutableTransaction(rawData);
        try {
            tx.toString();
        } catch (Exception e) {
            fail(e.getMessage());
        }
    }

    private Transaction createTx(ECKey sender, byte[] receiveAddress, byte[] data, final Repository repository) throws InterruptedException {
        return createTx(sender, receiveAddress, data, 0, repository.getNonce(new RskAddress(sender.getAddress())));
    }

    private Transaction createTx(ECKey sender, byte[] receiveAddress,
                                 byte[] data, long value, BigInteger nonce) throws InterruptedException {
        Transaction tx = new Transaction(
                ByteUtil.bigIntegerToBytes(nonce),
                ByteUtil.longToBytesNoLeadZeroes(1),
                ByteUtil.longToBytesNoLeadZeroes(3_000_000),
                receiveAddress,
                ByteUtil.longToBytesNoLeadZeroes(value),
                data);
        tx.sign(sender.getPrivKeyBytes());
        return tx;
    }

    private TransactionExecutor executeTransaction(
            Blockchain blockchain,
            BlockStore blockStore,
            Transaction tx,
            Repository repository,
            BlockTxSignatureCache blockTxSignatureCache) {
        Repository track = repository.startTracking();
        BridgeSupportFactory bridgeSupportFactory = new BridgeSupportFactory(
                new RepositoryBtcBlockStoreWithCache.Factory(
                        config.getNetworkConstants().getBridgeConstants().getBtcParams()),
                config.getNetworkConstants().getBridgeConstants(),
                config.getActivationConfig());

        TransactionExecutorFactory transactionExecutorFactory = new TransactionExecutorFactory(
                config,
                blockStore,
                null,
                blockFactory,
                new ProgramInvokeFactoryImpl(),
                new PrecompiledContracts(config, bridgeSupportFactory),
                blockTxSignatureCache);
        TransactionExecutor executor = transactionExecutorFactory
                .newInstance(tx, 0, RskAddress.nullAddress(), repository, blockchain.getBestBlock(), 0);

        executor.executeTransaction();

        track.commit();
        return executor;
    }

}<|MERGE_RESOLUTION|>--- conflicted
+++ resolved
@@ -233,15 +233,9 @@
     @Ignore
     @Test
     public void testTransactionFromNew1() throws MissingPrivateKeyException {
-<<<<<<< HEAD
-        Transaction txNew = new Transaction(testNonce, testGasPrice, testGasLimit, testReceiveAddress, testValue, testData, (byte)0);
-        
-        assertEquals("", Hex.toHexString(txNew.getNonce()));
-=======
         Transaction txNew = new Transaction(testNonce, testGasPrice, testGasLimit, testReceiveAddress, testValue, testData);
 
         assertEquals("", ByteUtil.toHexString(txNew.getNonce()));
->>>>>>> bd791871
         assertEquals(new BigInteger(1, testGasPrice), txNew.getGasPrice().asBigInteger());
         assertEquals(new BigInteger(1, testGasLimit), new BigInteger(1, txNew.getGasLimit()));
         assertEquals(ByteUtil.toHexString(testReceiveAddress), ByteUtil.toHexString(txNew.getReceiveAddress().getBytes()));
