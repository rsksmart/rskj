/*
 * This file is part of RskJ
 * Copyright (C) 2017 RSK Labs Ltd.
 * (derived from ethereumJ library, Copyright (c) 2016 <ether.camp>)
 *
 * This program is free software: you can redistribute it and/or modify
 * it under the terms of the GNU Lesser General Public License as published by
 * the Free Software Foundation, either version 3 of the License, or
 * (at your option) any later version.
 *
 * This program is distributed in the hope that it will be useful,
 * but WITHOUT ANY WARRANTY; without even the implied warranty of
 * MERCHANTABILITY or FITNESS FOR A PARTICULAR PURPOSE. See the
 * GNU Lesser General Public License for more details.
 *
 * You should have received a copy of the GNU Lesser General Public License
 * along with this program. If not, see <http://www.gnu.org/licenses/>.
 */
package org.ethereum.jsontestsuite.runners;

import co.rsk.peg.constants.BridgeRegTestConstants;
import co.rsk.config.TestSystemProperties;
import co.rsk.core.Coin;
import co.rsk.core.RskAddress;
import co.rsk.core.TransactionExecutorFactory;
import co.rsk.core.bc.BlockChainImpl;
import co.rsk.core.bc.BlockExecutor;
import co.rsk.db.HashMapBlocksIndex;
import co.rsk.db.RepositoryLocator;
import co.rsk.db.StateRootHandler;
import co.rsk.db.StateRootsStoreImpl;
import co.rsk.peg.BridgeSupportFactory;
import co.rsk.peg.RepositoryBtcBlockStoreWithCache;
import co.rsk.trie.TrieStoreImpl;
import org.ethereum.core.*;
import org.ethereum.datasource.HashMapDB;
import org.ethereum.db.BlockStore;
import org.ethereum.db.BlockStoreDummy;
import org.ethereum.db.IndexedBlockStore;
import org.ethereum.jsontestsuite.Env;
import org.ethereum.jsontestsuite.StateTestingCase;
import org.ethereum.jsontestsuite.TestProgramInvokeFactory;
import org.ethereum.jsontestsuite.builder.EnvBuilder;
import org.ethereum.jsontestsuite.builder.LogBuilder;
import org.ethereum.jsontestsuite.builder.RepositoryBuilder;
import org.ethereum.jsontestsuite.builder.TransactionBuilder;
import org.ethereum.jsontestsuite.validators.LogsValidator;
import org.ethereum.jsontestsuite.validators.OutputValidator;
import org.ethereum.jsontestsuite.validators.RepositoryValidator;
import org.ethereum.jsontestsuite.validators.ValidationStats;
import org.ethereum.util.ByteUtil;
import org.ethereum.vm.LogInfo;
import org.ethereum.vm.PrecompiledContracts;
import org.ethereum.vm.program.ProgramResult;
import org.ethereum.vm.program.invoke.ProgramInvokeFactory;
import org.ethereum.vm.program.invoke.ProgramInvokeFactoryImpl;
import org.slf4j.Logger;
import org.slf4j.LoggerFactory;

import java.util.ArrayList;
import java.util.Collections;
import java.util.List;

import static org.ethereum.util.ByteUtil.byteArrayToLong;

public class StateTestRunner {
    private static final Logger logger = LoggerFactory.getLogger("TCK-Test");
    private final TestSystemProperties config = new TestSystemProperties();
    private final BlockFactory blockFactory = new BlockFactory(config.getActivationConfig());

    public static List<String> run(StateTestingCase stateTestCase2) {
        return new StateTestRunner(stateTestCase2).runImpl();
    }

    protected StateTestingCase stateTestCase;
    protected Repository repository;
    protected Transaction transaction;
    protected BlockChainImpl blockchain;
    protected Env env;
    protected ProgramInvokeFactory invokeFactory;
    protected Block block;
    protected ValidationStats vStats;
    protected PrecompiledContracts precompiledContracts;
    protected SignatureCache signatureCache;

    public StateTestRunner(StateTestingCase stateTestCase) {
        this.stateTestCase = stateTestCase;
        this.signatureCache = new BlockTxSignatureCache(new ReceivedTxSignatureCache());
        RepositoryBtcBlockStoreWithCache.Factory blockStoreWithCache = new RepositoryBtcBlockStoreWithCache.Factory(
            config.getNetworkConstants().bridgeConstants.getBtcParams()
        );
        BridgeSupportFactory bridgeSupportFactory = new BridgeSupportFactory(
            blockStoreWithCache,
            new BridgeRegTestConstants(),
            config.getActivationConfig(),
            signatureCache
        );
        setstateTestUSeREMASC(false);
        precompiledContracts = new PrecompiledContracts(config, bridgeSupportFactory, signatureCache);
    }

    public StateTestRunner setstateTestUSeREMASC(boolean v) {
        config.setRemascEnabled(v);
        return this;
    }

    protected ProgramResult executeTransaction() {
        Repository track = repository.startTracking();

        TransactionExecutorFactory transactionExecutorFactory = new TransactionExecutorFactory(
            config,
            new BlockStoreDummy(),
            null,
            blockFactory,
            invokeFactory,
            precompiledContracts,
            new BlockTxSignatureCache(new ReceivedTxSignatureCache())
        );
        TransactionExecutor executor = transactionExecutorFactory.newInstance(
            transaction,
            0,
            new RskAddress(env.getCurrentCoinbase()),
            track,
            blockchain.getBestBlock(),
            0
        );

        try{
            executor.executeTransaction();
        } catch (StackOverflowError soe) {
            logger.error(" !!! StackOverflowError: update your java run command with -Xss32M !!!");
            System.exit(-1);
        }

        if (config.isRemascEnabled() && executor.getPaidFees().compareTo(Coin.ZERO) > 0) {
            track.addBalance(PrecompiledContracts.REMASC_ADDR, executor.getPaidFees());
        }

        track.commit();
        return executor.getResult();
    }

    public List<String> runImpl() {
        vStats = new ValidationStats();
        logger.info("");
        TrieStoreImpl trieStore = new TrieStoreImpl(new HashMapDB());
        repository = RepositoryBuilder.build(trieStore, stateTestCase.getPre());
        logger.info("loaded repository");

        transaction = TransactionBuilder.build(stateTestCase.getTransaction());
        logger.info("transaction: {}", transaction);
        BlockStore blockStore = new IndexedBlockStore(blockFactory, new HashMapDB(), new HashMapBlocksIndex());
        StateRootHandler stateRootHandler = new StateRootHandler(config.getActivationConfig(), new StateRootsStoreImpl(new HashMapDB()));
        blockchain = new BlockChainImpl(
<<<<<<< HEAD
                blockStore,
                null,
                null,
                null,
                null,
                new BlockExecutor(
                        new RepositoryLocator(trieStore, stateRootHandler),
                        new TransactionExecutorFactory(
                                config,
                                blockStore,
                                null,
                                blockFactory,
                                new ProgramInvokeFactoryImpl(),
                                precompiledContracts,
                                new BlockTxSignatureCache(new ReceivedTxSignatureCache())
                        ),
                        config),
                stateRootHandler
=======
            blockStore,
            null,
            null,
            null,
            null,
            new BlockExecutor(
                config.getActivationConfig(),
                new RepositoryLocator(trieStore, stateRootHandler),
                new TransactionExecutorFactory(
                    config,
                    blockStore,
                    null,
                    blockFactory,
                    new ProgramInvokeFactoryImpl(),
                    precompiledContracts,
                    new BlockTxSignatureCache(new ReceivedTxSignatureCache())
                )
            ),
            stateRootHandler
>>>>>>> 01bb7584
        );

        env = EnvBuilder.build(stateTestCase.getEnv());
        invokeFactory = new TestProgramInvokeFactory(env);

        block = build(env);
        block.setStateRoot(repository.getRoot());
        block.flushRLP();

        blockchain.setStatus(block, block.getCumulativeDifficulty());

        ProgramResult programResult = executeTransaction();

        trieStore.flush();

        List<LogInfo> origLogs = programResult.getLogInfoList();
        List<LogInfo> postLogs = LogBuilder.build(stateTestCase.getLogs());

        List<String> logsResult = LogsValidator.valid(origLogs, postLogs,vStats);

        Repository postRepository = RepositoryBuilder.build(stateTestCase.getPost());

        // Balances cannot be validated because has consumption for CALLs differ.
        List<String> repoResults = RepositoryValidator.valid(repository, postRepository,  false ,false,vStats);

        logger.info("--------- POST Validation---------");
        List<String> outputResults =
                OutputValidator.valid(ByteUtil.toHexString(programResult.getHReturn()), stateTestCase.getOut(),vStats);

        List<String> results = new ArrayList<>();
        results.addAll(repoResults);
        results.addAll(logsResult);
        results.addAll(outputResults);

        for (String result : results) {
            logger.error(result);
        }

        if ((vStats.storageChecks==0) && (vStats.logChecks==0) &&
                (vStats.balancetChecks==0) && (vStats.outputChecks==0) &&
                (vStats.blockChecks==0)) {
            // This generally mean that the test didn't check anything
            // AccountChecks are considered not indicative of the result of the test
            logger.info("IRRELEVANT\n");
        }
        logger.info("\n\n");
        return results;
    }

    public static final byte[] ZERO32_BYTE_ARRAY = new byte[32];
    public Block build(Env env) {
        BlockHeader newHeader = blockFactory.getBlockHeaderBuilder()
            // Don't use the empty parent hash because it's used to log and
            // when log entries are printed with empty parent hash it throws
            // an exception.
            .setParentHash(ZERO32_BYTE_ARRAY)
            .setCoinbase(new RskAddress(env.getCurrentCoinbase()))
            .setDifficultyFromBytes(env.getCurrentDifficulty())
            .setNumber(byteArrayToLong(env.getCurrentNumber()))
            .setGasLimit(env.getCurrentGasLimit())
            .setGasUsed(0)
            .setTimestamp(byteArrayToLong(env.getCurrentTimestamp()))
            .setExtraData(new byte[32])
            .setUncleCount(0)
            .build();

        return blockFactory.newBlock(
            newHeader,
            Collections.emptyList(),
            Collections.emptyList(),
            false
        );
    }
}<|MERGE_RESOLUTION|>--- conflicted
+++ resolved
@@ -152,33 +152,12 @@
         BlockStore blockStore = new IndexedBlockStore(blockFactory, new HashMapDB(), new HashMapBlocksIndex());
         StateRootHandler stateRootHandler = new StateRootHandler(config.getActivationConfig(), new StateRootsStoreImpl(new HashMapDB()));
         blockchain = new BlockChainImpl(
-<<<<<<< HEAD
-                blockStore,
-                null,
-                null,
-                null,
-                null,
-                new BlockExecutor(
-                        new RepositoryLocator(trieStore, stateRootHandler),
-                        new TransactionExecutorFactory(
-                                config,
-                                blockStore,
-                                null,
-                                blockFactory,
-                                new ProgramInvokeFactoryImpl(),
-                                precompiledContracts,
-                                new BlockTxSignatureCache(new ReceivedTxSignatureCache())
-                        ),
-                        config),
-                stateRootHandler
-=======
             blockStore,
             null,
             null,
             null,
             null,
             new BlockExecutor(
-                config.getActivationConfig(),
                 new RepositoryLocator(trieStore, stateRootHandler),
                 new TransactionExecutorFactory(
                     config,
@@ -188,10 +167,9 @@
                     new ProgramInvokeFactoryImpl(),
                     precompiledContracts,
                     new BlockTxSignatureCache(new ReceivedTxSignatureCache())
-                )
-            ),
+                ),
+                    config),
             stateRootHandler
->>>>>>> 01bb7584
         );
 
         env = EnvBuilder.build(stateTestCase.getEnv());
