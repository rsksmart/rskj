--- conflicted
+++ resolved
@@ -19,11 +19,8 @@
 
 package org.ethereum.jsontestsuite;
 
-<<<<<<< HEAD
 import co.rsk.crypto.Sha3Hash;
-=======
 import co.rsk.core.RskAddress;
->>>>>>> 89becd29
 import com.fasterxml.jackson.annotation.JsonIgnore;
 import org.ethereum.core.BlockHeader;
 
@@ -97,11 +94,7 @@
 
     public BlockHeader getCurrent() {
         return new BlockHeader(
-<<<<<<< HEAD
-                Sha3Hash.zeroHash(), Sha3Hash.zeroHash(), EMPTY_BYTE_ARRAY, EMPTY_BYTE_ARRAY, EMPTY_BYTE_ARRAY,
-=======
-                EMPTY_BYTE_ARRAY, EMPTY_BYTE_ARRAY, RskAddress.nullAddress().getBytes(), EMPTY_BYTE_ARRAY, EMPTY_BYTE_ARRAY,
->>>>>>> 89becd29
+                Sha3Hash.zeroHash(), Sha3Hash.zeroHash(), RskAddress.nullAddress().getBytes(), EMPTY_BYTE_ARRAY, EMPTY_BYTE_ARRAY,
                 org.ethereum.json.Utils.parseLong(currentBlockNumber), new byte[] {0}, 0,
                 org.ethereum.json.Utils.parseLong(currentTimestamp),
                 EMPTY_BYTE_ARRAY, null,0);
@@ -109,11 +102,7 @@
 
     public BlockHeader getParent() {
         return new BlockHeader(
-<<<<<<< HEAD
-                Sha3Hash.zeroHash(), Sha3Hash.zeroHash(), EMPTY_BYTE_ARRAY, EMPTY_BYTE_ARRAY,
-=======
-                EMPTY_BYTE_ARRAY, EMPTY_BYTE_ARRAY, RskAddress.nullAddress().getBytes(), EMPTY_BYTE_ARRAY,
->>>>>>> 89becd29
+                Sha3Hash.zeroHash(), Sha3Hash.zeroHash(), RskAddress.nullAddress().getBytes(), EMPTY_BYTE_ARRAY,
                 org.ethereum.json.Utils.parseNumericData(parentDifficulty),
                 org.ethereum.json.Utils.parseLong(currentBlockNumber) - 1, new byte[] {0}, 0,
                 org.ethereum.json.Utils.parseLong(parentTimestamp),
