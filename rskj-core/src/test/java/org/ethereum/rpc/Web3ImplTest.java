--- conflicted
+++ resolved
@@ -18,8 +18,8 @@
 
 package org.ethereum.rpc;
 
+import co.rsk.Flusher;
 import co.rsk.blockchain.utils.BlockGenerator;
-import co.rsk.Flusher;
 import co.rsk.config.RskSystemProperties;
 import co.rsk.config.TestSystemProperties;
 import co.rsk.core.*;
@@ -60,9 +60,6 @@
 import com.typesafe.config.ConfigValueFactory;
 import org.bouncycastle.util.encoders.Hex;
 import org.ethereum.TestUtils;
-import org.ethereum.config.Constants;
-import org.ethereum.config.blockchain.upgrades.ActivationConfigsForTest;
-import org.ethereum.config.blockchain.upgrades.ConsensusRule;
 import org.ethereum.core.*;
 import org.ethereum.core.genesis.BlockTag;
 import org.ethereum.crypto.ECKey;
@@ -1109,24 +1106,14 @@
         assertEquals(ImportResult.IMPORTED_NOT_BEST, world.getBlockChain().tryToConnect(block1b));
         assertEquals(ImportResult.IMPORTED_BEST, world.getBlockChain().tryToConnect(block2b));
 
-<<<<<<< HEAD
-        BlockResultDTO bresult = web3.eth_getBlockByNumber("0x1", false);
-=======
         BlockResultDTO bresult = web3.eth_getBlockByNumber(new BlockIdentifierParam("0x1"), false);
-
->>>>>>> 35423637
         assertNotNull(bresult);
 
         String blockHash = "0x" + block1b.getHash();
         assertEquals(blockHash, bresult.getHash());
 
         String bnOrId = "0x2";
-<<<<<<< HEAD
-        bresult = web3.eth_getBlockByNumber("0x2", true);
-=======
         bresult = web3.eth_getBlockByNumber(new BlockIdentifierParam("0x2"), true);
-
->>>>>>> 35423637
         assertNotNull(bresult);
 
         blockHash = "0x" + block2b.getHash();
