--- conflicted
+++ resolved
@@ -1201,10 +1201,6 @@
         Assertions.assertThrows(org.ethereum.rpc.exception.RskJsonRpcRequestException.class, () -> web3.eth_getBlockByNumber(bnOrId, false));
     }
 
-<<<<<<< HEAD
-    void testGetBlockByHash(RskSystemProperties config) {
-        World world = new World(config);
-=======
     @Test
     void shutdownExitsWithZeroStatusCode() {
         NodeStopper stopperMock = mock(NodeStopper.class);
@@ -1216,11 +1212,9 @@
         verify(stopperMock).stop(0);
     }
 
-    @Test
-    void getBlockByHash() {
-        World world = new World();
-
->>>>>>> 990568f5
+    void testGetBlockByHash(RskSystemProperties config) {
+        World world = new World();
+
         Web3Impl web3 = createWeb3(world);
 
         Block genesis = world.getBlockChain().getBestBlock();
