--- conflicted
+++ resolved
@@ -18,34 +18,7 @@
 
 package org.ethereum.rpc;
 
-<<<<<<< HEAD
 import co.rsk.blockchain.utils.BlockGenerator;
-=======
-import static org.junit.jupiter.api.Assertions.*;
-import static org.mockito.Mockito.mock;
-
-import java.math.BigInteger;
-import java.nio.file.Path;
-import java.util.ArrayList;
-import java.util.List;
-
-import com.typesafe.config.ConfigValueFactory;
-import org.ethereum.core.*;
-import org.ethereum.datasource.HashMapDB;
-import org.ethereum.db.BlockStore;
-import org.ethereum.db.ReceiptStore;
-import org.ethereum.facade.Ethereum;
-import org.ethereum.rpc.Simples.SimpleConfigCapabilities;
-import org.ethereum.rpc.dto.TransactionReceiptDTO;
-import org.ethereum.rpc.exception.RskJsonRpcRequestException;
-import org.ethereum.rpc.parameters.TxHashParam;
-import org.ethereum.util.ByteUtil;
-import org.ethereum.util.RskTestFactory;
-import org.junit.jupiter.api.BeforeEach;
-import org.junit.jupiter.api.Assertions;
-import org.junit.jupiter.api.Test;
-
->>>>>>> 2a0d3334
 import co.rsk.config.TestSystemProperties;
 import co.rsk.core.Coin;
 import co.rsk.core.Wallet;
@@ -129,11 +102,7 @@
     private static final String ONE_TOPIC = "0000000000000000000000000000000000000000000000000000000000000001";
     private static final String INCREMENT_METHOD_SIGNATURE = "371303c0";
     private static final String GET_VALUE_METHOD_SIGNATURE = "20965255";
-<<<<<<< HEAD
-    private static final String TRACKED_TEST_BLOCK_HASH = "0x062af5a0bd934b932bd2b04815c378f7e2c4d383533f8c36afc5ec2e2419f541";
-=======
     private static final String TRACKED_TEST_BLOCK_HASH = "0x93cdec69f2708ff7d744d607d59d2f59fc059579f7476e487206bc72ef2fd898";
->>>>>>> 2a0d3334
     private static final String UNTRACKED_TEST_BLOCK_HASH = "0xdea168a4f74e51a3eeb6d72b049c4fc7bc750dd51f13a3afa4fee4bece0e85eb";
     private final TestSystemProperties config = new TestSystemProperties();
 
@@ -155,16 +124,6 @@
 
     @BeforeEach
     void setUp() {
-<<<<<<< HEAD
-        RskTestFactory factory = new RskTestFactory(tempDir);
-        blockChain = factory.getBlockchain();
-        blockStore = factory.getBlockStore();
-        trieStore = factory.getTrieStore();
-        repositoryLocator = factory.getRepositoryLocator();
-        transactionPool = factory.getTransactionPool();
-        eth = factory.getRsk();
-        receiptStore = factory.getReceiptStore();
-=======
         setUpBlockChainForTest(new RskTestFactory(tempDir));
     }
 
@@ -176,7 +135,6 @@
         transactionPool = rskTestFactory.getTransactionPool();
         eth = rskTestFactory.getRsk();
         receiptStore = rskTestFactory.getReceiptStore();
->>>>>>> 2a0d3334
         web3 = createWeb3();
         signatureCache = new ReceivedTxSignatureCache();
     }
@@ -886,7 +844,7 @@
     @Test
     void getLogsFromBlockchainWithEventInContractCreationReturnsAsExpectedWithBlockHashFilter() throws Exception {
         addEventInContractCreation();
-        final String blockHash = TRACKED_TEST_BLOCK_HASH;
+        final String blockHash = "0xed4afd31173a73c4c5135aae72b940507b97605a5129790de00510894f58f5ce";
         FilterRequestParam fr = new FilterRequestParam(null, null, null, null, new BlockHashParam(blockHash));
 
         Object[] logs = web3.eth_getLogs(fr);
