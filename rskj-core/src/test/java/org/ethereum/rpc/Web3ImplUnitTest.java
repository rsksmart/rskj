package org.ethereum.rpc;

import co.rsk.config.RskSystemProperties;
import co.rsk.core.Coin;
import co.rsk.core.RskAddress;
import co.rsk.core.bc.AccountInformationProvider;
import co.rsk.logfilter.BlocksBloomStore;
import co.rsk.metrics.HashRateCalculator;
import co.rsk.mine.MinerClient;
import co.rsk.mine.MinerServer;
import co.rsk.net.BlockProcessor;
import co.rsk.rpc.Web3InformationRetriever;
import co.rsk.rpc.modules.debug.DebugModule;
import co.rsk.rpc.modules.eth.EthModule;
import co.rsk.rpc.modules.evm.EvmModule;
import co.rsk.rpc.modules.mnr.MnrModule;
import co.rsk.rpc.modules.personal.PersonalModule;
import co.rsk.rpc.modules.rsk.RskModule;
import co.rsk.rpc.modules.txpool.TxPoolModule;
import co.rsk.scoring.PeerScoringManager;
import co.rsk.util.HexUtils;
import org.ethereum.TestUtils;
import org.ethereum.core.*;
import org.ethereum.db.BlockStore;
import org.ethereum.db.ReceiptStore;
import org.ethereum.facade.Ethereum;
import org.ethereum.net.client.ConfigCapabilities;
import org.ethereum.net.server.ChannelManager;
import org.ethereum.net.server.PeerServer;
import org.ethereum.rpc.exception.RskJsonRpcRequestException;
import org.ethereum.rpc.parameters.*;
import org.ethereum.util.BuildInfo;
import org.ethereum.util.TransactionFactoryHelper;
import org.ethereum.vm.DataWord;
import org.junit.jupiter.api.BeforeEach;
import org.junit.jupiter.api.Test;

import java.math.BigInteger;
import java.util.*;

import static org.junit.jupiter.api.Assertions.assertEquals;
import static org.mockito.ArgumentMatchers.any;
import static org.mockito.ArgumentMatchers.eq;
import static org.mockito.Mockito.*;

class Web3ImplUnitTest {

    private Blockchain blockchain;

    private Web3Impl target;
    private Web3InformationRetriever retriever;

    @BeforeEach
    void setup() {
        blockchain = mock(Blockchain.class);
        Block firstBlock = mock(Block.class);
        when(blockchain.getBestBlock()).thenReturn(firstBlock);

        retriever = mock(Web3InformationRetriever.class);
        target = new Web3Impl(
                mock(Ethereum.class),
                blockchain,
                mock(BlockStore.class),
                mock(ReceiptStore.class),
                mock(RskSystemProperties.class),
                mock(MinerClient.class),
                mock(MinerServer.class),
                mock(PersonalModule.class),
                mock(EthModule.class),
                mock(EvmModule.class),
                mock(TxPoolModule.class),
                mock(MnrModule.class),
                mock(DebugModule.class),
                null,
                mock(RskModule.class),
                mock(ChannelManager.class),
                mock(PeerScoringManager.class),
                mock(PeerServer.class),
                mock(BlockProcessor.class),
                mock(HashRateCalculator.class),
                mock(ConfigCapabilities.class),
                mock(BuildInfo.class),
                mock(BlocksBloomStore.class),
                retriever,
                null,
                new BlockTxSignatureCache(new ReceivedTxSignatureCache()));
    }

    @Test
    void eth_getBalance_stateCannotBeRetrieved() {
        String id = "id";
        String addr = "0x0011223344556677880011223344556677889900";

        when(retriever.getInformationProvider(id))
                .thenThrow(RskJsonRpcRequestException.blockNotFound("Block not found"));
        TestUtils.assertThrows(RskJsonRpcRequestException.class,
                () -> target.eth_getBalance(new HexAddressParam(addr), new BlockRefParam(id)));
    }

    @Test
    void eth_getBalance() {
        String id = "0x00";
        String addr = "0x0011223344556677880011223344556677889900";
        RskAddress expectedAddress = new RskAddress(addr);

        AccountInformationProvider aip = mock(AccountInformationProvider.class);
        when(retriever.getInformationProvider(id)).thenReturn(aip);
        when(aip.getBalance(expectedAddress))
                .thenReturn(new Coin(BigInteger.ONE));

        String result = target.eth_getBalance(new HexAddressParam(addr),new BlockRefParam(id));
        assertEquals("0x1", result);
    }

    @Test
    //validates invokeByBlockRef call
    void eth_getBalanceByBlockRef() {
        String addr = "0x0011223344556677880011223344556677889900";
        Map<String, String> blockRef = new HashMap<String, String>() {
            {
                put("blockHash", "0xc2b835124172db5bd051bb94fa123721eacac43b5cba2499b22c7583a35689b8");
            }
        };
        final Web3Impl spyTarget = spy(target);
        doReturn("0x1").when(spyTarget).invokeByBlockRef(eq(blockRef),any());
        String result = spyTarget.eth_getBalance(new HexAddressParam(addr), new BlockRefParam(blockRef));
        assertEquals("0x1", result);
        verify(spyTarget).invokeByBlockRef(eq(blockRef),any());
    }

    @Test
    void eth_getStorageAt_stateCannotBeRetrieved() {
        String id = "0x00";
        String addr = "0x0011223344556677880011223344556677889900";
        String storageIdx = "0x01";

        HexAddressParam hexAddressParam =  new HexAddressParam(addr);
        HexNumberParam hexNumberParam = new HexNumberParam(storageIdx);
        BlockRefParam blockRefParam = new BlockRefParam(id);

        when(retriever.getInformationProvider(id))
                .thenThrow(RskJsonRpcRequestException.blockNotFound("Block not found"));

        TestUtils.assertThrows(RskJsonRpcRequestException.class,
                () -> target.eth_getStorageAt(hexAddressParam, hexNumberParam, blockRefParam));
    }

    @Test
    void eth_getStorageAt() {
        String id = "0x00";
        String addr = "0x0011223344556677880011223344556677889900";
        RskAddress expectedAddress = new RskAddress(addr);
        String storageIdx = "0x01";
        DataWord expectedIdx = DataWord.valueOf(HexUtils.stringHexToByteArray(storageIdx));

        HexAddressParam hexAddressParam =  new HexAddressParam(addr);
        HexNumberParam hexNumberParam = new HexNumberParam(storageIdx);
        BlockRefParam blockRefParam = new BlockRefParam(id);

        AccountInformationProvider aip = mock(AccountInformationProvider.class);
        when(retriever.getInformationProvider(id)).thenReturn(aip);
        when(aip.getStorageValue(expectedAddress, expectedIdx))
                .thenReturn(DataWord.ONE);

        String result = target.eth_getStorageAt(hexAddressParam, hexNumberParam, blockRefParam);
        assertEquals("0x0000000000000000000000000000000000000000000000000000000000000001",
                result);
    }

    @Test
    //validates invokeByBlockRef call
    void  eth_getStorageAtByBlockRef() {
        final String addr = "0x0011223344556677880011223344556677889900";
        final String storageIdx = "0x01";
        Map<String, String> blockRef = new HashMap<String, String>() {
            {
                put("blockHash", "0xc2b835124172db5bd051bb94fa123721eacac43b5cba2499b22c7583a35689b8");
            }
        };
        final Web3Impl spyTarget = spy(target);
        final String expectedData = "0x0000000000000000000000000000000000000000000000000000000000000001";

        HexAddressParam hexAddressParam =  new HexAddressParam(addr);
        HexNumberParam hexNumberParam = new HexNumberParam(storageIdx);
        BlockRefParam blockRefParam = new BlockRefParam(blockRef);

        doReturn(expectedData).when(spyTarget).invokeByBlockRef(eq(blockRef),any());
        String result = spyTarget.eth_getStorageAt(hexAddressParam, hexNumberParam, blockRefParam);
        assertEquals(expectedData, result);
        verify(spyTarget).invokeByBlockRef(eq(blockRef),any());
    }


    @Test
    void eth_getStorageAtEmptyCell() {
        String id = "0x00";
        String addr = "0x0011223344556677880011223344556677889900";
        RskAddress expectedAddress = new RskAddress(addr);
        String storageIdx = "0x01";
        DataWord expectedIdx = DataWord.valueOf(HexUtils.stringHexToByteArray(storageIdx));

        HexAddressParam hexAddressParam =  new HexAddressParam(addr);
        HexNumberParam hexNumberParam = new HexNumberParam(storageIdx);
        BlockRefParam blockRefParam = new BlockRefParam(id);

        AccountInformationProvider aip = mock(AccountInformationProvider.class);
        when(retriever.getInformationProvider(id)).thenReturn(aip);
        when(aip.getStorageValue(expectedAddress, expectedIdx))
                .thenReturn(null);

        String result = target.eth_getStorageAt(hexAddressParam, hexNumberParam, blockRefParam);
        assertEquals("0x0000000000000000000000000000000000000000000000000000000000000000", result);
<<<<<<< HEAD
=======
    }

    @Test
    void rsk_getStorageBytesAt() {
        String id = "0x00";
        String addr = "0x0011223344556677880011223344556677889900";
        RskAddress expectedAddress = new RskAddress(addr);
        String storageIdx = "0x01";
        DataWord expectedIdx = DataWord.valueOf(HexUtils.stringHexToByteArray(storageIdx));

        HexAddressParam hexAddressParam =  new HexAddressParam(addr);
        HexNumberParam hexNumberParam = new HexNumberParam(storageIdx);
        BlockRefParam blockRefParam = new BlockRefParam(id);
        byte[] resultBytes = TestUtils.generateBytes("result",64);

        AccountInformationProvider aip = mock(AccountInformationProvider.class);
        when(retriever.getInformationProvider(id)).thenReturn(aip);
        when(aip.getStorageBytes(expectedAddress, expectedIdx))
                .thenReturn(resultBytes);

        String expectedResult = HexUtils.toUnformattedJsonHex(resultBytes);

        String result = target.rsk_getStorageBytesAt(hexAddressParam, hexNumberParam, blockRefParam);
        assertEquals(expectedResult,
                result);
    }

    @Test
    void rsk_getStorageBytesAtEmptyCell() {
        String id = "0x00";
        String addr = "0x0011223344556677880011223344556677889900";
        RskAddress expectedAddress = new RskAddress(addr);
        String storageIdx = "0x01";
        DataWord expectedIdx = DataWord.valueOf(HexUtils.stringHexToByteArray(storageIdx));

        HexAddressParam hexAddressParam =  new HexAddressParam(addr);
        HexNumberParam hexNumberParam = new HexNumberParam(storageIdx);
        BlockRefParam blockRefParam = new BlockRefParam(id);

        AccountInformationProvider aip = mock(AccountInformationProvider.class);
        when(retriever.getInformationProvider(id)).thenReturn(aip);
        when(aip.getStorageValue(expectedAddress, expectedIdx))
                .thenReturn(null);

        String result = target.rsk_getStorageBytesAt(hexAddressParam, hexNumberParam, blockRefParam);
        assertEquals("0x0",
                result);
>>>>>>> 64faf037
    }

    @Test
    void eth_getBlockTransactionCountByNumber_blockNotFound() {
        String id = "0x00";

        when(retriever.getTransactions(id)).thenThrow(RskJsonRpcRequestException.blockNotFound("Block not found"));

        TestUtils.assertThrows(RskJsonRpcRequestException.class,
                () -> target.eth_getBlockTransactionCountByNumber(new BlockIdentifierParam(id)));
    }

    @Test
    void eth_getBlockTransactionCountByNumber() {
        String id = "0x00";
        List<Transaction> txs = new LinkedList<>();
        txs.add(mock(Transaction.class));
        txs.add(mock(Transaction.class));

        when(retriever.getTransactions(id)).thenReturn(txs);

        String result = target.eth_getBlockTransactionCountByNumber(new BlockIdentifierParam(id));

        assertEquals("0x2", result);
    }

    @Test
    //validates invokeByBlockRef call
    void  eth_getCode() {
        final String addr = "0x0011223344556677880011223344556677889900";
        Map<String, String> blockRef = new HashMap<String, String>() {
            {
                put("blockHash", "0xc2b835124172db5bd051bb94fa123721eacac43b5cba2499b22c7583a35689b8");
            }
        };
        final Web3Impl spyTarget = spy(target);
        final String expectedData =  "0x010203";
        doReturn(expectedData).when(spyTarget).invokeByBlockRef(eq(blockRef),any());
        String result = spyTarget.eth_getCode(new HexAddressParam(addr), new BlockRefParam(blockRef));
        assertEquals(expectedData, result);
        verify(spyTarget).invokeByBlockRef(eq(blockRef),any());
    }

    @Test
    //validates invokeByBlockRef call
    void  eth_callAtByBlockRef() {

        CallArguments argsForCall = new CallArguments();
        argsForCall.setTo("0x0011223344556677880011223344556677889900");
        argsForCall.setData("ead710c40000000000000000000000000000000000000000000000000000000000000020000000000000000000000000000000000000000000000000000000000000000568656c6c6f000000000000000000000000000000000000000000000000000000");
        Map<String, String> blockRef = new HashMap<String, String>() {
            {
                put("blockHash", "0xc2b835124172db5bd051bb94fa123721eacac43b5cba2499b22c7583a35689b8");
            }
        };
        final Web3Impl spyTarget = spy(target);
        final String expectedData = "0x0000000000000000000000000000000000000000000000000000000000000020000000000000000000000000000000000000000000000000000000000000000568656c6c6f000000000000000000000000000000000000000000000000000000";

        doReturn(expectedData).when(spyTarget).invokeByBlockRef(eq(blockRef),any());
        String result = spyTarget.eth_call(TransactionFactoryHelper.toCallArgumentsParam(argsForCall),blockRef);
        assertEquals(expectedData, result);
        verify(spyTarget).invokeByBlockRef(eq(blockRef),any());
    }

    @Test
    //validates invokeByBlockRef call
    void  eth_getBlockTransactionCountByBlockRef() {
        String addr = "0x0011223344556677880011223344556677889900";
        Map<String, String> blockRef = new HashMap<String, String>() {
            {
                put("blockHash", "0xc2b835124172db5bd051bb94fa123721eacac43b5cba2499b22c7583a35689b8");
            }
        };
        final Web3Impl spyTarget = spy(target);
        doReturn("0x1").when(spyTarget).invokeByBlockRef(eq(blockRef),any());
        String result = spyTarget.eth_getTransactionCount(new HexAddressParam(addr), new BlockRefParam(blockRef));
        assertEquals("0x1", result);
        verify(spyTarget).invokeByBlockRef(eq(blockRef),any());
    }

    @Test
    void eth_getUncleCountByBlockHash_blockNotFound() {
        String hash = "0x4A54";
        byte[] bytesHash = HexUtils.stringHexToByteArray(hash);

        when(blockchain.getBlockByHash(bytesHash)).thenReturn(null);

        RskJsonRpcRequestException exception = TestUtils
                .assertThrows(RskJsonRpcRequestException.class, () -> target.eth_getUncleCountByBlockHash(new BlockHashParam(hash)));

        assertEquals(-32602, (int) exception.getCode());
    }

    @Test
    void eth_getUncleCountByBlockHash() {

        String hash = "0x0000000000000000000000000000000000000000000000000000000000004A54";
        byte[] bytesHash = HexUtils.stringHexToByteArray(hash);

        List<BlockHeader> uncles = new LinkedList<>();
        uncles.add(mock(BlockHeader.class));
        uncles.add(mock(BlockHeader.class));

        Block block = mock(Block.class);
        when(block.getUncleList()).thenReturn(uncles);
        when(blockchain.getBlockByHash(bytesHash)).thenReturn(block);

        String result = target.eth_getUncleCountByBlockHash(new BlockHashParam(hash));
        assertEquals("0x2", result);
    }

    @Test
    void eth_getUncleCountByBlockNumber_notFound() {
        String identifier = "0x00";
        when(retriever.getBlock(identifier)).thenReturn(Optional.empty());

        TestUtils.assertThrows(RskJsonRpcRequestException.class,
                () -> target.eth_getUncleCountByBlockNumber(new BlockIdentifierParam(identifier)));
    }

    @Test
    void eth_getUncleCountByBlockNumber() {
        String identifier = "0x00";
        Block block = mock(Block.class);
        List<BlockHeader> uncles = new LinkedList<>();
        uncles.add(mock(BlockHeader.class));
        uncles.add(mock(BlockHeader.class));

        when(block.getUncleList()).thenReturn(uncles);
        when(retriever.getBlock(identifier)).thenReturn(Optional.of(block));

        String result = target.eth_getUncleCountByBlockNumber(new BlockIdentifierParam(identifier));

        assertEquals("0x2", result);
    }
}<|MERGE_RESOLUTION|>--- conflicted
+++ resolved
@@ -210,8 +210,6 @@
 
         String result = target.eth_getStorageAt(hexAddressParam, hexNumberParam, blockRefParam);
         assertEquals("0x0000000000000000000000000000000000000000000000000000000000000000", result);
-<<<<<<< HEAD
-=======
     }
 
     @Test
@@ -259,7 +257,6 @@
         String result = target.rsk_getStorageBytesAt(hexAddressParam, hexNumberParam, blockRefParam);
         assertEquals("0x0",
                 result);
->>>>>>> 64faf037
     }
 
     @Test
