/*
 * This file is part of RskJ
 * Copyright (C) 2017 RSK Labs Ltd.
 * (derived from ethereumJ library, Copyright (c) 2016 <ether.camp>)
 *
 * This program is free software: you can redistribute it and/or modify
 * it under the terms of the GNU Lesser General Public License as published by
 * the Free Software Foundation, either version 3 of the License, or
 * (at your option) any later version.
 *
 * This program is distributed in the hope that it will be useful,
 * but WITHOUT ANY WARRANTY; without even the implied warranty of
 * MERCHANTABILITY or FITNESS FOR A PARTICULAR PURPOSE. See the
 * GNU Lesser General Public License for more details.
 *
 * You should have received a copy of the GNU Lesser General Public License
 * along with this program. If not, see <http://www.gnu.org/licenses/>.
 */

package org.ethereum.crypto.signature;

import static com.google.common.base.Preconditions.checkNotNull;
import static org.hamcrest.Matchers.containsString;
import static org.junit.jupiter.api.Assertions.assertArrayEquals;
import static org.junit.jupiter.api.Assertions.assertEquals;
import static org.junit.jupiter.api.Assertions.assertNotNull;
import static org.junit.jupiter.api.Assertions.assertNull;
import static org.junit.jupiter.api.Assertions.assertTrue;
import static org.junit.jupiter.api.Assertions.fail;

import java.math.BigInteger;
import java.security.SignatureException;

import org.bouncycastle.util.Arrays;
import org.bouncycastle.util.encoders.Hex;
import org.ethereum.TestUtils;
import org.ethereum.core.ImmutableTransaction;
import org.ethereum.core.Transaction;
import org.ethereum.crypto.ECKey;
import org.ethereum.crypto.HashUtil;
import org.ethereum.util.ByteUtil;
import org.hamcrest.MatcherAssert;
import org.junit.jupiter.api.Assertions;
import org.junit.jupiter.api.Disabled;
import org.junit.jupiter.api.Test;
import org.slf4j.Logger;
import org.slf4j.LoggerFactory;

import co.rsk.core.types.bytes.Bytes;
import co.rsk.util.HexUtils;

@Disabled
public abstract class Secp256k1ServiceTest {

    private static final Logger logger = LoggerFactory.getLogger(Secp256k1ServiceTest.class);

    private final String pubString = "0497466f2b32bc3bb76d4741ae51cd1d8578b48d3f1e68da206d47321aec267ce78549b514e4453d74ef11b0cd5e4e4c364effddac8b51bcfc8de80682f952896f";
    private final byte[] pubKey = Hex.decode(pubString);

    private final String privString = "3ecb44df2159c26e0f995712d4f39b6f6e499b40749b1cf1246c37f9516cb6a4";
    private final BigInteger privateKey = new BigInteger(Hex.decode(privString));

    private final String exampleMessage = "This is an example of a signed message.";

    // Signature components
    private final BigInteger r = new BigInteger("28157690258821599598544026901946453245423343069728565040002908283498585537001");
    private final BigInteger s = new BigInteger("30212485197630673222315826773656074299979444367665131281281249560925428307087");
    private final byte v = 28;

    private final Secp256k1Service secp256k1;

    // Constants for secp256k1 point addition tests
    private static final String V1Y = "29896722852569046015560700294576055776214335159245303116488692907525646231534";
    private static final String V1BY2X = "90462569716653277674664832038037428010367175520031690655826237506178777087235";
    private static final String V1BY2Y = "30122570767565969031174451675354718271714177419582540229636601003470726681395";
    private static final String ZERO_POINT = "0000000000000000000000000000000000000000000000000000000000000000";
    private static final String POINT_NOT_ON_CURVE = "1111111111111111111111111111111111111111111111111111111111111111";

    // Constants for secp256k1 point multiplication tests
    private static final String V1BY9X = "46171929588085016379679198610744759757996296651373714437564035753833216770329";
    private static final String V1BY9Y = "4076329532618667641907419885981677362511359868272295070859229146922980867493";

    protected Secp256k1ServiceTest(Secp256k1Service secp256k1) {
        this.secp256k1 = secp256k1;
    }

    protected Secp256k1Service getSecp256k1() {
        return this.secp256k1;
    }

    @Test
    void test_verify() {
        String dataHashed = "53cb8e93030183c5ba198433e8cd1f013f3d113e0f4d1756de0d1f124ead155a";
        String rString = "8dba957877d5bdcb26d551dfa2fa509dfe3fe327caf0166130b9f467a0a0c249";
        String sString = "dab3fdf2031515d2de1d420310c69153fcc356f22b50dfd53c6e13e74e346eee";
        String pubKeyString = "04330037e82c177d7108077c80440821e13c1c62105f85e030214b48d7b5dff0b8e7c158b171546a71139e4de56c8535c964514033b89a669a8e87a5e8770c147c";

        checkVerify(dataHashed, 1, rString, sString, pubKeyString);

        String rString1 = "f0e8aab4fdd83382292a1bbc5480e2ae8084dc245f000f4bc4534d383a3a7919";
        String sString1 = "a30891f2176bd87b4a3ac5c75167f2442453c17c6e2fbfb36c3b972ee67a4c2d";
        String pubKeyString1 = "0473602083afe175e7cae12dbc27da54ec5ac77f99920787f3e891e7af303aaed480770c0de4c991aea1712729260175e158fa73f63c60f0f1de057139c52714de";

        checkVerify(dataHashed, 0, rString1, sString1, pubKeyString1);
    }

    void checkVerify(String dataHashed, int recId, String rString, String sString, String pubKeyString) {
        byte[] dbHash = Hex.decode(dataHashed);
        ECDSASignature signature = ECDSASignature.fromComponents(Hex.decode(rString), Hex.decode(sString));
        byte[] pubKey = Hex.decode(pubKeyString);
        assertTrue(getSecp256k1().verify(dbHash, signature, pubKey));
        ECKey ecKey = getSecp256k1().recoverFromSignature(recId, signature, dbHash, false);
        assertEquals(pubKeyString, Hex.toHexString(ecKey.getPubKey()));
    }

    @Test
    void test_recoveryFromSignature_pointAtInfinity_returnZeroPK() {
        String messageHash = "f7cf90057f86838e5efd677f4741003ab90910e4e2736ff4d7999519d162d1ed";
        BigInteger r = new BigInteger("28824799845160661199077176548860063813328724131408018686643359460017962873020");
        BigInteger s = new BigInteger("48456094880180616145578324187715054843822774625773874469802229460318542735739");
        ECDSASignature signature = ECDSASignature.fromComponents(r.toByteArray(), s.toByteArray());
        ECKey k = this.getSecp256k1().recoverFromSignature((byte) 0, signature, Hex.decode(messageHash), false);
        assertEquals( "00", Hex.toHexString(k.getPubKey()));
        assertEquals( "dcc703c0e500b653ca82273b7bfad8045d85a470", Hex.toHexString(k.getAddress()));
    }

    @Test
    void testVerify_from_signatureToKey() {
        BigInteger r = new BigInteger("c52c114d4f5a3ba904a9b3036e5e118fe0dbb987fe3955da20f2cd8f6c21ab9c", 16);
        BigInteger s = new BigInteger("6ba4c2874299a55ad947dbc98a25ee895aabf6b625c26c435e84bfd70edf2f69", 16);
        ECDSASignature sig = ECDSASignature.fromComponents(r.toByteArray(), s.toByteArray(), (byte) 0x1b);
        byte[] rawtx = Hex.decode("f82804881bc16d674ec8000094cd2a3d9f938e13cd947ec05abc7fe734df8dd8268609184e72a0006480");
        try {
            ECKey key = this.getSecp256k1().signatureToKey(HashUtil.keccak256(rawtx), sig);
            logger.debug("Signature public key\t: {}", ByteUtil.toHexString(key.getPubKey()));
            logger.debug("Sender is\t\t: {}", ByteUtil.toHexString(key.getAddress()));
            assertEquals("cd2a3d9f938e13cd947ec05abc7fe734df8dd826", ByteUtil.toHexString(key.getAddress()));
            assertTrue(this.getSecp256k1().verify(HashUtil.keccak256(rawtx), sig, key.getPubKey()));
        } catch (SignatureException e) {
            fail();
        }
    }

    @Test
    void testVerify_fixed_values() {
        ECKey key = ECKey.fromPublicOnly(pubKey);
        BigInteger r = new BigInteger("28157690258821599598544026901946453245423343069728565040002908283498585537001");
        BigInteger s = new BigInteger("30212485197630673222315826773656074299979444367665131281281249560925428307087");
        byte v = (byte) 28;
        ECDSASignature sig = ECDSASignature.fromComponents(r.toByteArray(), s.toByteArray(), v);
        assertTrue(this.getSecp256k1().verify(HashUtil.keccak256(exampleMessage.getBytes()), sig, key.getPubKey()));
    }

    @Test
    void testVerify_after_doSign() {
        ECKey key = ECKey.fromPrivate(privateKey);
        String message = "This is an example of a signed message.";
        byte[] messageBytes = HashUtil.keccak256(message.getBytes());
        ECDSASignature signature = ECDSASignature.fromSignature(key.doSign(messageBytes));
        assertTrue(this.getSecp256k1().verify(messageBytes, signature, key.getPubKey()));
    }

    @Test
    void testSignatureToKey_invalid_params() {
        byte[] messageHash = HashUtil.keccak256(exampleMessage.getBytes());
        try {
            byte v = (byte) 35;
            this.getSecp256k1().signatureToKey(messageHash, ECDSASignature.fromComponents(r.toByteArray(), s.toByteArray(), v));
            fail();
        } catch (SignatureException e) {
            MatcherAssert.assertThat(e.getMessage(), containsString("Header byte out of range"));
        }
        try {
            byte v = (byte) 26;
            this.getSecp256k1().signatureToKey(messageHash, ECDSASignature.fromComponents(r.toByteArray(), s.toByteArray(), v));
            fail();
        } catch (SignatureException e) {
            MatcherAssert.assertThat(e.getMessage(), containsString("Header byte out of range"));
        }
    }

    @Test
    void testSignatureToKey_from_Tx() throws SignatureException {

        byte[] messageHash = HashUtil.keccak256(exampleMessage.getBytes());
        byte[] pk = this.privateKey.toByteArray();
        String receiver = "CD2A3D9F938E13CD947EC05ABC7FE734DF8DD826";
        ECKey fromPrivate = ECKey.fromPrivate(pk);
        ECKey fromPrivateDecompress = fromPrivate.decompress();
        String pubKeyExpected = Hex.toHexString(fromPrivateDecompress.getPubKey());
        String addressExpected = Hex.toHexString(fromPrivateDecompress.getAddress());

        // Create tx and sign, then recover from serialized.
        Transaction newTx = Transaction
                .builder()
                .nonce(BigInteger.valueOf(2L))
                .gasPrice(BigInteger.valueOf(2L))
                .gasLimit(BigInteger.valueOf(2L))
                .destination(Hex.decode(receiver))
                .data(messageHash)
                .value(BigInteger.valueOf(2L))
                .build();
        newTx.sign(pk);
        ImmutableTransaction recoveredTx = new ImmutableTransaction(newTx.getEncoded());
        // Recover Pub Key from recovered tx
        ECKey actualKey = this.getSecp256k1().signatureToKey(HashUtil.keccak256(recoveredTx.getEncodedRaw()), recoveredTx.getSignature());

        // Recover PK and Address.
        String pubKeyActual = Hex.toHexString(actualKey.getPubKey());
        logger.debug("Signature public key\t: {}", pubKeyActual);
        assertEquals(pubKeyExpected, pubKeyActual);
        assertEquals(pubString, pubKeyActual);
        assertArrayEquals(pubKey, actualKey.getPubKey());

        String addressActual = Hex.toHexString(actualKey.getAddress());
        logger.debug("Sender is\t\t: {}", addressActual);
        assertEquals(addressExpected, addressActual);
    }

    @Test
    void testSignatureToKey_fixed_values() throws SignatureException {
        byte[] messageHash = HashUtil.keccak256(exampleMessage.getBytes());
        byte[] s = ByteUtil.bigIntegerToBytes(this.s, 32);
        byte[] r = ByteUtil.bigIntegerToBytes(this.r, 32);
        ECDSASignature signature = ECDSASignature.fromComponents(r, s, v);
        ECKey key = this.getSecp256k1().signatureToKey(messageHash, signature);
        assertNotNull(key);
        assertArrayEquals(pubKey, key.getPubKey());
    }

    @Test
    void testSignatureToKey_fixed_values_garbage()  {
        byte[] messageHash = HashUtil.keccak256(exampleMessage.getBytes());
        byte[] s = Arrays.concatenate(new byte[]{1}, ByteUtil.bigIntegerToBytes(this.s, 64));
        byte[] r = Arrays.concatenate(new byte[]{1}, ByteUtil.bigIntegerToBytes(this.r, 64));
        ECDSASignature signature = ECDSASignature.fromComponents(r, s, v);
        Assertions.assertThrows(SignatureException.class, () -> this.getSecp256k1().signatureToKey(messageHash, signature));
    }

    @Test
    void testRecoverFromSignature_fixed_values_garbage()  {
        byte[] messageHash = HashUtil.keccak256(exampleMessage.getBytes());
        byte[] s = Arrays.concatenate(new byte[]{1}, ByteUtil.bigIntegerToBytes(this.s, 64));
        byte[] r = Arrays.concatenate(new byte[]{1}, ByteUtil.bigIntegerToBytes(this.r, 64));
        ECDSASignature signature = ECDSASignature.fromComponents(r, s, v);
        ECKey key = this.getSecp256k1().recoverFromSignature(v - 27, signature, messageHash, true);
        assertNull(key);
    }

    @Test
    void testRecoverFromSignature_invalid_params() {

        BigInteger validBigInt = BigInteger.valueOf(0L);
        byte[] validBytes = validBigInt.toByteArray();
        BigInteger invalidBigInt = BigInteger.valueOf(-1L);
        byte[] invalidNullBytes = null;
        boolean validBoolean = false;
        int validRecId = 0;
        int invalidRecId = -1;

        Secp256k1Service secp256k11 = this.getSecp256k1();

        ECDSASignature sig = ECDSASignature.fromComponents(validBytes, validBytes);
        try {
            secp256k11.recoverFromSignature(invalidRecId, sig, validBytes, validBoolean);
            fail();
        }catch (IllegalArgumentException e){MatcherAssert.assertThat(e.getMessage(), containsString("recId must be positive"));}

        sig = new ECDSASignature(invalidBigInt, validBigInt);
        try {
            secp256k11.recoverFromSignature(validRecId, sig, validBytes, validBoolean);
            fail();
        }catch (IllegalArgumentException e){MatcherAssert.assertThat(e.getMessage(), containsString("r must be positive"));}

        sig = new ECDSASignature(validBigInt, invalidBigInt);
        try {
            secp256k11.recoverFromSignature(validRecId, sig, validBytes, validBoolean);
            fail();
        }catch (IllegalArgumentException e){MatcherAssert.assertThat(e.getMessage(), containsString("s must be positive"));}

        sig = new ECDSASignature(validBigInt, validBigInt);
        try {
            secp256k11.recoverFromSignature(validRecId, sig, invalidNullBytes, validBoolean);
            fail();
        }catch (IllegalArgumentException e){MatcherAssert.assertThat(e.getMessage(), containsString("messageHash must not be null"));}

    }

    @Test
    void testRecoverFromSignature_without_V() {
        ECKey key = new ECKey();
        String message = "Hello World!";
        byte[] hash = HashUtil.sha256(message.getBytes());
        ECDSASignature sig = ECDSASignature.fromSignature(key.doSign(hash));
        key = ECKey.fromPublicOnly(key.getPubKeyPoint());
        boolean found = false;
        for (int i = 0; i < 4; i++) {
            ECKey key2 = this.getSecp256k1().recoverFromSignature(i, sig, hash, true);
            checkNotNull(key2);
            if (key.equals(key2)) {
                found = true;
                break;
            }
        }
        assertTrue(found);
    }

    @Test
    void test_sign_signatureToKey_pk1() {
        ECKey privateKey = ECKey.fromPrivate(BigInteger.ONE);
        ECKey publicKey = ECKey.fromPublicOnly(privateKey.getPubKeyPoint());
        sign_signatureToKey_assert(privateKey, publicKey);
    }

    @Test
    void test_sign_signatureToKey_pk10() {
        ECKey privateKey = ECKey.fromPrivate(BigInteger.TEN);
        ECKey publicKey = ECKey.fromPublicOnly(privateKey.getPubKeyPoint());
        sign_signatureToKey_assert(privateKey, publicKey);
    }

    @Test
    void test_sign_signatureToKey_pk1M() {
        ECKey privateKey = ECKey.fromPrivate(BigInteger.valueOf(1_000_000_000));
        ECKey publicKey = ECKey.fromPublicOnly(privateKey.getPubKeyPoint());
        sign_signatureToKey_assert(privateKey, publicKey);
    }

    @Test
    void testSecpAddTwoIdenticalPoints() {
        // given
        final var inputStr = "0000000000000000000000000000000000000000000000000000000000000001" + 
            TestUtils.bigIntegerToHexDW(V1Y) +
            "0000000000000000000000000000000000000000000000000000000000000001" + 
            TestUtils.bigIntegerToHexDW(V1Y);

        final var input = HexUtils.stringHexToByteArray(inputStr);
        final var ox = new BigInteger(V1BY2X);
        final var oy = new BigInteger(V1BY2Y);
        final var outputStr = TestUtils.bigIntegerToHex(ox) + TestUtils.bigIntegerToHex(oy);
        final var output = HexUtils.stringHexToByteArray(outputStr);

        // when
        final var result = secp256k1.add(input);

        // then
        Assertions.assertArrayEquals(output, result);
    }

    @Test
    void testSecpAddZeroPointsShouldBeZero() {
        //given
        final var inputStr = ZERO_POINT + ZERO_POINT + ZERO_POINT + ZERO_POINT;
        final var outputStr = ZERO_POINT + ZERO_POINT;

        final var input = HexUtils.stringHexToByteArray(inputStr);
        final var output = HexUtils.stringHexToByteArray(outputStr);

        //when
        final var result = secp256k1.add(input);

        //then
        Assertions.assertArrayEquals(output, result);
    }

    @Test
    void testSecpAddEmptyInputShouldBeZero() {
        //given
        final var input = HexUtils.stringHexToByteArray("");
        final var output = HexUtils.stringHexToByteArray(ZERO_POINT + ZERO_POINT);

        //when
        final var result = secp256k1.add(input);

        //then
        Assertions.assertArrayEquals(output, result);
    }

    @Test
    void testSecpAddPointPlusInfinityIsPoint() {
        //given
        final var outputStr = "0000000000000000000000000000000000000000000000000000000000000001" + 
            TestUtils.bigIntegerToHexDW(V1Y);

        final var inputStr = outputStr + ZERO_POINT + ZERO_POINT;

        final var input = HexUtils.stringHexToByteArray(inputStr);
        final var output = HexUtils.stringHexToByteArray(outputStr);

        //when
        final var result = secp256k1.add(input);
        
        //then
        Assertions.assertArrayEquals(output, result);
    }

    @Test
    void testSecpAddInfinityPlusPointIsPoint() {
        //given
        final var outputStr = "0000000000000000000000000000000000000000000000000000000000000001" +
            TestUtils.bigIntegerToHexDW(V1Y);

        final var inputStr = ZERO_POINT + ZERO_POINT + outputStr;

        final var input = HexUtils.stringHexToByteArray(inputStr);
        final var output = HexUtils.stringHexToByteArray(outputStr);

        //when
        final var result = secp256k1.add(input);

        //then
        Assertions.assertArrayEquals(output, result);
    }

    @Test
    void testSecpAddPointNotOnCurveShouldFail() {
        //given
        final var inputStr = POINT_NOT_ON_CURVE + POINT_NOT_ON_CURVE + 
            POINT_NOT_ON_CURVE + POINT_NOT_ON_CURVE;

        final var input = HexUtils.stringHexToByteArray(inputStr);

        //when
        final var result = secp256k1.add(input);

        //then
        Assertions.assertNull(result);
    }

    @Test
    void testReturnInfinityOnIdenticalInputPointValuesOfX() {
        //given
        final var p0x = new BigInteger("3");
        final var p0y = new BigInteger("21320899557911560362763253855565071047772010424612278905734793689199612115787");
        final var p1x = new BigInteger("3");
        final var p1y = new BigInteger("-21320899557911560362763253855565071047772010424612278905734793689203907084060");
        final var input = new byte[128];

        encodeECPointsInput(input, p0x, p0y, p1x, p1y);

        final var outputStr = "0000000000000000000000000000000000000000000000000000000000000000" +
            "0000000000000000000000000000000000000000000000000000000000000000";
        final var output = HexUtils.stringHexToByteArray(outputStr);

        //when
        final var result = secp256k1.add(input);

        //then
        Assertions.assertArrayEquals(output, result);
    }

    @Test
    void testAddForTwoValidPointsComputeSlope() {
        //given
        final var p0x = new BigInteger("4");
        final var p0y = new BigInteger("40508090799132825824753983223610497876805216745196355809233758402754120847507");
        final var p1x = new BigInteger("1624070059937464756887933993293429854168590106605707304006200119738501412969");
        final var p1y = new BigInteger("48810817106871756219742442189260392858217846784043974224646271552914041676099");
        final var input = new byte[128];

        encodeECPointsInput(input, p0x, p0y, p1x, p1y);

        final var ox = "59470963110652214182270290319243047549711080187995156844066669631124720856270";
        final var oy = "75549874947483386113764723043915448105868538368156141886808196158351727282824";
        final var output = buildECPointsOutput(ox, oy);

        //when
        final var result = secp256k1.add(input);

        //then
        Assertions.assertArrayEquals(output, result);
    }

    @Test
    void testMultiplyScalarAndPoint() {
        // given
        final var x = BigInteger.valueOf(1);
        final var y = new BigInteger(V1Y);
        final var multiplier = new BigInteger("115792089237316195423570985008687907853269984665640564039457584007913129639935");
        final var input = new byte[96];

        encodeECPointsInput(input, x, y, multiplier);

        final var ox = "68306631035792818416930554521980007078198693994042647901813352646899028694565";
        final var oy = "763410389832780290161227297165449309800016629866253823160953352172730927280";
        final var output = buildECPointsOutput(ox, oy);

        // when
        final var result = secp256k1.mul(input);

        // then
        Assertions.assertArrayEquals(output, result);
    }

    @Test
    void testIdentityWhenMultipliedByScalarValueOne() {
        // given
        final var x = new BigInteger("1");
        final var y = new BigInteger(V1Y);
        final var multiplier = BigInteger.valueOf(1);
        final var input = new byte[96];

        encodeECPointsInput(input, x, y, multiplier);

        final var outputStr = TestUtils.bigIntegerToHexDW("1") + TestUtils.bigIntegerToHexDW(V1Y);
        final var output = HexUtils.stringHexToByteArray(outputStr);

        // when
        final var result = secp256k1.mul(input);

        // then
        Assertions.assertArrayEquals(output, result);
    }

    @Test
    void testMultiplyPointByScalar() {
        // given
        final var x = BigInteger.valueOf(1);
        final var y = new BigInteger(V1Y);
        final var multiplier = BigInteger.valueOf(9);
        final var input = new byte[96];

        encodeECPointsInput(input, x, y, multiplier);

        final var output = buildECPointsOutput(V1BY9X, V1BY9Y);

        // when
        final var result = secp256k1.mul(input);

        // then
        Assertions.assertArrayEquals(output, result);
    }

    @Test
    void testSumMultiplyPointByScalar() {
        // given
        final var x = new BigInteger("1");
        final var y = new BigInteger(V1Y);
        final var multiplier = BigInteger.valueOf(2);
        final var input = new byte[96];

        encodeECPointsInput(input, x, y, multiplier);

        final var output = buildECPointsOutput(V1BY2X, V1BY2Y);

        // when
        final var result = secp256k1.mul(input);

        // then
        Assertions.assertArrayEquals(output, result);
    }

    @Test
    void testFailForPointNotOnCurve() {
        // given
        String inputStr = POINT_NOT_ON_CURVE + POINT_NOT_ON_CURVE + POINT_NOT_ON_CURVE;

        final var input = HexUtils.stringHexToByteArray(inputStr);

        // when
        final var result = secp256k1.mul(input);

        // then
        Assertions.assertNull(result);
    }

    @Test
    void testFailForNotEnoughParams() {
        // given
        String inputStr = POINT_NOT_ON_CURVE + POINT_NOT_ON_CURVE;

        final var input = HexUtils.stringHexToByteArray(inputStr);

        // when
        final var result = secp256k1.mul(input);

        // then
        Assertions.assertNull(result);
    }

    @Test
    void testFailEmptyParams() {
        // given
        final var input = HexUtils.stringHexToByteArray("");
        final var output = HexUtils.stringHexToByteArray(
            ZERO_POINT + ZERO_POINT
        );

        // when
        final var result = secp256k1.mul(input);

        // then
        Assertions.assertArrayEquals(output, result);
    }

<<<<<<< HEAD

=======
>>>>>>> b616ad4d
    private void encodeECPointsInput(byte[] input, BigInteger x, BigInteger y, BigInteger multiplier) {
        final var x1Bytes = ByteUtil.stripLeadingZeroes(x.toByteArray());
        final var y1Bytes = ByteUtil.stripLeadingZeroes(y.toByteArray());
        final var scalarBytes = ByteUtil.stripLeadingZeroes(multiplier.toByteArray());

        Bytes.arraycopy(x1Bytes, 0, input, 32 - x1Bytes.length, x1Bytes.length);
        Bytes.arraycopy(y1Bytes, 0, input, 64 - y1Bytes.length, y1Bytes.length);
        Bytes.arraycopy(scalarBytes, 0, input, 96 - scalarBytes.length, scalarBytes.length);
    }

    private void encodeECPointsInput(byte[] input, BigInteger p0x, BigInteger p0y, BigInteger p1x, BigInteger p1y) {
        final var x1Bytes = ByteUtil.stripLeadingZeroes(p0x.toByteArray());
        final var y1Bytes = ByteUtil.stripLeadingZeroes(p0y.toByteArray());
        final var x2Bytes = ByteUtil.stripLeadingZeroes(p1x.toByteArray());
        final var y2Bytes = ByteUtil.stripLeadingZeroes(p1y.toByteArray());

        Bytes.arraycopy(x1Bytes, 0, input, 32 - x1Bytes.length, x1Bytes.length);
        Bytes.arraycopy(y1Bytes, 0, input, 64 - y1Bytes.length, y1Bytes.length);
        Bytes.arraycopy(x2Bytes, 0, input, 96 - x2Bytes.length, x2Bytes.length);
        Bytes.arraycopy(y2Bytes, 0, input, 128 - y2Bytes.length, y2Bytes.length);
    }

    private byte [] buildECPointsOutput(String strOx, String strOy) {
        final var ox = new BigInteger(strOx);
        final var oy = new BigInteger(strOy);
        final var outputStr = TestUtils.bigIntegerToHex(ox) + TestUtils.bigIntegerToHex(oy);

        return HexUtils.stringHexToByteArray(outputStr);
    }

    private void sign_signatureToKey_assert(ECKey privateKey, ECKey publicKey) {
        String message = "Hello World!";
        byte[] hash = HashUtil.sha256(message.getBytes());
        ECDSASignature sig = ECDSASignature.fromSignature(privateKey.doSign(hash));
        boolean found = false;
        for (int i = 0; i < 4; i++) {
            ECKey key2 = this.getSecp256k1().recoverFromSignature(i, sig, hash, true);
            checkNotNull(key2);
            if (publicKey.equals(key2)) {
                found = true;
                break;
            }
        }
        assertTrue(found);
    }
}<|MERGE_RESOLUTION|>--- conflicted
+++ resolved
@@ -593,10 +593,6 @@
         Assertions.assertArrayEquals(output, result);
     }
 
-<<<<<<< HEAD
-
-=======
->>>>>>> b616ad4d
     private void encodeECPointsInput(byte[] input, BigInteger x, BigInteger y, BigInteger multiplier) {
         final var x1Bytes = ByteUtil.stripLeadingZeroes(x.toByteArray());
         final var y1Bytes = ByteUtil.stripLeadingZeroes(y.toByteArray());
