/*
 * This file is part of RskJ
 * Copyright (C) 2019 RSK Labs Ltd.
 *
 * This program is free software: you can redistribute it and/or modify
 * it under the terms of the GNU Lesser General Public License as published by
 * the Free Software Foundation, either version 3 of the License, or
 * (at your option) any later version.
 *
 * This program is distributed in the hope that it will be useful,
 * but WITHOUT ANY WARRANTY; without even the implied warranty of
 * MERCHANTABILITY or FITNESS FOR A PARTICULAR PURPOSE. See the
 * GNU Lesser General Public License for more details.
 *
 * You should have received a copy of the GNU Lesser General Public License
 * along with this program. If not, see <http://www.gnu.org/licenses/>.
 */

package org.ethereum.config.blockchain.upgrades;

import com.typesafe.config.ConfigFactory;
import org.ethereum.config.SystemProperties;

import javax.annotation.Nullable;
import java.util.*;
import java.util.function.Function;
import java.util.stream.Collectors;

@SuppressWarnings({"squid:S2187"}) // used from another class
public class ActivationConfigsForTest {

    private static final ActivationConfig REGTEST = read("config/regtest");

    private static List<ConsensusRule> getPaidBridgeTxsRskip() {
        return Arrays.asList(ConsensusRule.ARE_BRIDGE_TXS_PAID);
    }

    private static List<ConsensusRule> getOrchidRskips() {
        List<ConsensusRule> rskips = new ArrayList<>();
        rskips.addAll(Arrays.asList(
            ConsensusRule.RSKIP85,
            ConsensusRule.RSKIP87,
            ConsensusRule.RSKIP88,
            ConsensusRule.RSKIP89,
            ConsensusRule.RSKIP90,
            ConsensusRule.RSKIP91,
            ConsensusRule.RSKIP92,
            ConsensusRule.RSKIP97,
            ConsensusRule.RSKIP98
        ));

        return rskips;
    }

    private static List<ConsensusRule> getOrchid060Rskips() {
        List<ConsensusRule> rskips = new ArrayList<>();
        rskips.add(ConsensusRule.RSKIP103);

        return rskips;
    }

    private static List<ConsensusRule> getWasabi100Rskips() {
        List<ConsensusRule> rskips = new ArrayList<>();
        rskips.addAll(Arrays.asList(
            ConsensusRule.RSKIP103,
            ConsensusRule.RSKIP106,
            ConsensusRule.RSKIP110,
            ConsensusRule.RSKIP119,
            ConsensusRule.RSKIP120,
            ConsensusRule.RSKIP122,
            ConsensusRule.RSKIP123,
            ConsensusRule.RSKIP124,
            ConsensusRule.RSKIP125,
            ConsensusRule.RSKIP126,
            ConsensusRule.RSKIP132
        ));

        return rskips;
    }

    private static List<ConsensusRule> getBahamasRskips() {
        List<ConsensusRule> rskips = new ArrayList<>();
        rskips.add(ConsensusRule.RSKIP136);

        return rskips;
    }

    private static List<ConsensusRule> getTwoToThreeRskips() {
        List<ConsensusRule> rskips = new ArrayList<>();
        rskips.add(ConsensusRule.RSKIP150);

        return rskips;
    }

    private static List<ConsensusRule> getPapyrus200Rskips() {
        List<ConsensusRule> rskips = new ArrayList<>();
        rskips.addAll(Arrays.asList(
            ConsensusRule.RSKIP137,
            ConsensusRule.RSKIP140,
            ConsensusRule.RSKIP143,
            ConsensusRule.RSKIP146,
            ConsensusRule.RSKIP150,
            ConsensusRule.RSKIP151,
            ConsensusRule.RSKIP152,
            ConsensusRule.RSKIP156,
            ConsensusRule.RSKIPUMM
        ));

        return rskips;
    }

    private static List<ConsensusRule> getIris300Rskips() {
        List<ConsensusRule> rskips = new ArrayList<>();
        rskips.addAll(Arrays.asList(
            ConsensusRule.RSKIP153,
            ConsensusRule.RSKIP169,
            ConsensusRule.RSKIP170,
            ConsensusRule.RSKIP171,
            ConsensusRule.RSKIP174,
            ConsensusRule.RSKIP176,
            ConsensusRule.RSKIP179,
            ConsensusRule.RSKIP180,
            ConsensusRule.RSKIP181,
            ConsensusRule.RSKIP185,
            ConsensusRule.RSKIP186,
            ConsensusRule.RSKIP191,
            ConsensusRule.RSKIP197,
            ConsensusRule.RSKIP199,
            ConsensusRule.RSKIP200,
            ConsensusRule.RSKIP201,
            ConsensusRule.RSKIP218,
            ConsensusRule.RSKIP219,
            ConsensusRule.RSKIP220
        ));

        return rskips;
    }

    private static List<ConsensusRule> getHop400Rskips() {
        List<ConsensusRule> rskips = new ArrayList<>();
        rskips.addAll(Arrays.asList(
            ConsensusRule.RSKIP271,
            ConsensusRule.RSKIP284,
            ConsensusRule.RSKIP290,
            ConsensusRule.RSKIP293,
            ConsensusRule.RSKIP294,
            ConsensusRule.RSKIP297
        ));

        return rskips;
    }

    private static List<ConsensusRule> getHop401Rskips() {
        List<ConsensusRule> rskips = new ArrayList<>();
        rskips.addAll(Arrays.asList(
            ConsensusRule.RSKIP353,
            ConsensusRule.RSKIP357
        ));

        return rskips;
    }

    private static List<ConsensusRule> getFingerroot500Rskips() {
        List<ConsensusRule> rskips = new ArrayList<>();
        rskips.addAll(Arrays.asList(
            ConsensusRule.RSKIP252,
            ConsensusRule.RSKIP326,
            ConsensusRule.RSKIP374,
            ConsensusRule.RSKIP375,
            ConsensusRule.RSKIP377,
            ConsensusRule.RSKIP383,
            ConsensusRule.RSKIP385
        ));

        return rskips;
    }

    private static List<ConsensusRule> getArrowhead600Rskips() {
        List<ConsensusRule> rskips = new ArrayList<>();
        rskips.addAll(Arrays.asList(
            ConsensusRule.RSKIP376,
<<<<<<< HEAD
            ConsensusRule.RSKIP144,
            ConsensusRule.RSKIP351
=======
            ConsensusRule.RSKIP379,
            ConsensusRule.RSKIP398,
            ConsensusRule.RSKIP400,
            ConsensusRule.RSKIP203
>>>>>>> 4c8c932d
        ));

        return rskips;
    }

    public static ActivationConfig genesis() {
        return only();
    }

    public static ActivationConfig orchid() {
        return orchid(Collections.emptyList());
    }

    public static ActivationConfig orchid(List<ConsensusRule> except) {
        return enableTheseDisableThose(getOrchidRskips(), except);
    }

    public static ActivationConfig wasabi100() {
        return wasabi100(Collections.emptyList());
    }

    public static ActivationConfig wasabi100(List<ConsensusRule> except) {
        List<ConsensusRule> rskips = new ArrayList<>();
        rskips.addAll(getOrchidRskips());
        rskips.addAll(getOrchid060Rskips());
        rskips.addAll(getWasabi100Rskips());

        return enableTheseDisableThose(rskips, except);
    }

    public static ActivationConfig papyrus200() {
        return papyrus200(Collections.emptyList());
    }

    public static ActivationConfig papyrus200(List<ConsensusRule> except) {
        List<ConsensusRule> rskips = new ArrayList<>();
        rskips.addAll(getPaidBridgeTxsRskip());
        rskips.addAll(getOrchidRskips());
        rskips.addAll(getOrchid060Rskips());
        rskips.addAll(getWasabi100Rskips());
        rskips.addAll(getBahamasRskips());
        rskips.addAll(getTwoToThreeRskips());
        rskips.addAll(getPapyrus200Rskips());

        return enableTheseDisableThose(rskips, except);
    }

    public static ActivationConfig iris300() {
        return iris300(Collections.emptyList());
    }

    public static ActivationConfig iris300(List<ConsensusRule> except) {
        List<ConsensusRule> rskips = new ArrayList<>();
        rskips.addAll(getPaidBridgeTxsRskip());
        rskips.addAll(getOrchidRskips());
        rskips.addAll(getOrchid060Rskips());
        rskips.addAll(getWasabi100Rskips());
        rskips.addAll(getBahamasRskips());
        rskips.addAll(getTwoToThreeRskips());
        rskips.addAll(getPapyrus200Rskips());
        rskips.addAll(getIris300Rskips());

        return enableTheseDisableThose(rskips, except);
    }

    public static ActivationConfig hop400() {
        return hop400(Collections.emptyList());
    }

    public static ActivationConfig hop400(List<ConsensusRule> except) {
        List<ConsensusRule> rskips = new ArrayList<>();
        rskips.addAll(getPaidBridgeTxsRskip());
        rskips.addAll(getOrchidRskips());
        rskips.addAll(getOrchid060Rskips());
        rskips.addAll(getWasabi100Rskips());
        rskips.addAll(getBahamasRskips());
        rskips.addAll(getTwoToThreeRskips());
        rskips.addAll(getPapyrus200Rskips());
        rskips.addAll(getIris300Rskips());
        rskips.addAll(getHop400Rskips());

        return enableTheseDisableThose(rskips, except);
    }

    public static ActivationConfig hop401() {
        return hop401(Collections.emptyList());
    }

    public static ActivationConfig hop401(List<ConsensusRule> except) {
        List<ConsensusRule> rskips = new ArrayList<>();
        rskips.addAll(getPaidBridgeTxsRskip());
        rskips.addAll(getOrchidRskips());
        rskips.addAll(getOrchid060Rskips());
        rskips.addAll(getWasabi100Rskips());
        rskips.addAll(getBahamasRskips());
        rskips.addAll(getTwoToThreeRskips());
        rskips.addAll(getPapyrus200Rskips());
        rskips.addAll(getIris300Rskips());
        rskips.addAll(getHop400Rskips());
        rskips.addAll(getHop401Rskips());

        return enableTheseDisableThose(rskips, except);
    }

    public static ActivationConfig fingerroot500() {
        return fingerroot500(Collections.emptyList());
    }

    public static ActivationConfig fingerroot500(List<ConsensusRule> except) {
        List<ConsensusRule> rskips = new ArrayList<>();
        rskips.addAll(getPaidBridgeTxsRskip());
        rskips.addAll(getOrchidRskips());
        rskips.addAll(getOrchid060Rskips());
        rskips.addAll(getWasabi100Rskips());
        rskips.addAll(getBahamasRskips());
        rskips.addAll(getTwoToThreeRskips());
        rskips.addAll(getPapyrus200Rskips());
        rskips.addAll(getIris300Rskips());
        rskips.addAll(getHop400Rskips());
        rskips.addAll(getHop401Rskips());
        rskips.addAll(getFingerroot500Rskips());

        return enableTheseDisableThose(rskips, except);
    }

    public static ActivationConfig arrowhead600() {
        return arrowhead600(Collections.emptyList());
    }

    public static ActivationConfig arrowhead600(List<ConsensusRule> except) {
        List<ConsensusRule> rskips = new ArrayList<>();
        rskips.addAll(getPaidBridgeTxsRskip());
        rskips.addAll(getOrchidRskips());
        rskips.addAll(getOrchid060Rskips());
        rskips.addAll(getWasabi100Rskips());
        rskips.addAll(getBahamasRskips());
        rskips.addAll(getTwoToThreeRskips());
        rskips.addAll(getPapyrus200Rskips());
        rskips.addAll(getIris300Rskips());
        rskips.addAll(getHop400Rskips());
        rskips.addAll(getHop401Rskips());
        rskips.addAll(getFingerroot500Rskips());
        rskips.addAll(getArrowhead600Rskips());

        return enableTheseDisableThose(rskips, except);
    }

    public static ActivationConfig regtest() {
        return REGTEST;
    }

    public static ActivationConfig all() {
        return allBut();
    }

    /***
     * This method will disable all ConsensusRule by default. Accepts a list of ConsensusRule to enable and then and additional optional list to disable a few of those.
     * This is useful to test a specific network upgrade (e.g. Hop400) but disabling some specific ConsensusRules from it.
     * e.g. enableTheseDisableThose(getHop401Rskips(), getPaidBridgeTxsRskip())
     * This will enable all ConsensusRule up to hop401 but remain the ARE_BRIDGE_TXS_PAID consensus rule disabled
     * @param enableThese
     * @param disableThose nullable argument
     * @return
     */
    public static ActivationConfig enableTheseDisableThose(
        List<ConsensusRule> enableThese,
        @Nullable List<ConsensusRule> disableThose) {

        Map<ConsensusRule, Long> consensusRules = EnumSet.allOf(ConsensusRule.class)
            .stream()
            .collect(Collectors.toMap(Function.identity(), ignored -> -1L));
        for (ConsensusRule consensusRule : enableThese) {
            consensusRules.put(consensusRule, 0L);
        }
        if (disableThose != null) {
            for (ConsensusRule consensusRule : disableThose) {
                consensusRules.put(consensusRule, -1L);
            }
        }

        return new ActivationConfig(consensusRules);
    }

    public static ActivationConfig allBut(ConsensusRule... upgradesToDisable) {
        Map<ConsensusRule, Long> consensusRules = EnumSet.allOf(ConsensusRule.class)
            .stream()
            .collect(Collectors.toMap(Function.identity(), ignored -> 0L));
        for (ConsensusRule consensusRule : upgradesToDisable) {
            consensusRules.put(consensusRule, -1L);
        }

        return new ActivationConfig(consensusRules);
    }

    public static ActivationConfig only(ConsensusRule... upgradesToEnable) {
        Map<ConsensusRule, Long> consensusRules = EnumSet.allOf(ConsensusRule.class)
            .stream()
            .collect(Collectors.toMap(Function.identity(), ignored -> -1L));
        for (ConsensusRule consensusRule : upgradesToEnable) {
            consensusRules.put(consensusRule, 0L);
        }

        return new ActivationConfig(consensusRules);
    }

    public static ActivationConfig bridgeUnitTest() {
        Map<ConsensusRule, Long> allDisabled = EnumSet.allOf(ConsensusRule.class)
            .stream()
            .collect(Collectors.toMap(Function.identity(), ignored -> -1L));
        allDisabled.put(ConsensusRule.ARE_BRIDGE_TXS_PAID, 10L);

        return new ActivationConfig(allDisabled);
    }

    private static ActivationConfig read(String resourceBasename) {
        return ActivationConfig.read(ConfigFactory.load(resourceBasename).getConfig(SystemProperties.PROPERTY_BLOCKCHAIN_CONFIG));
    }
}<|MERGE_RESOLUTION|>--- conflicted
+++ resolved
@@ -179,15 +179,12 @@
         List<ConsensusRule> rskips = new ArrayList<>();
         rskips.addAll(Arrays.asList(
             ConsensusRule.RSKIP376,
-<<<<<<< HEAD
-            ConsensusRule.RSKIP144,
-            ConsensusRule.RSKIP351
-=======
             ConsensusRule.RSKIP379,
             ConsensusRule.RSKIP398,
             ConsensusRule.RSKIP400,
-            ConsensusRule.RSKIP203
->>>>>>> 4c8c932d
+            ConsensusRule.RSKIP203,
+            ConsensusRule.RSKIP144,
+            ConsensusRule.RSKIP351
         ));
 
         return rskips;
