/*
 * This file is part of RskJ
 * Copyright (C) 2019 RSK Labs Ltd.
 *
 * This program is free software: you can redistribute it and/or modify
 * it under the terms of the GNU Lesser General Public License as published by
 * the Free Software Foundation, either version 3 of the License, or
 * (at your option) any later version.
 *
 * This program is distributed in the hope that it will be useful,
 * but WITHOUT ANY WARRANTY; without even the implied warranty of
 * MERCHANTABILITY or FITNESS FOR A PARTICULAR PURPOSE. See the
 * GNU Lesser General Public License for more details.
 *
 * You should have received a copy of the GNU Lesser General Public License
 * along with this program. If not, see <http://www.gnu.org/licenses/>.
 */

package org.ethereum.config.blockchain.upgrades;

import com.typesafe.config.Config;
import com.typesafe.config.ConfigFactory;
import com.typesafe.config.ConfigValueFactory;
import org.hamcrest.MatcherAssert;
import org.junit.jupiter.api.Assertions;
import org.junit.jupiter.api.Test;

import static org.hamcrest.Matchers.is;

class ActivationConfigTest {
    private static final Config BASE_CONFIG = ConfigFactory.parseString(String.join("\n",
            "hardforkActivationHeights: {",
            "    genesis: 0",
            "    bahamas: 0",
            "    afterBridgeSync: 0,",
            "    orchid: 0,",
            "    orchid060: 0,",
            "    wasabi100: 0",
            "    papyrus200: 0",
            "    twoToThree: 0",
            "    iris300: 0",
            "    hop400: 0",
            "    hop401: 0",
            "    fingerroot500: 0",
            "},",
            "consensusRules: {",
            "    areBridgeTxsPaid: afterBridgeSync,",
            "    rskip85: orchid,",
            "    rskip87: orchid,",
            "    rskip88: orchid,",
            "    rskip89: orchid,",
            "    rskip90: orchid,",
            "    rskip91: orchid,",
            "    rskip92: orchid,",
            "    rskip97: orchid,",
            "    rskip98: orchid,",
            "    rskip103: orchid060,",
            "    rskip106: wasabi100,",
            "    rskip110: wasabi100,",
            "    rskip119: wasabi100,",
            "    rskip120: wasabi100,",
            "    rskip122: wasabi100,",
            "    rskip123: wasabi100,",
            "    rskip124: wasabi100,",
            "    rskip125: wasabi100",
            "    rskip126: wasabi100",
            "    rskip132: wasabi100",
            "    rskip134: papyrus200",
            "    rskip136: bahamas",
            "    rskip137: papyrus200",
            "    rskip140: papyrus200,",
            "    rskip143: papyrus200",
            "    rskip146: papyrus200",
            "    rskip150: twoToThree",
            "    rskip151: papyrus200",
            "    rskip152: papyrus200",
            "    rskip156: papyrus200",
            "    rskipUMM: papyrus200",
            "    rskip153: iris300",
            "    rskip169: iris300",
            "    rskip170: iris300",
            "    rskip171: iris300",
            "    rskip174: iris300",
            "    rskip176: iris300",
            "    rskip179: iris300",
            "    rskip180: iris300",
            "    rskip181: iris300",
            "    rskip185: iris300",
            "    rskip186: iris300",
            "    rskip191: iris300",
            "    rskip197: iris300",
            "    rskip199: iris300",
            "    rskip200: iris300",
            "    rskip201: iris300",
            "    rskip218: iris300",
            "    rskip219: iris300",
            "    rskip220: iris300",
            "    rskip252: fingerroot500",
            "    rskip271: hop400",
            "    rskip284: hop400",
            "    rskip290: hop400",
            "    rskip293: hop400",
            "    rskip294: hop400",
            "    rskip144: fingerroot500",
            "    rskip297: hop400",
<<<<<<< HEAD
            "    rskip351: fingerroot500",
=======
            "    rskip326: fingerroot500",
>>>>>>> 138f6144
            "    rskip353: hop401",
            "    rskip357: hop401",
            "}"
    ));

    @Test
    void readBaseConfig() {
        ActivationConfig config = ActivationConfig.read(BASE_CONFIG);

        for (ConsensusRule value : ConsensusRule.values()) {
            MatcherAssert.assertThat(config.isActive(value, 42), is(true));
        }
    }

    @Test
    void readWithTwoUpgradesInOrchid060() {
        ActivationConfig config = ActivationConfig.read(BASE_CONFIG
                .withValue("hardforkActivationHeights.orchid060", ConfigValueFactory.fromAnyRef(200))
                .withValue("consensusRules.rskip98", ConfigValueFactory.fromAnyRef("orchid060"))
        );

        for (ConsensusRule value : ConsensusRule.values()) {
            if (value == ConsensusRule.RSKIP98 || value == ConsensusRule.RSKIP103) {
                MatcherAssert.assertThat(config.isActive(value, 100), is(false));
            } else {
                MatcherAssert.assertThat(config.isActive(value, 100), is(true));
            }
        }
    }

    @Test
    void readWithOneHardcodedActivationNumber() {
        ActivationConfig config = ActivationConfig.read(BASE_CONFIG
                .withValue("consensusRules.rskip85", ConfigValueFactory.fromAnyRef(200))
        );

        for (ConsensusRule value : ConsensusRule.values()) {
            if (value == ConsensusRule.RSKIP85) {
                MatcherAssert.assertThat(config.isActive(value, 100), is(false));
            } else {
                MatcherAssert.assertThat(config.isActive(value, 100), is(true));
            }
        }
    }

    @Test
    void failsReadingWithMissingNetworkUpgrade() {
        Config config = BASE_CONFIG.withoutPath("consensusRules.rskip85");
        Assertions.assertThrows(IllegalArgumentException.class, () -> ActivationConfig.read(config));
    }

    @Test
    void failsReadingWithMissingHardFork() {
        Config config = BASE_CONFIG.withoutPath("hardforkActivationHeights.orchid");
        Assertions.assertThrows(IllegalArgumentException.class, () -> ActivationConfig.read(config));
    }

    @Test
    void failsReadingWithUnknownForkConfiguration() {
        Config config = BASE_CONFIG.withValue("hardforkActivationHeights.orkid", ConfigValueFactory.fromAnyRef(200));
        Assertions.assertThrows(IllegalArgumentException.class, () -> ActivationConfig.read(config));
    }

    @Test
    void failsReadingWithUnknownUpgradeConfiguration() {
        Config config = BASE_CONFIG.withValue("consensusRules.rskip420", ConfigValueFactory.fromAnyRef("orchid"));
        Assertions.assertThrows(IllegalArgumentException.class, () -> ActivationConfig.read(config));
    }

    @Test
    public void headerVersion0() {
        ActivationConfig config = ActivationConfigsForTest.allBut(ConsensusRule.RSKIP351);
        Assertions.assertEquals((byte) 0x0, config.getHeaderVersion(10));
    }

    @Test
    public void headerVersion1() {
        ActivationConfig config = ActivationConfigsForTest.all();
        Assertions.assertEquals((byte) 0x1, config.getHeaderVersion(10));
    }
}<|MERGE_RESOLUTION|>--- conflicted
+++ resolved
@@ -103,11 +103,8 @@
             "    rskip294: hop400",
             "    rskip144: fingerroot500",
             "    rskip297: hop400",
-<<<<<<< HEAD
             "    rskip351: fingerroot500",
-=======
             "    rskip326: fingerroot500",
->>>>>>> 138f6144
             "    rskip353: hop401",
             "    rskip357: hop401",
             "}"
