--- conflicted
+++ resolved
@@ -126,13 +126,9 @@
         "    rskip428: lovell700",
         "    rskip434: arrowhead631",
         "    rskip438: lovell700",
-<<<<<<< HEAD
         "    rskip446: lovell700",
-            "}"
-=======
         "    rskip454: lovell700",
         "}"
->>>>>>> 1cf9ad6e
     ));
 
     @Test
