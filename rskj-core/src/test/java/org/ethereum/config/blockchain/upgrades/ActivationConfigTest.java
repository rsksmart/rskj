/*
 * This file is part of RskJ
 * Copyright (C) 2019 RSK Labs Ltd.
 *
 * This program is free software: you can redistribute it and/or modify
 * it under the terms of the GNU Lesser General Public License as published by
 * the Free Software Foundation, either version 3 of the License, or
 * (at your option) any later version.
 *
 * This program is distributed in the hope that it will be useful,
 * but WITHOUT ANY WARRANTY; without even the implied warranty of
 * MERCHANTABILITY or FITNESS FOR A PARTICULAR PURPOSE. See the
 * GNU Lesser General Public License for more details.
 *
 * You should have received a copy of the GNU Lesser General Public License
 * along with this program. If not, see <http://www.gnu.org/licenses/>.
 */

package org.ethereum.config.blockchain.upgrades;

import static org.hamcrest.Matchers.is;
import static org.junit.jupiter.api.Assertions.assertEquals;
import static org.junit.jupiter.api.Assertions.assertThrows;

import com.typesafe.config.*;
import org.hamcrest.MatcherAssert;
import org.junit.jupiter.api.Test;

class ActivationConfigTest {
    private static final Config BASE_CONFIG = ConfigFactory.parseString(String.join("\n",
        "hardforkActivationHeights: {",
        "    genesis: 0",
        "    bahamas: 0",
        "    afterBridgeSync: 0,",
        "    orchid: 0,",
        "    orchid060: 0,",
        "    wasabi100: 0",
        "    papyrus200: 0",
        "    twoToThree: 0",
        "    iris300: 0",
        "    hop400: 0",
        "    hop401: 0",
        "    fingerroot500: 0",
        "    arrowhead600: 0",
        "    arrowhead631: 0",
        "    lovell700: 0",
        "},",
        "consensusRules: {",
        "    areBridgeTxsPaid: afterBridgeSync,",
        "    rskip85: orchid,",
        "    rskip87: orchid,",
        "    rskip88: orchid,",
        "    rskip89: orchid,",
        "    rskip90: orchid,",
        "    rskip91: orchid,",
        "    rskip92: orchid,",
        "    rskip97: orchid,",
        "    rskip98: orchid,",
        "    rskip103: orchid060,",
        "    rskip106: wasabi100,",
        "    rskip110: wasabi100,",
        "    rskip119: wasabi100,",
        "    rskip120: wasabi100,",
        "    rskip122: wasabi100,",
        "    rskip123: wasabi100,",
        "    rskip124: wasabi100,",
        "    rskip125: wasabi100",
        "    rskip126: wasabi100",
        "    rskip132: wasabi100",
        "    rskip134: papyrus200",
        "    rskip136: bahamas",
        "    rskip137: papyrus200",
        "    rskip140: papyrus200,",
        "    rskip143: papyrus200",
        "    rskip144: arrowhead600",
        "    rskip146: papyrus200",
        "    rskip150: twoToThree",
        "    rskip151: papyrus200",
        "    rskip152: papyrus200",
        "    rskip156: papyrus200",
        "    rskipUMM: papyrus200",
        "    rskip153: iris300",
        "    rskip169: iris300",
        "    rskip170: iris300",
        "    rskip171: iris300",
        "    rskip174: iris300",
        "    rskip176: iris300",
        "    rskip179: iris300",
        "    rskip180: iris300",
        "    rskip181: iris300",
        "    rskip185: iris300",
        "    rskip186: iris300",
        "    rskip191: iris300",
        "    rskip197: iris300",
        "    rskip199: iris300",
        "    rskip200: iris300",
        "    rskip201: iris300",
        "    rskip203: arrowhead600",
        "    rskip218: iris300",
        "    rskip219: iris300",
        "    rskip220: iris300",
        "    rskip252: fingerroot500",
        "    rskip271: hop400",
        "    rskip284: hop400",
        "    rskip290: hop400",
        "    rskip293: hop400",
        "    rskip294: hop400",
        "    rskip297: hop400",
        "    rskip326: fingerroot500",
        "    rskip351: arrowhead600",
        "    rskip353: hop401",
        "    rskip357: hop401",
        "    rskip374: fingerroot500",
        "    rskip375: fingerroot500",
        "    rskip376: arrowhead600",
        "    rskip377: fingerroot500",
        "    rskip379: arrowhead600",
        "    rskip383: fingerroot500",
        "    rskip385: fingerroot500",
        "    rskip398: arrowhead600",
        "    rskip400: arrowhead600",
        "    rskip412: arrowhead600",
        "    rskip415: arrowhead600",
        "    rskip417: arrowhead600",
        "    rskip427: lovell700",
        "    rskip428: lovell700",
        "    rskip434: arrowhead631",
        "    rskip438: lovell700",
<<<<<<< HEAD
        "    rskip446: lovell700",
=======
        "    rskip445: lovell700",
>>>>>>> d072012d
        "    rskip454: lovell700",
        "}"
    ));

    @Test
    void readBaseConfig() {
        ActivationConfig config = ActivationConfig.read(BASE_CONFIG);

        for (ConsensusRule value : ConsensusRule.values()) {
            MatcherAssert.assertThat(config.isActive(value, 42), is(true));
        }
    }

    @Test
    void readWithTwoUpgradesInOrchid060() {
        ActivationConfig config = ActivationConfig.read(BASE_CONFIG
            .withValue("hardforkActivationHeights.orchid060", ConfigValueFactory.fromAnyRef(200))
            .withValue("consensusRules.rskip98", ConfigValueFactory.fromAnyRef("orchid060"))
        );

        for (ConsensusRule value : ConsensusRule.values()) {
            if (value == ConsensusRule.RSKIP98 || value == ConsensusRule.RSKIP103) {
                MatcherAssert.assertThat(config.isActive(value, 100), is(false));
            } else {
                MatcherAssert.assertThat(config.isActive(value, 100), is(true));
            }
        }
    }

    @Test
    void readWithOneHardcodedActivationNumber() {
        ActivationConfig config = ActivationConfig.read(
            BASE_CONFIG.withValue("consensusRules.rskip85", ConfigValueFactory.fromAnyRef(200))
        );

        for (ConsensusRule value : ConsensusRule.values()) {
            if (value == ConsensusRule.RSKIP85) {
                MatcherAssert.assertThat(config.isActive(value, 100), is(false));
            } else {
                MatcherAssert.assertThat(config.isActive(value, 100), is(true));
            }
        }
    }

    @Test
    void failsReadingWithMissingNetworkUpgrade() {
        Config config = BASE_CONFIG.withoutPath("consensusRules.rskip85");
        assertThrows(IllegalArgumentException.class, () -> ActivationConfig.read(config));
    }

    @Test
    void failsReadingWithMissingHardFork() {
        Config config = BASE_CONFIG.withoutPath("hardforkActivationHeights.orchid");
        assertThrows(IllegalArgumentException.class, () -> ActivationConfig.read(config));
    }

    @Test
    void failsReadingWithUnknownForkConfiguration() {
        Config config = BASE_CONFIG.withValue("hardforkActivationHeights.orkid", ConfigValueFactory.fromAnyRef(200));
        assertThrows(IllegalArgumentException.class, () -> ActivationConfig.read(config));
    }

    @Test
    void failsReadingWithUnknownUpgradeConfiguration() {
        Config config = BASE_CONFIG.withValue("consensusRules.rskip420", ConfigValueFactory.fromAnyRef("orchid"));
        assertThrows(IllegalArgumentException.class, () -> ActivationConfig.read(config));
    }

    @Test
    void headerVersion0() {
        ActivationConfig config = ActivationConfigsForTest.allBut(ConsensusRule.RSKIP351);
        assertEquals((byte) 0x0, config.getHeaderVersion(10));
    }

    @Test
    void headerVersion1() {
        ActivationConfig config = ActivationConfigsForTest.all();
        assertEquals((byte) 0x1, config.getHeaderVersion(10));
    }
}<|MERGE_RESOLUTION|>--- conflicted
+++ resolved
@@ -126,11 +126,8 @@
         "    rskip428: lovell700",
         "    rskip434: arrowhead631",
         "    rskip438: lovell700",
-<<<<<<< HEAD
+        "    rskip445: lovell700",
         "    rskip446: lovell700",
-=======
-        "    rskip445: lovell700",
->>>>>>> d072012d
         "    rskip454: lovell700",
         "}"
     ));
