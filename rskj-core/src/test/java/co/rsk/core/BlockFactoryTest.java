/*
 * This file is part of RskJ
 * Copyright (C) 2019 RSK Labs Ltd.
 *
 * This program is free software: you can redistribute it and/or modify
 * it under the terms of the GNU Lesser General Public License as published by
 * the Free Software Foundation, either version 3 of the License, or
 * (at your option) any later version.
 *
 * This program is distributed in the hope that it will be useful,
 * but WITHOUT ANY WARRANTY; without even the implied warranty of
 * MERCHANTABILITY or FITNESS FOR A PARTICULAR PURPOSE. See the
 * GNU Lesser General Public License for more details.
 *
 * You should have received a copy of the GNU Lesser General Public License
 * along with this program. If not, see <http://www.gnu.org/licenses/>.
 */

package co.rsk.core;

import co.rsk.config.RskMiningConstants;
import co.rsk.crypto.Keccak256;
import org.bouncycastle.util.encoders.Hex;
import org.ethereum.TestUtils;
import org.ethereum.config.blockchain.upgrades.ActivationConfig;
import org.ethereum.config.blockchain.upgrades.ConsensusRule;
import org.ethereum.core.BlockFactory;
import org.ethereum.core.BlockHeader;
import org.ethereum.crypto.HashUtil;
import org.ethereum.util.RLP;
import org.ethereum.util.RLPList;
import org.junit.jupiter.api.BeforeEach;
import org.junit.jupiter.api.Assertions;
import org.junit.jupiter.api.Test;

import java.math.BigInteger;
import java.util.Arrays;

import static org.ethereum.config.blockchain.upgrades.ConsensusRule.*;
import static org.hamcrest.MatcherAssert.assertThat;
import static org.hamcrest.Matchers.is;
import static org.mockito.AdditionalMatchers.geq;
import static org.mockito.AdditionalMatchers.lt;
import static org.mockito.ArgumentMatchers.eq;
import static org.mockito.Mockito.mock;
import static org.mockito.Mockito.when;

class BlockFactoryTest {

    private ActivationConfig activationConfig;
    private BlockFactory factory;

    @BeforeEach
    void setUp() {
        activationConfig = mock(ActivationConfig.class);
        factory = new BlockFactory(activationConfig);
    }

    @Test
    void decodeGenesisBlock() {
        enableRulesAt(0L, RSKIP92);
        assertThat(factory.decodeBlock(genesisRaw()).getHash().getBytes(), is(genesisRawHash()));
    }

    @Test
    void newHeaderWithNoForkDetectionDataAndRskip110On() {
        long number = 20L;
        enableRulesAt(number, RSKIP92, RSKIP110);

        BlockHeader header = createBlockHeader(number, new byte[0], new byte[0], null);

        Keccak256 hash = header.getHash();
        byte[] hashForMergedMining = header.getHashForMergedMining();

        assertThat(hash.getBytes(), is(hashForMergedMining));
    }

    @Test
    void decodeBlockPriorToHeight449AndRskip110On() {
        long number = 20L;
        enableRulesAt(number, RSKIP92, RSKIP110);

        BlockHeader header = createBlockHeaderWithMergedMiningFields(number, new byte[0], null, null);

        byte[] encodedHeader = header.getFullEncoded();
        RLPList headerRLP = RLP.decodeList(encodedHeader);
        assertThat(headerRLP.size(), is(19));

        BlockHeader decodedHeader = factory.decodeHeader(encodedHeader);
        assertThat(header.getHash(), is(decodedHeader.getHash()));
        assertThat(header.getMiningForkDetectionData(), is(decodedHeader.getMiningForkDetectionData()));
    }

    @Test
    void decodeBlockPriorToHeight449AndRskip110Off() {
        long number = 20L;
        enableRulesAt(number, RSKIP92);

        BlockHeader header = createBlockHeaderWithMergedMiningFields(number, new byte[0], null, null);

        byte[] encodedHeader = header.getFullEncoded();
        RLPList headerRLP = RLP.decodeList(encodedHeader);
        assertThat(headerRLP.size(), is(19));

        BlockHeader decodedHeader = factory.decodeHeader(encodedHeader);
        assertThat(header.getHash(), is(decodedHeader.getHash()));
        assertThat(header.getMiningForkDetectionData(), is(decodedHeader.getMiningForkDetectionData()));
    }

    @Test
    void decodeBlockAfterHeight449AndRskip110OFF() {
        long number = 457L;
        enableRulesAt(number, RSKIP92);

        BlockHeader header = createBlockHeaderWithMergedMiningFields(number, new byte[0], null, null);

        byte[] encodedHeader = header.getFullEncoded();
        RLPList headerRLP = RLP.decodeList(encodedHeader);
        assertThat(headerRLP.size(), is(19));

        BlockHeader decodedHeader = factory.decodeHeader(encodedHeader);
        assertThat(header.getHash(), is(decodedHeader.getHash()));
        assertThat(header.getMiningForkDetectionData(), is(decodedHeader.getMiningForkDetectionData()));
    }

    @Test
    void decodeBlockAfterHeight449AndRskip110On() {
        long number = 457L;
        enableRulesAt(number, RSKIP92, RSKIP110);
        byte[] forkDetectionData = new byte[] { 1, 2, 3, 4, 5, 6, 7, 8, 9, 10, 11, 12 };

        BlockHeader header = createBlockHeaderWithMergedMiningFields(number, forkDetectionData, null, null);

        byte[] encodedBlock = header.getEncoded(false, false, false);
        byte[] hashForMergedMining = Arrays.copyOfRange(HashUtil.keccak256(encodedBlock), 0, 20);
        byte[] coinbase = org.bouncycastle.util.Arrays.concatenate(hashForMergedMining, forkDetectionData);
        coinbase = org.bouncycastle.util.Arrays.concatenate(RskMiningConstants.RSK_TAG, coinbase);
        header.setBitcoinMergedMiningCoinbaseTransaction(coinbase);
        header.seal();

        byte[] encodedHeader = header.getFullEncoded();
        RLPList headerRLP = RLP.decodeList(encodedHeader);
        assertThat(headerRLP.size(), is(19));

        BlockHeader decodedHeader = factory.decodeHeader(encodedHeader);
        assertThat(header.getHash(), is(decodedHeader.getHash()));
        assertThat(header.getMiningForkDetectionData(), is(decodedHeader.getMiningForkDetectionData()));
    }

    /**
     * This case can happen when a solution is submitted by a miner in mainnet
     * and prior to the RSKIP 110 activation.
     */
    @Test
    void decodeWithNoMergedMiningDataAndRskip110OffAndNoForkDetectionData() {
        long number = 20L;
        enableRulesAt(number, RSKIP92);

        BlockHeader header = createBlockHeader(number, new byte[0], null, null);

        byte[] encodedHeader = header.getEncoded(false, false, false);
        RLPList headerRLP = RLP.decodeList(encodedHeader);
        assertThat(headerRLP.size(), is(16));

        BlockHeader decodedHeader = factory.decodeHeader(encodedHeader);
        assertThat(header.getHash(), is(decodedHeader.getHash()));
    }

    /**
     *  If RSKIP 110 is off there should not be fork detection data in the block even if
     *  a valid array with that data is passed to the BlockHeader constructor.
     *  This case should not happen in real life.
     */
    @Test
    void decodeWithNoMergedMiningDataAndRskip110OffAndForkDetectionData() {
        long number = 20L;
        enableRulesAt(number, RSKIP92);

        byte[] forkDetectionData = new byte[] { 1, 2, 3, 4, 5, 6, 7, 8, 9, 10, 11, 12 };
        BlockHeader header = createBlockHeader(number, forkDetectionData, null, null);

        byte[] encodedHeader = header.getEncoded(false, false, false);
        RLPList headerRLP = RLP.decodeList(encodedHeader);
        assertThat(headerRLP.size(), is(16));

        BlockHeader decodedHeader = factory.decodeHeader(encodedHeader);
        assertThat(header.getHash(), is(decodedHeader.getHash()));
    }

    @Test
    void decodeBlockRskip110OffRskipUMMOnAndNoMergedMiningFieldsValidUMMRoot() {
        long number = 500L;
        enableRulesAt(number, RSKIP92, RSKIPUMM);

        byte[] ummRoot = new byte[]{0, 1, 2, 3, 4, 5, 6, 7, 8, 9, 10, 11, 12, 13, 14, 15, 16, 17, 18, 19};
        BlockHeader header = createBlockHeader(number, new byte[0], ummRoot, null);

        byte[] encodedHeader = header.getEncoded();
        RLPList headerRLP = RLP.decodeList(encodedHeader);
        assertThat(headerRLP.size(), is(17));

        BlockHeader decodedHeader = factory.decodeHeader(encodedHeader);

        assertThat(header.getHash(), is(decodedHeader.getHash()));
        assertThat(header.getUmmRoot(), is(decodedHeader.getUmmRoot()));
    }

    @Test
    void decodeBlockRskip110OffRskipUMMOnAndNoMergedMiningFieldsEmptyUMMRoot() {
        long number = 500L;
        enableRulesAt(number, RSKIP92, RSKIPUMM);

        BlockHeader header = createBlockHeader(number, new byte[0], new byte[0], null);

        byte[] encodedHeader = header.getEncoded();
        RLPList headerRLP = RLP.decodeList(encodedHeader);
        assertThat(headerRLP.size(), is(17));

        BlockHeader decodedHeader = factory.decodeHeader(encodedHeader);

        assertThat(header.getHash(), is(decodedHeader.getHash()));
        assertThat(header.getUmmRoot(), is(decodedHeader.getUmmRoot()));
    }

    @Test
    void decodeBlockRskip110OffRskipUMMOnAndNoMergedMiningFieldsNullUMMRoot() {
        long number = 500L;
        enableRulesAt(number, RSKIP92, RSKIPUMM);

        // this should not be possible after the activation of UMM
        // blocks are expected to have an empty byte array
        BlockHeader header = createBlockHeader(number, new byte[0], null, null);

        byte[] encodedHeader = header.getEncoded();
        RLPList headerRLP = RLP.decodeList(encodedHeader);
        assertThat(headerRLP.size(), is(16));

        Assertions.assertThrows(IllegalArgumentException.class, () -> factory.decodeHeader(encodedHeader));
    }

    @Test
    void decodeBlockRskip110OffRskipUMMOnAndMergedMiningFieldsValidUMMRoot() {
        long number = 500L;
        enableRulesAt(number, RSKIP92, RSKIPUMM);

        byte[] ummRoot = new byte[]{0, 1, 2, 3, 4, 5, 6, 7, 8, 9, 10, 11, 12, 13, 14, 15, 16, 17, 18, 19};
        BlockHeader header = createBlockHeaderWithMergedMiningFields(number, new byte[0], ummRoot, null);

        byte[] encodedHeader = header.getFullEncoded();
        RLPList headerRLP = RLP.decodeList(encodedHeader);
        assertThat(headerRLP.size(), is(20));

        BlockHeader decodedHeader = factory.decodeHeader(encodedHeader);

        assertThat(header.getHash(), is(decodedHeader.getHash()));
        assertThat(header.getUmmRoot(), is(decodedHeader.getUmmRoot()));
    }

    @Test
    void decodeBlockRskip110OffRskipUMMOnAndMergedMiningFieldsEmptyUmmRoot() {
        long number = 500L;
        enableRulesAt(number, RSKIP92, RSKIPUMM);

        BlockHeader header = createBlockHeaderWithMergedMiningFields(number, new byte[0], new byte[0], null);

        byte[] encodedHeader = header.getFullEncoded();
        RLPList headerRLP = RLP.decodeList(encodedHeader);
        assertThat(headerRLP.size(), is(20));

        BlockHeader decodedHeader = factory.decodeHeader(encodedHeader);

        assertThat(header.getHash(), is(decodedHeader.getHash()));
        assertThat(header.getUmmRoot(), is(decodedHeader.getUmmRoot()));
    }

    @Test
    void decodeBlockRskip110OffRskipUMMOnAndMergedMiningFieldsNullUmmRoot() {
        long number = 500L;
        enableRulesAt(number, RSKIP92, RSKIPUMM);

        // this should not be possible after the activation of UMM
        // blocks are expected to have an empty byte array
        BlockHeader header = createBlockHeaderWithMergedMiningFields(number, new byte[0], null, null);

        byte[] encodedHeader = header.getFullEncoded();
        RLPList headerRLP = RLP.decodeList(encodedHeader);
        assertThat(headerRLP.size(), is(19));

        Assertions.assertThrows(IllegalArgumentException.class, () -> factory.decodeHeader(encodedHeader));
    }

    @Test
<<<<<<< HEAD
    public void genesisHasVersion0() {
        assertEquals((byte) 0x0, factory.decodeBlock(genesisRaw()).getHeader().getVersion());
    }

    @Test
    public void headerIsVersion0BeforeActivation () {
        long number = 20L;
        enableRskip351At(number);
        BlockHeader header = factory.getBlockHeaderBuilder().setNumber(number - 1).build();
        Assertions.assertEquals(header.getVersion(), 0);
    }

    @Test
    public void headerIsVersion1AfterActivation () {
        long number = 20L;
        enableRskip351At(number);
        BlockHeader header = factory.getBlockHeaderBuilder().setNumber(number).build();
        Assertions.assertEquals(header.getVersion(), 1);
=======
    public void decodeBlockRskip144OnRskipUMMOnAndMergedMiningFields() {
        long number = 500L;
        enableRulesAt(number, RSKIPUMM, RSKIP144);
        short[] edges = TestUtils.randomShortArray(4);

        BlockHeader header = createBlockHeaderWithMergedMiningFields(number, new byte[0], new byte[0], edges);

        byte[] encodedHeader = header.getEncoded();
        RLPList headerRLP = RLP.decodeList(encodedHeader);
        assertThat(headerRLP.size(), is(21));

        BlockHeader decodedHeader = factory.decodeHeader(encodedHeader);

        assertThat(header.getHash(), is(decodedHeader.getHash()));
        assertThat(header.getTxExecutionSublistsEdges(), is(edges));
    }

    @Test
    public void decodeBlockRskip144OnRskipUMMOnAndNoMergedMiningFields() {
        long number = 500L;
        enableRulesAt(number, RSKIPUMM, RSKIP144);
        short[] edges = TestUtils.randomShortArray(4);

        BlockHeader header = createBlockHeader(number, new byte[0], new byte[0], edges);

        byte[] encodedHeader = header.getEncoded();
        RLPList headerRLP = RLP.decodeList(encodedHeader);
        assertThat(headerRLP.size(), is(18));

        BlockHeader decodedHeader = factory.decodeHeader(encodedHeader);

        assertThat(header.getHash(), is(decodedHeader.getHash()));
        assertThat(header.getTxExecutionSublistsEdges(), is(edges));
    }

    @Test
    public void decodeBlockRskip144OnRskipUMMOffAndMergedMiningFields() {
        long number = 500L;
        enableRulesAt(number, RSKIP144);
        short[] edges = TestUtils.randomShortArray(4);

        BlockHeader header = createBlockHeaderWithMergedMiningFields(number, new byte[0], null, edges);

        byte[] encodedHeader = header.getEncoded();
        RLPList headerRLP = RLP.decodeList(encodedHeader);
        assertThat(headerRLP.size(), is(20));

        BlockHeader decodedHeader = factory.decodeHeader(encodedHeader);

        assertThat(header.getHash(), is(decodedHeader.getHash()));
        assertThat(header.getTxExecutionSublistsEdges(), is(edges));
    }

    @Test
    public void decodeBlockRskip144OnRskipUMMOffAndNoMergedMiningFields() {
        long number = 500L;
        enableRulesAt(number, RSKIP144);
        short[] edges = TestUtils.randomShortArray(4);

        BlockHeader header = createBlockHeader(number, new byte[0], null, edges);

        byte[] encodedHeader = header.getEncoded();
        RLPList headerRLP = RLP.decodeList(encodedHeader);
        assertThat(headerRLP.size(), is(17));

        BlockHeader decodedHeader = factory.decodeHeader(encodedHeader);

        assertThat(header.getHash(), is(decodedHeader.getHash()));
        assertThat(header.getTxExecutionSublistsEdges(), is(edges));
>>>>>>> 5a63b2e6
    }

    private void enableRulesAt(long number, ConsensusRule... consensusRules) {
        for (ConsensusRule consensusRule : consensusRules) {
            when(activationConfig.isActive(eq(consensusRule), geq(number))).thenReturn(true);
        }
    }

    private void enableRskip351At(long number) {
        when(activationConfig.getHeaderVersion(lt(number))).thenReturn((byte) 0x0);
        when(activationConfig.getHeaderVersion(geq(number))).thenReturn((byte) 0x1);
        when(activationConfig.isActive(eq(RSKIP351), geq(number))).thenReturn(true);
    }

    private BlockHeader createBlockHeaderWithMergedMiningFields(
            long number,
            byte[] forkDetectionData,
            byte[] ummRoot,
            short[] edges) {
        byte[] difficulty = BigInteger.ONE.toByteArray();
        byte[] gasLimit = BigInteger.valueOf(6800000).toByteArray();
        long timestamp = 7731067; // Friday, 10 May 2019 6:04:05

        return factory.getBlockHeaderBuilder()
                .setParentHash(TestUtils.randomHash().getBytes())
                .setEmptyUnclesHash()
                .setCoinbase(TestUtils.randomAddress())
                .setEmptyStateRoot()
                .setTxTrieRoot("tx_trie_root".getBytes())
                .setEmptyLogsBloom()
                .setEmptyReceiptTrieRoot()
                .setDifficultyFromBytes(difficulty)
                .setNumber(number)
                .setGasLimit(gasLimit)
                .setGasUsed( 3000000L)
                .setTimestamp(timestamp)
                .setEmptyExtraData()
                .setBitcoinMergedMiningHeader(new byte[80])
                .setBitcoinMergedMiningMerkleProof(new byte[32])
                .setBitcoinMergedMiningCoinbaseTransaction(new byte[128])
                .setMergedMiningForkDetectionData(forkDetectionData)
                .setMinimumGasPrice(Coin.valueOf(10L))
                .setUncleCount(0)
                .setCreateUmmCompliantHeader(ummRoot != null)
                .setUmmRoot(ummRoot)
                .setTxExecutionSublistsEdges(edges)
                .build();
    }

    private BlockHeader createBlockHeader(
            long number,
            byte[] forkDetectionData,
            byte[] ummRoot,
            short[] edges) {
        byte[] difficulty = BigInteger.ONE.toByteArray();
        byte[] gasLimit = BigInteger.valueOf(6800000).toByteArray();
        long timestamp = 7731067; // Friday, 10 May 2019 6:04:05

        return factory.getBlockHeaderBuilder()
                .setParentHash(TestUtils.randomHash().getBytes())
                .setEmptyUnclesHash()
                .setCoinbase(TestUtils.randomAddress())
                .setEmptyStateRoot()
                .setTxTrieRoot("tx_trie_root".getBytes())
                .setEmptyLogsBloom()
                .setEmptyReceiptTrieRoot()
                .setDifficultyFromBytes(difficulty)
                .setNumber(number)
                .setGasLimit(gasLimit)
                .setGasUsed( 3000000L)
                .setTimestamp(timestamp)
                .setEmptyExtraData()
                .setMergedMiningForkDetectionData(forkDetectionData)
                .setMinimumGasPrice(Coin.valueOf(10L))
                .setUncleCount(0)
                .setCreateUmmCompliantHeader(ummRoot != null)
                .setUmmRoot(ummRoot)
                .setTxExecutionSublistsEdges(edges)
                .build();
    }


    private static byte[] genesisRawHash() {
        return Hex.decode("cabb7fbe88cd6d922042a32ffc08ce8b1fbb37d650b9d4e7dbfe2a7469adfa42");
    }

    private static byte[] genesisRaw() {
        return Hex.decode("f901dbf901d6a00000000000000000000000000000000000000000000000000000000000000000a01dcc" +
                "4de8dec75d7aab85b567b6ccd41ad312451b948a7413f0a142fd40d493479433333333333333333333333333333333333" +
                "33333a045bce5168430c42b3d568331753f900a32457b4f3748697cbd8375ff4da72641a056e81f171bcc55a6ff8345e6" +
                "92c0f86e5b48e01b996cadc001622fb5e363b421a056e81f171bcc55a6ff8345e692c0f86e5b48e01b996cadc001622fb" +
                "5e363b421b901000000000000000000000000000000000000000000000000000000000000000000000000000000000000" +
                "0000000000000000000000000000000000000000000000000000000000000000000000000000000000000000000000000" +
                "0000000000000000000000000000000000000000000000000000000000000000000000000000000000000000000000000" +
                "0000000000000000000000000000000000000000000000000000000000000000000000000000000000000000000000000" +
                "0000000000000000000000000000000000000000000000000000000000000000000000000000000000000000000000000" +
                "00000000000000000000000000000000000000000085000010000080834c4b40808085434d272841800080000000c0c0");

    }
}<|MERGE_RESOLUTION|>--- conflicted
+++ resolved
@@ -290,9 +290,8 @@
     }
 
     @Test
-<<<<<<< HEAD
     public void genesisHasVersion0() {
-        assertEquals((byte) 0x0, factory.decodeBlock(genesisRaw()).getHeader().getVersion());
+        Assertions.assertEquals((byte) 0x0, factory.decodeBlock(genesisRaw()).getHeader().getVersion());
     }
 
     @Test
@@ -309,7 +308,9 @@
         enableRskip351At(number);
         BlockHeader header = factory.getBlockHeaderBuilder().setNumber(number).build();
         Assertions.assertEquals(header.getVersion(), 1);
-=======
+    }
+
+    @Test
     public void decodeBlockRskip144OnRskipUMMOnAndMergedMiningFields() {
         long number = 500L;
         enableRulesAt(number, RSKIPUMM, RSKIP144);
@@ -379,7 +380,6 @@
 
         assertThat(header.getHash(), is(decodedHeader.getHash()));
         assertThat(header.getTxExecutionSublistsEdges(), is(edges));
->>>>>>> 5a63b2e6
     }
 
     private void enableRulesAt(long number, ConsensusRule... consensusRules) {
