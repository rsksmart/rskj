/*
 * This file is part of RskJ
 * Copyright (C) 2017 RSK Labs Ltd.
 *
 * This program is free software: you can redistribute it and/or modify
 * it under the terms of the GNU Lesser General Public License as published by
 * the Free Software Foundation, either version 3 of the License, or
 * (at your option) any later version.
 *
 * This program is distributed in the hope that it will be useful,
 * but WITHOUT ANY WARRANTY; without even the implied warranty of
 * MERCHANTABILITY or FITNESS FOR A PARTICULAR PURPOSE. See the
 * GNU Lesser General Public License for more details.
 *
 * You should have received a copy of the GNU Lesser General Public License
 * along with this program. If not, see <http://www.gnu.org/licenses/>.
 */

package co.rsk.core;

import co.rsk.core.bc.BlockChainImpl;
import co.rsk.crypto.Sha3Hash;
import co.rsk.peg.PegTestUtils;
import org.ethereum.TestUtils;
import org.ethereum.core.Block;
import org.ethereum.core.Bloom;
import org.ethereum.core.Transaction;
import org.ethereum.crypto.ECKey;
import org.ethereum.crypto.HashUtil;
import org.ethereum.util.RLP;
import org.junit.Test;

import java.math.BigInteger;
import java.util.ArrayList;
import java.util.Arrays;
import java.util.List;

/**
 * Created by SDL on 12/5/2017.
 */
public class BlockEncodingTest {
    private static final byte[] EMPTY_LIST_HASH = HashUtil.sha3(RLP.encodeList());

    @Test(expected = ArithmeticException.class)
    public void testBadBlockEncoding1() {

        List<Transaction> txs = new ArrayList<>();

        Transaction tx = new Transaction(
                BigInteger.ZERO.toByteArray(),
                BigInteger.ONE.toByteArray(),
                BigInteger.valueOf(21000).toByteArray(),
                new ECKey().getAddress(),
                BigInteger.valueOf(1000).toByteArray(),
                null);

        txs.add(tx);

        byte[] bigBadByteArray = new byte[10000];

        Arrays.fill(bigBadByteArray , (byte) -1);

        FreeBlock fblock = new FreeBlock(
<<<<<<< HEAD
                PegTestUtils.createHash3(),          // parent hash
                new Sha3Hash(EMPTY_LIST_HASH),       // uncle hash
                PegTestUtils.createHash3().getBytes(),            // coinbase
=======
                PegTestUtils.createHash3().getBytes(),          // parent hash
                EMPTY_LIST_HASH,       // uncle hash
                TestUtils.randomAddress().getBytes(),            // coinbase
>>>>>>> 89becd29
                new Bloom().getData(),          // logs bloom
                BigInteger.ONE.toByteArray(),    // difficulty
                bigBadByteArray ,
                bigBadByteArray , // gasLimit
                bigBadByteArray ,// gasUsed
                bigBadByteArray , //timestamp
                new byte[0],                    // extraData
                new byte[0],                    // mixHash
                new byte[]{0},         // provisory nonce
                HashUtil.EMPTY_TRIE_HASH,       // receipts root
                BlockChainImpl.calcTxTrie(txs), // transaction root
                HashUtil.EMPTY_TRIE_HASH,    //EMPTY_TRIE_HASH,   // state root
                txs,                            // transaction list
                null,  // uncle list
                BigInteger.TEN.toByteArray(),
                new byte[0]
        );

        // Now decode, and re-encode
        Block parsedBlock = new Block(fblock.getEncoded());
        // must throw java.lang.ArithmeticException
        parsedBlock.getGasLimit(); // forced parse

    }
}<|MERGE_RESOLUTION|>--- conflicted
+++ resolved
@@ -61,15 +61,9 @@
         Arrays.fill(bigBadByteArray , (byte) -1);
 
         FreeBlock fblock = new FreeBlock(
-<<<<<<< HEAD
                 PegTestUtils.createHash3(),          // parent hash
                 new Sha3Hash(EMPTY_LIST_HASH),       // uncle hash
-                PegTestUtils.createHash3().getBytes(),            // coinbase
-=======
-                PegTestUtils.createHash3().getBytes(),          // parent hash
-                EMPTY_LIST_HASH,       // uncle hash
                 TestUtils.randomAddress().getBytes(),            // coinbase
->>>>>>> 89becd29
                 new Bloom().getData(),          // logs bloom
                 BigInteger.ONE.toByteArray(),    // difficulty
                 bigBadByteArray ,
