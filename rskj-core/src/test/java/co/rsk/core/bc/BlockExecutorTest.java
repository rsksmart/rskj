--- conflicted
+++ resolved
@@ -15,6 +15,7 @@
  * You should have received a copy of the GNU Lesser General Public License
  * along with this program. If not, see <http://www.gnu.org/licenses/>.
  */
+
 package co.rsk.core.bc;
 
 import co.rsk.blockchain.utils.BlockGenerator;
@@ -1399,13 +1400,9 @@
                 cfg.getNetworkConstants().getBridgeConstants().getBtcParams());
 
         BridgeSupportFactory bridgeSupportFactory = new BridgeSupportFactory(
-<<<<<<< HEAD
-                btcBlockStoreFactory, cfg.getNetworkConstants().getBridgeConstants(), cfg.getActivationConfig());
-=======
-                btcBlockStoreFactory, config.getNetworkConstants().getBridgeConstants(), config.getActivationConfig(), new BlockTxSignatureCache(new ReceivedTxSignatureCache()));
+                btcBlockStoreFactory, cfg.getNetworkConstants().getBridgeConstants(), cfg.getActivationConfig(), new BlockTxSignatureCache(new ReceivedTxSignatureCache()));
 
         BlockTxSignatureCache signatureCache = new BlockTxSignatureCache(new ReceivedTxSignatureCache());
->>>>>>> b8b03c29
 
         return new BlockExecutor(
                 cfg.getActivationConfig(),
@@ -1416,17 +1413,10 @@
                         null,
                         BLOCK_FACTORY,
                         new ProgramInvokeFactoryImpl(),
-<<<<<<< HEAD
-                        new PrecompiledContracts(cfg, bridgeSupportFactory),
-                        new BlockTxSignatureCache(new ReceivedTxSignatureCache())
+                        new PrecompiledContracts(cfg, bridgeSupportFactory, signatureCache),
+                        signatureCache
                 ),
                 cfg.isRemascEnabled());
-=======
-                        new PrecompiledContracts(config, bridgeSupportFactory, signatureCache),
-                        signatureCache
-                )
-        );
->>>>>>> b8b03c29
     }
 
     public static class TestObjects {
