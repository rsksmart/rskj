--- conflicted
+++ resolved
@@ -31,6 +31,7 @@
 import org.ethereum.core.genesis.BlockTag;
 import org.ethereum.crypto.HashUtil;
 import org.ethereum.rpc.CallArguments;
+import org.ethereum.rpc.parameters.BlockIdentifierParam;
 import org.ethereum.util.ByteUtil;
 import org.ethereum.util.EthModuleTestUtils;
 import org.ethereum.util.TransactionFactoryHelper;
@@ -290,11 +291,7 @@
         callArguments.setGas(HexUtils.toQuantityJsonHex(gasEstimationCap + 1_000_000_000)); // exceeding the gas cap
         callArguments.setData("0x31fe52e8"); // call outOfGas()
 
-<<<<<<< HEAD
-        String estimatedGas = eth.estimateGas(TransactionFactoryHelper.toCallArgumentsParam(callArguments));
-=======
-        String estimatedGas = eth.estimateGas(callArguments, BlockTag.LATEST.getTag());
->>>>>>> e68fa7e3
+        String estimatedGas = eth.estimateGas(TransactionFactoryHelper.toCallArgumentsParam(callArguments), new BlockIdentifierParam(BlockTag.LATEST.getTag()));
         assertEquals("0x67c280", estimatedGas);
 
         assertEquals(gasEstimationCap, Long.decode(estimatedGas).longValue());
@@ -790,13 +787,8 @@
         return localCallResult.getException() == null;
     }
 
-<<<<<<< HEAD
-    private long estimateGas(EthModuleTestUtils.EthModuleGasEstimation eth, CallArguments args) {
-        return Long.parseLong(eth.estimateGas(TransactionFactoryHelper.toCallArgumentsParam(args)).substring("0x".length()), 16);
-=======
     private long estimateGas(EthModuleTestUtils.EthModuleGasEstimation eth, CallArguments args, String bnOrId) {
-        return Long.parseLong(eth.estimateGas(args, bnOrId).substring("0x".length()), 16);
->>>>>>> e68fa7e3
+        return Long.parseLong(eth.estimateGas(TransactionFactoryHelper.toCallArgumentsParam(args), new BlockIdentifierParam(bnOrId)).substring("0x".length()), 16);
     }
 
     // todo this is duplicated code, should be extracted into a test util
