/*
 * This file is part of RskJ
 * Copyright (C) 2018 RSK Labs Ltd.
 *
 * This program is free software: you can redistribute it and/or modify
 * it under the terms of the GNU Lesser General Public License as published by
 * the Free Software Foundation, either version 3 of the License, or
 * (at your option) any later version.
 *
 * This program is distributed in the hope that it will be useful,
 * but WITHOUT ANY WARRANTY; without even the implied warranty of
 * MERCHANTABILITY or FITNESS FOR A PARTICULAR PURPOSE. See the
 * GNU Lesser General Public License for more details.
 *
 * You should have received a copy of the GNU Lesser General Public License
 * along with this program. If not, see <http://www.gnu.org/licenses/>.
 */

package co.rsk.rpc.modules.eth;

import static org.hamcrest.CoreMatchers.is;
import static org.junit.Assert.assertEquals;
import static org.junit.Assert.assertThat;
import static org.mockito.ArgumentMatchers.any;
import static org.mockito.ArgumentMatchers.anyByte;
import static org.mockito.ArgumentMatchers.eq;
import static org.mockito.Mockito.doReturn;
import static org.mockito.Mockito.mock;
import static org.mockito.Mockito.when;

import org.bouncycastle.util.encoders.Hex;
import org.ethereum.TestUtils;
import org.ethereum.config.Constants;
import org.ethereum.core.Block;
import org.ethereum.core.Blockchain;
import org.ethereum.core.Transaction;
import org.ethereum.core.TransactionPool;
import org.ethereum.core.TransactionPoolAddResult;
import org.ethereum.datasource.HashMapDB;
import org.ethereum.rpc.TypeConverter;
import org.ethereum.rpc.Web3;
import org.ethereum.rpc.exception.RskJsonRpcRequestException;
import org.ethereum.util.TransactionTestHelper;
import org.ethereum.vm.program.ProgramResult;
import org.hamcrest.Matchers;
import org.junit.Assert;
import org.junit.Test;

import co.rsk.config.BridgeConstants;
import co.rsk.core.ReversibleTransactionExecutor;
import co.rsk.core.RskAddress;
import co.rsk.core.Wallet;
import co.rsk.core.bc.BlockResult;
import co.rsk.core.bc.PendingState;
import co.rsk.db.RepositoryLocator;
import co.rsk.net.TransactionGateway;
import co.rsk.peg.BridgeSupportFactory;
import co.rsk.rpc.ExecutionBlockRetriever;

public class EthModuleTest {

    @Test
    public void callSmokeTest() {
        Web3.CallArguments args = new Web3.CallArguments();
        BlockResult blockResult = mock(BlockResult.class);
        Block block = mock(Block.class);
        ExecutionBlockRetriever retriever = mock(ExecutionBlockRetriever.class);
        when(retriever.getExecutionBlock_workaround("latest"))
                .thenReturn(blockResult);
        when(blockResult.getBlock()).thenReturn(block);

        byte[] hReturn = TypeConverter.stringToByteArray("hello");
        ProgramResult executorResult = mock(ProgramResult.class);
        when(executorResult.getHReturn())
                .thenReturn(hReturn);

        ReversibleTransactionExecutor executor = mock(ReversibleTransactionExecutor.class);
        when(executor.executeTransaction(eq(blockResult.getBlock()), any(), any(), any(), any(), any(), any(), any()))
                .thenReturn(executorResult);

        EthModule eth = new EthModule(
                null,
                anyByte(),
                null,
                null,
                executor,
                retriever,
                null,
                null,
                null,
                new BridgeSupportFactory(
                        null, null, null));

        String expectedResult = TypeConverter.toUnformattedJsonHex(hReturn);
        String actualResult = eth.call(args, "latest");

        assertEquals(expectedResult, actualResult);
    }

    @Test
    public void sendTransactionWithGasLimitTest() {
    	
    	Constants constants = Constants.regtest();
    	
    	Wallet wallet = new Wallet(new HashMapDB());
    	RskAddress sender = wallet.addAccount();
    	RskAddress receiver = wallet.addAccount();
    	
        // Hash of the expected transaction
    	Web3.CallArguments args = TransactionTestHelper.createArguments(sender, receiver);
        Transaction tx = TransactionTestHelper.createTransaction(args, constants.getChainId(), wallet.getAccount(sender));
        String txExpectedResult = tx.getHash().toJsonString();
    	
    	TransactionPoolAddResult transactionPoolAddResult = mock(TransactionPoolAddResult.class);
    	when(transactionPoolAddResult.transactionsWereAdded()).thenReturn(true);
    	
    	TransactionGateway transactionGateway = mock(TransactionGateway.class); 
    	when(transactionGateway.receiveTransaction(any(Transaction.class)))
    		.thenReturn(transactionPoolAddResult);
    	
    	TransactionPool transactionPool = mock(TransactionPool.class);
    	
    	EthModuleTransactionBase ethModuleTransaction = new EthModuleTransactionBase(constants, wallet, transactionPool, transactionGateway);
    	
    	// Hash of the actual transaction builded inside the sendTransaction
    	String txResult = ethModuleTransaction.sendTransaction(args);

<<<<<<< HEAD
    	System.out.println(txExpectedResult);
    	System.out.println(txResult);
    	
=======
>>>>>>> c868711c
    	assertEquals(txExpectedResult, txResult);
    }

    @Test
    public void callWithoutReturn() {
        Web3.CallArguments args = new Web3.CallArguments();
        BlockResult blockResult = mock(BlockResult.class);
        Block block = mock(Block.class);
        ExecutionBlockRetriever retriever = mock(ExecutionBlockRetriever.class);
        when(retriever.getExecutionBlock_workaround("latest"))
                .thenReturn(blockResult);
        when(blockResult.getBlock()).thenReturn(block);

        byte[] hReturn = new byte[0];
        ProgramResult executorResult = mock(ProgramResult.class);
        when(executorResult.getHReturn())
                .thenReturn(hReturn);

        ReversibleTransactionExecutor executor = mock(ReversibleTransactionExecutor.class);
        when(executor.executeTransaction(eq(blockResult.getBlock()), any(), any(), any(), any(), any(), any(), any()))
                .thenReturn(executorResult);

        EthModule eth = new EthModule(
                null,
                anyByte(),
                null,
                null,
                executor,
                retriever,
                null,
                null,
                null,
                new BridgeSupportFactory(
                        null, null, null));

        String expectedResult = TypeConverter.toUnformattedJsonHex(hReturn);
        String actualResult = eth.call(args, "latest");

        assertEquals(expectedResult, actualResult);
    }

    @Test
    public void test_revertedTransaction() {
        Web3.CallArguments args = new Web3.CallArguments();
        BlockResult blockResult = mock(BlockResult.class);
        Block block = mock(Block.class);
        ExecutionBlockRetriever retriever = mock(ExecutionBlockRetriever.class);
        when(retriever.getExecutionBlock_workaround("latest"))
                .thenReturn(blockResult);
        when(blockResult.getBlock()).thenReturn(block);

        byte[] hreturn = Hex.decode(
                "08c379a000000000000000000000000000000000000000000000000000000000" +
                        "0000002000000000000000000000000000000000000000000000000000000000" +
                        "0000000f6465706f73697420746f6f2062696700000000000000000000000000" +
                        "00000000");
        ProgramResult executorResult = mock(ProgramResult.class);
        when(executorResult.isRevert()).thenReturn(true);
        when(executorResult.getHReturn())
                .thenReturn(hreturn);

        ReversibleTransactionExecutor executor = mock(ReversibleTransactionExecutor.class);
        when(executor.executeTransaction(eq(blockResult.getBlock()), any(), any(), any(), any(), any(), any(), any()))
                .thenReturn(executorResult);

        EthModule eth = new EthModule(
                null,
                anyByte(),
                null,
                null,
                executor,
                retriever,
                null,
                null,
                null,
                new BridgeSupportFactory(
                        null, null, null));

        try {
            eth.call(args, "latest");
        } catch (RskJsonRpcRequestException e) {
            assertThat(e.getMessage(), Matchers.containsString("deposit too big"));
        }
    }

    @Test
    public void getCode() {
        byte[] expectedCode = new byte[] {1, 2, 3};

        TransactionPool mockTransactionPool = mock(TransactionPool.class);
        PendingState mockPendingState = mock(PendingState.class);

        doReturn(expectedCode).when(mockPendingState).getCode(any(RskAddress.class));
        doReturn(mockPendingState).when(mockTransactionPool).getPendingState();

        EthModule eth = new EthModule(
                null,
                (byte) 0,
                null,
                mockTransactionPool,
                null,
                null,
                null,
                null,
                null,
                new BridgeSupportFactory(
                        null,
                        null,
                        null
                )
        );

        String addr = eth.getCode(TestUtils.randomAddress().toHexString(), "pending");
        Assert.assertThat(Hex.decode(addr.substring("0x".length())), is(expectedCode));
    }

    @Test
    public void chainId() {
        EthModule eth = new EthModule(
                mock(BridgeConstants.class),
                (byte) 33,
                mock(Blockchain.class),
                mock(TransactionPool.class),
                mock(ReversibleTransactionExecutor.class),
                mock(ExecutionBlockRetriever.class),
                mock(RepositoryLocator.class),
                mock(EthModuleWallet.class),
                mock(EthModuleTransaction.class),
                mock(BridgeSupportFactory.class)
        );
        assertThat(eth.chainId(), is("0x21"));
    }
}<|MERGE_RESOLUTION|>--- conflicted
+++ resolved
@@ -125,12 +125,6 @@
     	// Hash of the actual transaction builded inside the sendTransaction
     	String txResult = ethModuleTransaction.sendTransaction(args);
 
-<<<<<<< HEAD
-    	System.out.println(txExpectedResult);
-    	System.out.println(txResult);
-    	
-=======
->>>>>>> c868711c
     	assertEquals(txExpectedResult, txResult);
     }
 
