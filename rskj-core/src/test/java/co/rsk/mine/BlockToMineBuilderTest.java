/*
 * This file is part of RskJ
 * Copyright (C) 2019 RSK Labs Ltd.
 *
 * This program is free software: you can redistribute it and/or modify
 * it under the terms of the GNU Lesser General Public License as published by
 * the Free Software Foundation, either version 3 of the License, or
 * (at your option) any later version.
 *
 * This program is distributed in the hope that it will be useful,
 * but WITHOUT ANY WARRANTY; without even the implied warranty of
 * MERCHANTABILITY or FITNESS FOR A PARTICULAR PURPOSE. See the
 * GNU Lesser General Public License for more details.
 *
 * You should have received a copy of the GNU Lesser General Public License
 * along with this program. If not, see <http://www.gnu.org/licenses/>.
 */
package co.rsk.mine;

import co.rsk.config.GasLimitConfig;
import co.rsk.config.MiningConfig;
import co.rsk.core.BlockDifficulty;
import co.rsk.core.Coin;
import co.rsk.core.DifficultyCalculator;
import co.rsk.core.bc.BlockExecutor;
import co.rsk.core.bc.BlockResult;
import co.rsk.core.bc.FamilyUtils;
import co.rsk.crypto.Keccak256;
import co.rsk.db.RepositoryLocator;
import co.rsk.validators.BlockValidationRule;
import org.ethereum.TestUtils;
import org.ethereum.config.Constants;
import org.ethereum.config.blockchain.upgrades.ActivationConfig;
import org.ethereum.config.blockchain.upgrades.ConsensusRule;
import org.ethereum.core.*;
import org.ethereum.db.BlockStore;
import org.junit.jupiter.api.BeforeEach;
import org.junit.jupiter.api.Test;
import org.junit.jupiter.api.extension.ExtendWith;
import org.mockito.ArgumentCaptor;
import org.mockito.MockedStatic;
import org.mockito.junit.jupiter.MockitoExtension;

import java.util.ArrayList;
import java.util.Collections;
import java.util.function.Consumer;

import static org.ethereum.crypto.HashUtil.EMPTY_TRIE_HASH;
import static org.ethereum.util.ByteUtil.EMPTY_BYTE_ARRAY;
import static org.hamcrest.Matchers.*;
import static org.junit.jupiter.api.Assertions.assertNull;
import static org.junit.jupiter.api.Assertions.assertEquals;
import static org.hamcrest.MatcherAssert.assertThat;
import static org.mockito.Mockito.any;
import static org.mockito.Mockito.*;

@ExtendWith(MockitoExtension.class)
class BlockToMineBuilderTest {

    private BlockToMineBuilder blockBuilder;
    private BlockValidationRule validationRules;
    private BlockExecutor blockExecutor;
    private ActivationConfig activationConfig;

    @BeforeEach
    void setUp() {
        validationRules = mock(BlockValidationRule.class);

        RepositoryLocator repositoryLocator = mock(RepositoryLocator.class);
        MiningConfig miningConfig = mock(MiningConfig.class);
        DifficultyCalculator difficultyCalculator = mock(DifficultyCalculator.class);
        MinimumGasPriceCalculator minimumGasPriceCalculator = mock(MinimumGasPriceCalculator.class);
        MinerUtils minerUtils = mock(MinerUtils.class);
        SignatureCache signatureCache = new BlockTxSignatureCache(new ReceivedTxSignatureCache());
        activationConfig = mock(ActivationConfig.class);

        blockExecutor = mock(BlockExecutor.class);
        blockBuilder = new BlockToMineBuilder(
                activationConfig,
                miningConfig,
                repositoryLocator,
                mock(BlockStore.class),
                mock(TransactionPool.class),
                difficultyCalculator,
                new GasLimitCalculator(Constants.mainnet()),
                new ForkDetectionDataCalculator(),
                validationRules,
                mock(MinerClock.class),
                new BlockFactory(activationConfig),
                blockExecutor,
                minimumGasPriceCalculator,
                minerUtils,
                signatureCache
        );

        BlockDifficulty blockDifficulty = mock(BlockDifficulty.class);
        Repository snapshot = mock(Repository.class);
        GasLimitConfig gasLimitConfig = new GasLimitConfig(0,0,false);

        when(minerUtils.getAllTransactions(any(), any())).thenReturn(new ArrayList<>());
        when(minerUtils.filterTransactions(any(), any(), any(), any(), any(), anyBoolean(), any())).thenReturn(new ArrayList<>());
        when(repositoryLocator.snapshotAt(any())).thenReturn(snapshot);
        when(minimumGasPriceCalculator.calculate(any())).thenReturn(mock(Coin.class));
        when(miningConfig.getGasLimit()).thenReturn(gasLimitConfig);
        when(miningConfig.getUncleListLimit()).thenReturn(10);
        when(miningConfig.getCoinbaseAddress()).thenReturn(TestUtils.generateAddress("coinbaseAddress"));
        when(difficultyCalculator.calcDifficulty(any(), any())).thenReturn(blockDifficulty);
    }

    @Test
    void BuildBlockHasEmptyUnclesWhenCreateAnInvalidBlock() {
        Consumer<BlockHeader> test = (parent) -> {
            BlockResult expectedResult = mock(BlockResult.class);
            ArgumentCaptor<Block> blockCaptor = ArgumentCaptor.forClass(Block.class);

            when(validationRules.isValid(any())).thenReturn(false);
            when(blockExecutor.executeAndFill(blockCaptor.capture(), any())).thenReturn(expectedResult);

            blockBuilder.build(new ArrayList<>(Collections.singletonList(parent)), new byte[0]);

            assertThat(blockCaptor.getValue().getUncleList(), empty());
        };

        runMocked(test);
    }

    @Test
    void BuildBlockHasUnclesWhenCreateAnInvalidBlock() {
        Consumer<BlockHeader> test = (parent) -> {
            BlockResult expectedResult = mock(BlockResult.class);
            ArgumentCaptor<Block> blockCaptor = ArgumentCaptor.forClass(Block.class);
            when(validationRules.isValid(any())).thenReturn(true);
            when(blockExecutor.executeAndFill(blockCaptor.capture(), any())).thenReturn(expectedResult);

            blockBuilder.build(new ArrayList<>(Collections.singletonList(parent)), new byte[0]);

            assertThat(blockCaptor.getValue().getUncleList(), hasSize(1));
        };

        runMocked(test);
    }

<<<<<<< HEAD
    private Block prepareForActivationTest() {
        Keccak256 parentHash = TestUtils.randomHash();
=======
    @Test
    void buildBlockBeforeUMMActivation() {
        Keccak256 parentHash = TestUtils.generateHash("parentHash");
>>>>>>> 990568f5

        BlockHeader parent = mock(BlockHeader.class);
        when(parent.getNumber()).thenReturn(500L);
        when(parent.getHash()).thenReturn(parentHash);
        when(parent.getGasLimit()).thenReturn(new byte[0]);
        when(parent.getMinimumGasPrice()).thenReturn(mock(Coin.class));

        when(validationRules.isValid(any())).thenReturn(true);

        BlockResult expectedResult = mock(BlockResult.class);
        ArgumentCaptor<Block> blockCaptor = ArgumentCaptor.forClass(Block.class);
        when(blockExecutor.executeAndFill(blockCaptor.capture(), any())).thenReturn(expectedResult);

        blockBuilder.build(new ArrayList<>(Collections.singletonList(parent)), new byte[0]);

        return blockCaptor.getValue();
    }

    @Test
    void buildBlockBeforeUMMActivation() {
        when(activationConfig.isActive(ConsensusRule.RSKIPUMM, 501L)).thenReturn(false);
        when(activationConfig.isActive(ConsensusRule.RSKIP252, 501L)).thenReturn(false);
        Block actualBlock = this.prepareForActivationTest();
        assertNull(actualBlock.getHeader().getUmmRoot());
    }

    @Test
    void buildBlockAfterUMMActivation() {
<<<<<<< HEAD
=======
        Keccak256 parentHash = TestUtils.generateHash("parentHash");

        BlockHeader parent = mock(BlockHeader.class);
        when(parent.getNumber()).thenReturn(500L);
        when(parent.getHash()).thenReturn(parentHash);
        when(parent.getGasLimit()).thenReturn(new byte[0]);
        when(parent.getMinimumGasPrice()).thenReturn(mock(Coin.class));

        when(validationRules.isValid(any())).thenReturn(true);
>>>>>>> 990568f5
        when(activationConfig.isActive(ConsensusRule.RSKIPUMM, 501L)).thenReturn(true);
        when(activationConfig.isActive(ConsensusRule.RSKIP252, 501L)).thenReturn(false);
        Block actualBlock = this.prepareForActivationTest();
        assertThat(actualBlock.getHeader().getUmmRoot(), is(new byte[0]));
    }

    @Test
    void buildBlockBeforeRskip351() {
        when(activationConfig.getHeaderVersion(501L)).thenReturn((byte) 0x0);
        Block actualBlock = this.prepareForActivationTest();
        assertEquals(0, actualBlock.getHeader().getVersion());
    }

    @Test
    void buildBlockAfterRskip351() {
        when(activationConfig.getHeaderVersion(501L)).thenReturn((byte) 0x1);
        Block actualBlock = this.prepareForActivationTest();
        assertEquals(1, actualBlock.getHeader().getVersion());
    }

    private void runMocked(Consumer<BlockHeader> task) {
        BlockHeader blockHeader = mock(BlockHeader.class);
        long blockNumber = 42L;
        when(blockHeader.getNumber()).thenReturn(blockNumber);
        Keccak256 blockHash = TestUtils.generateHash("mockedHash");
        when(blockHeader.getHash()).thenReturn(blockHash);
        when(blockHeader.getMinimumGasPrice()).thenReturn(mock(Coin.class));
        when(blockHeader.getGasLimit()).thenReturn(new byte[0]);
        BlockHeader relative = createBlockHeader();

        try (MockedStatic<FamilyUtils> familyUtilsMocked = mockStatic(FamilyUtils.class)) {
            familyUtilsMocked.when(() -> FamilyUtils.getUnclesHeaders(any(), eq(blockNumber + 1L), eq(blockHash), anyInt()))
                    .thenReturn(Collections.singletonList(relative));

            task.accept(blockHeader);
        }
    }

    private BlockHeader createBlockHeader() {
<<<<<<< HEAD
        return new BlockHeaderV0(
                EMPTY_BYTE_ARRAY, EMPTY_BYTE_ARRAY, TestUtils.randomAddress(),
=======
        return new BlockHeader(
                EMPTY_BYTE_ARRAY, EMPTY_BYTE_ARRAY, TestUtils.generateAddress("blockHeader"),
>>>>>>> 990568f5
                EMPTY_TRIE_HASH, null, EMPTY_TRIE_HASH,
                new Bloom().getData(), BlockDifficulty.ZERO, 1L,
                EMPTY_BYTE_ARRAY, 0L, 0L, EMPTY_BYTE_ARRAY, Coin.ZERO,
                EMPTY_BYTE_ARRAY, EMPTY_BYTE_ARRAY, EMPTY_BYTE_ARRAY, EMPTY_BYTE_ARRAY,
                Coin.ZERO, 0, false, true, false,
                new byte[0], null
        );
    }
}<|MERGE_RESOLUTION|>--- conflicted
+++ resolved
@@ -140,14 +140,8 @@
         runMocked(test);
     }
 
-<<<<<<< HEAD
     private Block prepareForActivationTest() {
-        Keccak256 parentHash = TestUtils.randomHash();
-=======
-    @Test
-    void buildBlockBeforeUMMActivation() {
         Keccak256 parentHash = TestUtils.generateHash("parentHash");
->>>>>>> 990568f5
 
         BlockHeader parent = mock(BlockHeader.class);
         when(parent.getNumber()).thenReturn(500L);
@@ -176,8 +170,6 @@
 
     @Test
     void buildBlockAfterUMMActivation() {
-<<<<<<< HEAD
-=======
         Keccak256 parentHash = TestUtils.generateHash("parentHash");
 
         BlockHeader parent = mock(BlockHeader.class);
@@ -187,10 +179,16 @@
         when(parent.getMinimumGasPrice()).thenReturn(mock(Coin.class));
 
         when(validationRules.isValid(any())).thenReturn(true);
->>>>>>> 990568f5
         when(activationConfig.isActive(ConsensusRule.RSKIPUMM, 501L)).thenReturn(true);
         when(activationConfig.isActive(ConsensusRule.RSKIP252, 501L)).thenReturn(false);
-        Block actualBlock = this.prepareForActivationTest();
+
+        BlockResult expectedResult = mock(BlockResult.class);
+        ArgumentCaptor<Block> blockCaptor = ArgumentCaptor.forClass(Block.class);
+        when(blockExecutor.executeAndFill(blockCaptor.capture(), any())).thenReturn(expectedResult);
+
+        blockBuilder.build(new ArrayList<>(Collections.singletonList(parent)), new byte[0]);
+
+        Block actualBlock = blockCaptor.getValue();
         assertThat(actualBlock.getHeader().getUmmRoot(), is(new byte[0]));
     }
 
@@ -227,13 +225,8 @@
     }
 
     private BlockHeader createBlockHeader() {
-<<<<<<< HEAD
         return new BlockHeaderV0(
-                EMPTY_BYTE_ARRAY, EMPTY_BYTE_ARRAY, TestUtils.randomAddress(),
-=======
-        return new BlockHeader(
                 EMPTY_BYTE_ARRAY, EMPTY_BYTE_ARRAY, TestUtils.generateAddress("blockHeader"),
->>>>>>> 990568f5
                 EMPTY_TRIE_HASH, null, EMPTY_TRIE_HASH,
                 new Bloom().getData(), BlockDifficulty.ZERO, 1L,
                 EMPTY_BYTE_ARRAY, 0L, 0L, EMPTY_BYTE_ARRAY, Coin.ZERO,
