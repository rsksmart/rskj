--- conflicted
+++ resolved
@@ -22,6 +22,7 @@
 import co.rsk.core.RskImpl;
 import co.rsk.core.SnapshotManager;
 import co.rsk.test.World;
+import co.rsk.validators.BlockValidationRule;
 import co.rsk.validators.DummyBlockValidationRule;
 import org.awaitility.Awaitility;
 import org.awaitility.Duration;
@@ -349,11 +350,6 @@
         worldManager.setBlockchain(blockchain);
         ethereum.repository = (org.ethereum.facade.Repository)blockchain.getRepository();
         ethereum.worldManager = worldManager;
-<<<<<<< HEAD
-        return new MinerServerImpl(ethereum, blockchain, blockchain.getBlockStore(), blockchain.getPendingState(), blockchain.getRepository(), RskSystemProperties.CONFIG, new DummyBlockValidationRule());
-    }
-
-=======
         return new MinerServerImpl(ethereum, blockchain, blockchain.getBlockStore(), blockchain.getPendingState(), blockchain.getRepository(), ConfigUtils.getDefaultMiningConfig(), new BlockValidationRuleDummy());
     }
 
@@ -370,5 +366,4 @@
                     null, null, null, null, null, null, null, null);
         }
     }
->>>>>>> b32662e0
 }