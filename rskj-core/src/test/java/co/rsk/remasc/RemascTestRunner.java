--- conflicted
+++ resolved
@@ -147,15 +147,10 @@
                         programInvokeFactory,
                         precompiledContracts,
                         blockTxSignatureCache
-<<<<<<< HEAD
                 ),
                 builder.getConfig().isRemascEnabled());
 
-=======
-                )
-        );
         Random random = new Random(RemascTestRunner.class.hashCode());
->>>>>>> 990568f5
         for(int i = 0; i <= this.initialHeight; i++) {
             int finalI = i;
 
