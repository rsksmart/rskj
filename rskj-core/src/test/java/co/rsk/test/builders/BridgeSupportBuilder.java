--- conflicted
+++ resolved
@@ -3,11 +3,11 @@
 import static org.mockito.Mockito.mock;
 
 import co.rsk.bitcoinj.core.Context;
-import co.rsk.peg.constants.BridgeConstants;
 import co.rsk.peg.BridgeStorageProvider;
 import co.rsk.peg.BridgeSupport;
 import co.rsk.peg.BtcBlockStoreWithCache.Factory;
 import co.rsk.peg.btcLockSender.BtcLockSenderProvider;
+import co.rsk.peg.constants.BridgeConstants;
 import co.rsk.peg.federation.FederationSupport;
 import co.rsk.peg.feeperkb.FeePerKbSupport;
 import co.rsk.peg.pegininstructions.PeginInstructionsProvider;
@@ -26,14 +26,10 @@
     private Block executionBlock;
     private FeePerKbSupport feePerKbSupport;
     private WhitelistSupport whitelistSupport;
+    private FederationSupport federationSupport;
     private Factory btcBlockStoreFactory;
     private ActivationConfig.ForBlock activations;
     private SignatureCache signatureCache;
-<<<<<<< HEAD
-    private FeePerKbSupport feePerKbSupport;
-    private FederationSupport federationSupport;
-=======
->>>>>>> 76d3a701
 
     public BridgeSupportBuilder() {
         this.bridgeConstants = mock(BridgeConstants.class);
@@ -45,14 +41,10 @@
         this.executionBlock = mock(Block.class);
         this.feePerKbSupport = mock(FeePerKbSupport.class);
         this.whitelistSupport = mock(WhitelistSupport.class);
+        this.federationSupport = mock(FederationSupport.class);
         this.btcBlockStoreFactory = mock(Factory.class);
         this.activations = mock(ActivationConfig.ForBlock.class);
         this.signatureCache = mock(BlockTxSignatureCache.class);
-<<<<<<< HEAD
-        this.feePerKbSupport = mock(FeePerKbSupport.class);
-        this.federationSupport = mock(FederationSupport.class);
-=======
->>>>>>> 76d3a701
     }
 
     public BridgeSupportBuilder withBridgeConstants(BridgeConstants bridgeConstants) {
@@ -100,6 +92,11 @@
         return this;
     }
 
+    public BridgeSupportBuilder withFederationSupport(FederationSupport federationSupport) {
+        this.federationSupport = federationSupport;
+        return this;
+    }
+
     public BridgeSupportBuilder withBtcBlockStoreFactory(Factory btcBlockStoreFactory) {
         this.btcBlockStoreFactory = btcBlockStoreFactory;
         return this;
@@ -115,19 +112,6 @@
         return this;
     }
 
-<<<<<<< HEAD
-    public BridgeSupportBuilder withFeePerKbSupport(FeePerKbSupport feePerKbSupport) {
-        this.feePerKbSupport = feePerKbSupport;
-        return this;
-    }
-
-    public BridgeSupportBuilder withFederationSupport(FederationSupport federationSupport) {
-        this.federationSupport = federationSupport;
-        return this;
-    }
-
-=======
->>>>>>> 76d3a701
     public BridgeSupport build() {
         Context context = new Context(bridgeConstants.getBtcParams());
 
@@ -140,9 +124,9 @@
             repository,
             executionBlock,
             context,
-            federationSupport,
             feePerKbSupport,
             whitelistSupport,
+            federationSupport,
             btcBlockStoreFactory,
             activations,
             signatureCache
