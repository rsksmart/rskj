/*
 * This file is part of RskJ
 * Copyright (C) 2017 RSK Labs Ltd.
 *
 * This program is free software: you can redistribute it and/or modify
 * it under the terms of the GNU Lesser General Public License as published by
 * the Free Software Foundation, either version 3 of the License, or
 * (at your option) any later version.
 *
 * This program is distributed in the hope that it will be useful,
 * but WITHOUT ANY WARRANTY; without even the implied warranty of
 * MERCHANTABILITY or FITNESS FOR A PARTICULAR PURPOSE. See the
 * GNU Lesser General Public License for more details.
 *
 * You should have received a copy of the GNU Lesser General Public License
 * along with this program. If not, see <http://www.gnu.org/licenses/>.
 */

package co.rsk.peg;

import co.rsk.bitcoinj.core.*;
import co.rsk.bitcoinj.script.Script;
import co.rsk.bitcoinj.script.ScriptBuilder;
import co.rsk.config.BridgeConstants;
import co.rsk.config.BridgeMainNetConstants;
import co.rsk.config.BridgeTestNetConstants;
import co.rsk.core.RskAddress;
import co.rsk.peg.bitcoin.CoinbaseInformation;
import co.rsk.peg.resources.TestConstants;
import co.rsk.peg.utils.MerkleTreeUtils;
import co.rsk.peg.flyover.FlyoverFederationInformation;
import co.rsk.peg.whitelist.LockWhitelist;
import co.rsk.peg.whitelist.LockWhitelistEntry;
import co.rsk.peg.whitelist.OneOffWhiteListEntry;
import com.google.common.collect.Lists;
import com.google.common.primitives.UnsignedBytes;
import org.apache.commons.lang3.tuple.Pair;
import org.bouncycastle.util.encoders.Hex;
import org.ethereum.config.blockchain.upgrades.ActivationConfig;
import org.ethereum.config.blockchain.upgrades.ConsensusRule;
import org.ethereum.crypto.ECKey;
import org.ethereum.util.ByteUtil;
import org.ethereum.util.RLP;
import org.ethereum.util.RLPList;
import org.hamcrest.MatcherAssert;
import org.junit.jupiter.api.Assertions;
import org.junit.jupiter.api.Test;

import java.math.BigInteger;
import java.nio.charset.StandardCharsets;
import java.time.Instant;
import java.util.*;
import java.util.function.Function;
import java.util.stream.Collectors;

import static org.hamcrest.CoreMatchers.is;
import static org.hamcrest.CoreMatchers.nullValue;
import static org.hamcrest.Matchers.*;
import static org.junit.jupiter.api.Assertions.assertEquals;
import static org.mockito.Mockito.mock;
import static org.mockito.Mockito.when;

class BridgeSerializationUtilsTest {

    @Test
    void serializeMapOfHashesToLong() throws Exception {
        Map<Sha256Hash, Long> sample = new HashMap<>();
        sample.put(Sha256Hash.wrap(charNTimes('b', 64)), 1L);
        sample.put(Sha256Hash.wrap(charNTimes('d', 64)), 2L);
        sample.put(Sha256Hash.wrap(charNTimes('a', 64)), 3L);
        sample.put(Sha256Hash.wrap(charNTimes('c', 64)), 4L);

        byte[] result = BridgeSerializationUtils.serializeMapOfHashesToLong(sample);

        String hexResult = ByteUtil.toHexString(result);
        StringBuilder expectedBuilder = new StringBuilder();

        expectedBuilder.append("f888");

        char[] sorted = new char[]{'a','b','c','d'};

        for (char c : sorted) {
            String key = charNTimes(c, 64);
            expectedBuilder.append("a0");
            expectedBuilder.append(key);
            expectedBuilder.append("0" + String.valueOf(sample.get(Sha256Hash.wrap(key)).longValue()));
        }

        assertEquals(expectedBuilder.toString(), hexResult);
    }

    @Test
    void deserializeMapOfHashesToLong_emptyOrNull() throws Exception {
        assertEquals(BridgeSerializationUtils.deserializeMapOfHashesToLong(null), new HashMap<>());
        assertEquals(BridgeSerializationUtils.deserializeMapOfHashesToLong(new byte[]{}), new HashMap<>());
    }

    @Test
    void deserializeMapOfHashesToLong_nonEmpty() throws Exception {
        byte[] rlpFirstKey = RLP.encodeElement(Hex.decode(charNTimes('b', 64)));
        byte[] rlpSecondKey = RLP.encodeElement(Hex.decode(charNTimes('d', 64)));
        byte[] rlpThirdKey = RLP.encodeElement(Hex.decode(charNTimes('a', 64)));

        byte[] rlpFirstValue = RLP.encodeBigInteger(BigInteger.valueOf(7));
        byte[] rlpSecondValue = RLP.encodeBigInteger(BigInteger.valueOf(76));
        byte[] rlpThirdValue = RLP.encodeBigInteger(BigInteger.valueOf(123));

        byte[] data = RLP.encodeList(rlpFirstKey, rlpFirstValue, rlpSecondKey, rlpSecondValue, rlpThirdKey, rlpThirdValue);

        Map<Sha256Hash, Long> result = BridgeSerializationUtils.deserializeMapOfHashesToLong(data);
        assertEquals(3, result.size());
        assertEquals(7L, result.get(Sha256Hash.wrap(charNTimes('b', 64))).longValue());
        assertEquals(76L, result.get(Sha256Hash.wrap(charNTimes('d', 64))).longValue());
        assertEquals(123L, result.get(Sha256Hash.wrap(charNTimes('a', 64))).longValue());
    }

    @Test
    void deserializeMapOfHashesToLong_nonEmptyOddSize() throws Exception {
        byte[] rlpFirstKey = RLP.encodeElement(Hex.decode(charNTimes('b', 64)));
        byte[] rlpSecondKey = RLP.encodeElement(Hex.decode(charNTimes('d', 64)));
        byte[] rlpThirdKey = RLP.encodeElement(Hex.decode(charNTimes('a', 64)));
        byte[] rlpFourthKey = RLP.encodeElement(Hex.decode(charNTimes('e', 64)));

        byte[] rlpFirstValue = RLP.encodeBigInteger(BigInteger.valueOf(7));
        byte[] rlpSecondValue = RLP.encodeBigInteger(BigInteger.valueOf(76));
        byte[] rlpThirdValue = RLP.encodeBigInteger(BigInteger.valueOf(123));

        byte[] data = RLP.encodeList(rlpFirstKey, rlpFirstValue, rlpSecondKey, rlpSecondValue, rlpThirdKey, rlpThirdValue, rlpFourthKey);

        boolean thrown = false;

        try {
            BridgeSerializationUtils.deserializeMapOfHashesToLong(data);
        } catch (RuntimeException e) {
            thrown = true;
        }
        Assertions.assertTrue(thrown);
    }

    @Test
    void serializeFederationOnlyBtcKeys() throws Exception {
        byte[][] publicKeyBytes = new byte[][]{
                BtcECKey.fromPrivate(BigInteger.valueOf(100)).getPubKey(),
                BtcECKey.fromPrivate(BigInteger.valueOf(200)).getPubKey(),
                BtcECKey.fromPrivate(BigInteger.valueOf(300)).getPubKey(),
                BtcECKey.fromPrivate(BigInteger.valueOf(400)).getPubKey(),
                BtcECKey.fromPrivate(BigInteger.valueOf(500)).getPubKey(),
                BtcECKey.fromPrivate(BigInteger.valueOf(600)).getPubKey(),
        };

        // Only actual keys serialized are BTC keys, so we don't really care about RSK or MST keys
        Federation federation = new Federation(
            FederationTestUtils.getFederationMembersWithBtcKeys(Arrays.asList(new BtcECKey[]{
                    BtcECKey.fromPublicOnly(publicKeyBytes[0]),
                    BtcECKey.fromPublicOnly(publicKeyBytes[1]),
                    BtcECKey.fromPublicOnly(publicKeyBytes[2]),
                    BtcECKey.fromPublicOnly(publicKeyBytes[3]),
                    BtcECKey.fromPublicOnly(publicKeyBytes[4]),
                    BtcECKey.fromPublicOnly(publicKeyBytes[5]),
            })),
            Instant.ofEpochMilli(0xabcdef), //
            42L,
            NetworkParameters.fromID(NetworkParameters.ID_REGTEST)
        );

        byte[] result = BridgeSerializationUtils.serializeFederationOnlyBtcKeys(federation);
        StringBuilder expectedBuilder = new StringBuilder();
        expectedBuilder.append("f8d3"); // Outer list
        expectedBuilder.append("83abcdef"); // Creation time
        expectedBuilder.append("2a"); // Creation block number
        expectedBuilder.append("f8cc"); // Inner list

        federation.getBtcPublicKeys().stream().sorted(BtcECKey.PUBKEY_COMPARATOR).forEach(key -> {
            expectedBuilder.append("a1");
            expectedBuilder.append(ByteUtil.toHexString(key.getPubKey()));
        });

        String expected = expectedBuilder.toString();

        Assertions.assertEquals(expected, ByteUtil.toHexString(result));
    }

    @Test
    void deserializeFederationOnlyBtcKeys_ok() throws Exception {
        byte[][] publicKeyBytes = Arrays.asList(100, 200, 300, 400, 500, 600).stream()
                .map(k -> BtcECKey.fromPrivate(BigInteger.valueOf(k)))
                .sorted(BtcECKey.PUBKEY_COMPARATOR)
                .map(k -> k.getPubKey())
                .toArray(byte[][]::new);

        byte[][] rlpKeys = new byte[publicKeyBytes.length][];

        for (int k = 0; k < publicKeyBytes.length; k++) {
            rlpKeys[k] = RLP.encodeElement(publicKeyBytes[k]);
        }

        byte[] rlpFirstElement = RLP.encodeElement(Hex.decode("1388")); // First element (creation date -> 5000 milliseconds from epoch)
        byte[] rlpSecondElement = RLP.encodeElement(Hex.decode("002a")); // Second element block number 42
        byte[] rlpKeyList = RLP.encodeList(rlpKeys);

        byte[] data = RLP.encodeList(rlpFirstElement, rlpSecondElement, rlpKeyList);

        Federation deserializedFederation = BridgeSerializationUtils.deserializeFederationOnlyBtcKeys(data, NetworkParameters.fromID(NetworkParameters.ID_REGTEST));

        Assertions.assertEquals(5000, deserializedFederation.getCreationTime().toEpochMilli());
        Assertions.assertEquals(4, deserializedFederation.getNumberOfSignaturesRequired());
        Assertions.assertEquals(6, deserializedFederation.getBtcPublicKeys().size());
        MatcherAssert.assertThat(deserializedFederation.getCreationBlockNumber(), is(42L));

        for (int i = 0; i < 6; i++) {
            Assertions.assertTrue(Arrays.equals(publicKeyBytes[i], deserializedFederation.getBtcPublicKeys().get(i).getPubKey()));
        }

        Assertions.assertEquals(NetworkParameters.fromID(NetworkParameters.ID_REGTEST), deserializedFederation.getBtcParams());
    }

    @Test
    void deserializeFederationOnlyBtcKeys_wrongListSize() throws Exception {
        byte[] rlpFirstElement = RLP.encodeElement(Hex.decode("1388")); // First element (creation date -> 5000 milliseconds from epoch)
        byte[] rlpSecondElement = RLP.encodeElement(Hex.decode("03")); // Second element (# of signatures required - 3)
        byte[] rlpThirdElement = RLP.encodeElement(Hex.decode("03"));
        byte[] rlpFourthElement = RLP.encodeElement(Hex.decode("aabbccdd"));

        byte[] data = RLP.encodeList(rlpFirstElement, rlpSecondElement, rlpThirdElement, rlpFourthElement);

        boolean thrown = false;

        try {
            BridgeSerializationUtils.deserializeFederationOnlyBtcKeys(data, NetworkParameters.fromID(NetworkParameters.ID_REGTEST));
        } catch (Exception e) {
            Assertions.assertTrue(e.getMessage().contains("Expected 3 elements"));
            thrown = true;
        }

        Assertions.assertTrue(thrown);
    }

    @Test
<<<<<<< HEAD
    void serializeAndDeserializeFederation_beforeRskip284_testnet() {
        testSerializeAndDeserializeFederation(false, NetworkParameters.ID_TESTNET);
    }

    @Test
    void serializeAndDeserializeFederation_beforeRskip284_mainnet() {
        testSerializeAndDeserializeFederation(false, NetworkParameters.ID_MAINNET);
    }

    @Test
    void serializeAndDeserializeFederation_afterRskip284_testnet() {
        testSerializeAndDeserializeFederation(true, NetworkParameters.ID_TESTNET);
    }

    @Test
    void serializeAndDeserializeFederation_afterRskip284_mainnet() {
        testSerializeAndDeserializeFederation(true, NetworkParameters.ID_MAINNET);
=======
    public void serializeAndDeserializeFederation_beforeRskip284_testnet() {
        testSerializeAndDeserializeFederation(
            false,
            false,
            NetworkParameters.ID_TESTNET
        );
    }

    @Test
    public void serializeAndDeserializeFederation_beforeRskip284_mainnet() {
        testSerializeAndDeserializeFederation(
            false,
            false,
            NetworkParameters.ID_MAINNET
        );
    }

    @Test
    public void serializeAndDeserializeFederation_afterRskip284_testnet() {
        testSerializeAndDeserializeFederation(
            true,
            false,
            NetworkParameters.ID_TESTNET
        );
    }

    @Test
    public void serializeAndDeserializeFederation_afterRskip284_mainnet() {
        testSerializeAndDeserializeFederation(
            true,
            false,
            NetworkParameters.ID_MAINNET
        );
    }

    @Test
    public void serializeAndDeserializeFederation_afterRskip353_testnet() {
        testSerializeAndDeserializeFederation(
            true,
            true,
            NetworkParameters.ID_TESTNET
        );
    }

    @Test
    public void serializeAndDeserializeFederation_afterRskip353_mainnet() {
        testSerializeAndDeserializeFederation(
            true,
            true,
            NetworkParameters.ID_MAINNET
        );
>>>>>>> 347984b9
    }

    @Test
    void serializeFederation_serializedKeysAreCompressedAndThree() {
        final int NUM_MEMBERS = 10;
        final int EXPECTED_NUM_KEYS = 3;
        final int EXPECTED_PUBLICKEY_SIZE = 33;

        List<FederationMember> members = new ArrayList<>();
        for (int j = 0; j < NUM_MEMBERS; j++) {
            members.add(new FederationMember(new BtcECKey(), new ECKey(), new ECKey()));
        }

        Federation testFederation = new Federation(
                members, Instant.now(), 123, NetworkParameters.fromID(NetworkParameters.ID_REGTEST)
        );

        byte[] serializedFederation = BridgeSerializationUtils.serializeFederation(testFederation);

        RLPList serializedList = (RLPList) RLP.decode2(serializedFederation).get(0);

        Assertions.assertEquals(3, serializedList.size());

        RLPList memberList = (RLPList) serializedList.get(2);

        Assertions.assertEquals(NUM_MEMBERS, memberList.size());

        for (int i = 0; i < NUM_MEMBERS; i++) {
            RLPList memberKeys = (RLPList) RLP.decode2(memberList.get(i).getRLPData()).get(0);
            Assertions.assertEquals(EXPECTED_NUM_KEYS, memberKeys.size());
            for (int j = 0; j < EXPECTED_NUM_KEYS; j++) {
                Assertions.assertEquals(EXPECTED_PUBLICKEY_SIZE, memberKeys.get(j).getRLPData().length);
            }

        }
    }

    @Test
    void deserializeFederation_wrongListSize() {
        byte[] serialized = RLP.encodeList(RLP.encodeElement(new byte[0]), RLP.encodeElement(new byte[0]));
        NetworkParameters networkParameters = NetworkParameters.fromID(NetworkParameters.ID_REGTEST);
        Exception ex = Assertions.assertThrows(RuntimeException.class, () -> BridgeSerializationUtils.deserializeFederation(serialized, networkParameters));
        Assertions.assertTrue(ex.getMessage().contains("Invalid serialized Federation"));
    }

    @Test
    void deserializeFederation_invalidFederationMember() {
        byte[] serialized = RLP.encodeList(
                RLP.encodeElement(BigInteger.valueOf(1).toByteArray()),
                RLP.encodeElement(BigInteger.valueOf(1).toByteArray()),
                RLP.encodeList(RLP.encodeList(RLP.encodeElement(new byte[0]), RLP.encodeElement(new byte[0])))
        );


        NetworkParameters networkParameters = NetworkParameters.fromID(NetworkParameters.ID_REGTEST);
        Exception ex = Assertions.assertThrows(RuntimeException.class, () -> BridgeSerializationUtils.deserializeFederation(serialized, networkParameters));
        Assertions.assertTrue(ex.getMessage().contains("Invalid serialized FederationMember"));
    }

    @Test
    void serializeAndDeserializePendingFederation() {
        final int NUM_CASES = 20;

        for (int i = 0; i < NUM_CASES; i++) {
            int numMembers = randomInRange(2, 14);
            List<FederationMember> members = new ArrayList<>();
            for (int j = 0; j < numMembers; j++) {
                members.add(new FederationMember(new BtcECKey(), new ECKey(), new ECKey()));
            }
            PendingFederation testPendingFederation = new PendingFederation(members);

            byte[] serializedTestPendingFederation = BridgeSerializationUtils.serializePendingFederation(testPendingFederation);

            PendingFederation deserializedTestPendingFederation = BridgeSerializationUtils.deserializePendingFederation(
                    serializedTestPendingFederation);

            Assertions.assertEquals(testPendingFederation, deserializedTestPendingFederation);
        }
    }

    @Test
    void serializePendingFederation_serializedKeysAreCompressedAndThree() {
        final int NUM_MEMBERS = 10;
        final int EXPECTED_NUM_KEYS = 3;
        final int EXPECTED_PUBLICKEY_SIZE = 33;

        List<FederationMember> members = new ArrayList<>();
        for (int j = 0; j < NUM_MEMBERS; j++) {
            members.add(new FederationMember(new BtcECKey(), new ECKey(), new ECKey()));
        }

        PendingFederation testPendingFederation = new PendingFederation(members);

        byte[] serializedPendingFederation = BridgeSerializationUtils.serializePendingFederation(testPendingFederation);

        RLPList memberList = (RLPList) RLP.decode2(serializedPendingFederation).get(0);

        Assertions.assertEquals(NUM_MEMBERS, memberList.size());

        for (int i = 0; i < NUM_MEMBERS; i++) {
            RLPList memberKeys = (RLPList) RLP.decode2(memberList.get(i).getRLPData()).get(0);
            Assertions.assertEquals(EXPECTED_NUM_KEYS, memberKeys.size());
            for (int j = 0; j < EXPECTED_NUM_KEYS; j++) {
                Assertions.assertEquals(EXPECTED_PUBLICKEY_SIZE, memberKeys.get(j).getRLPData().length);
            }

        }
    }

    @Test
    void deserializePendingFederation_invalidFederationMember() {
        byte[] serialized = RLP.encodeList(
                RLP.encodeList(RLP.encodeElement(new byte[0]), RLP.encodeElement(new byte[0]))
        );

        try {
            BridgeSerializationUtils.deserializePendingFederation(serialized);
            Assertions.fail();
        } catch (RuntimeException e) {
            Assertions.assertTrue(e.getMessage().contains("Invalid serialized FederationMember"));
        }
    }

    @Test
    void serializePendingFederationOnlyBtcKeys() throws Exception {
        byte[][] publicKeyBytes = new byte[][]{
                BtcECKey.fromPrivate(BigInteger.valueOf(100)).getPubKey(),
                BtcECKey.fromPrivate(BigInteger.valueOf(200)).getPubKey(),
                BtcECKey.fromPrivate(BigInteger.valueOf(300)).getPubKey(),
                BtcECKey.fromPrivate(BigInteger.valueOf(400)).getPubKey(),
                BtcECKey.fromPrivate(BigInteger.valueOf(500)).getPubKey(),
                BtcECKey.fromPrivate(BigInteger.valueOf(600)).getPubKey(),
        };

        // Only actual keys serialized are BTC keys, so we don't really care about RSK or MST keys
        PendingFederation pendingFederation = new PendingFederation(
                FederationTestUtils.getFederationMembersWithBtcKeys(Arrays.asList(new BtcECKey[]{
                        BtcECKey.fromPublicOnly(publicKeyBytes[0]),
                        BtcECKey.fromPublicOnly(publicKeyBytes[1]),
                        BtcECKey.fromPublicOnly(publicKeyBytes[2]),
                        BtcECKey.fromPublicOnly(publicKeyBytes[3]),
                        BtcECKey.fromPublicOnly(publicKeyBytes[4]),
                        BtcECKey.fromPublicOnly(publicKeyBytes[5]),
                }))
        );

        byte[] result = BridgeSerializationUtils.serializePendingFederationOnlyBtcKeys(pendingFederation);
        StringBuilder expectedBuilder = new StringBuilder();
        expectedBuilder.append("f8cc");
        pendingFederation.getBtcPublicKeys().stream().sorted(BtcECKey.PUBKEY_COMPARATOR).forEach(key -> {
            expectedBuilder.append("a1");
            expectedBuilder.append(ByteUtil.toHexString(key.getPubKey()));
        });

        String expected = expectedBuilder.toString();
        Assertions.assertEquals(expected, ByteUtil.toHexString(result));
    }

    @Test
    void deserializePendingFederationOnlyBtcKeys() throws Exception {
        byte[][] publicKeyBytes = Arrays.asList(100, 200, 300, 400, 500, 600).stream()
                .map(k -> BtcECKey.fromPrivate(BigInteger.valueOf(k)))
                .sorted(BtcECKey.PUBKEY_COMPARATOR)
                .map(k -> k.getPubKey())
                .toArray(byte[][]::new);

        byte[][] rlpBytes = new byte[publicKeyBytes.length][];

        for (int k = 0; k < publicKeyBytes.length; k++) {
            rlpBytes[k] = RLP.encodeElement(publicKeyBytes[k]);
        }

        byte[] data = RLP.encodeList(rlpBytes);

        PendingFederation deserializedPendingFederation = BridgeSerializationUtils.deserializePendingFederationOnlyBtcKeys(data);

        Assertions.assertEquals(6, deserializedPendingFederation.getBtcPublicKeys().size());
        for (int i = 0; i < 6; i++) {
            Assertions.assertTrue(Arrays.equals(publicKeyBytes[i], deserializedPendingFederation.getBtcPublicKeys().get(i).getPubKey()));
        }
    }

    @Test
    void serializeElection() throws Exception {
        AddressBasedAuthorizer authorizer = getTestingAddressBasedAuthorizer();

        Map<ABICallSpec, List<RskAddress>> sampleVotes = new HashMap<>();
        sampleVotes.put(
                new ABICallSpec("one-function", new byte[][]{}),
                Arrays.asList(createAddress("8899"), createAddress("aabb"))
        );
        sampleVotes.put(
                new ABICallSpec("another-function", new byte[][]{ Hex.decode("01"), Hex.decode("0203") }),
                Arrays.asList(createAddress("ccdd"), createAddress("eeff"), createAddress("0011"))
        );
        sampleVotes.put(
                new ABICallSpec("yet-another-function", new byte[][]{ Hex.decode("0405") }),
                Arrays.asList(createAddress("fa"), createAddress("ca"))
        );

        ABICallElection sample = new ABICallElection(authorizer, sampleVotes);

        byte[] result = BridgeSerializationUtils.serializeElection(sample);
        String hexResult = ByteUtil.toHexString(result);

        StringBuilder expectedBuilder = new StringBuilder();

        expectedBuilder.append("f8d7d6");

        expectedBuilder.append("90");
        expectedBuilder.append(ByteUtil.toHexString("another-function".getBytes(StandardCharsets.UTF_8)));
        expectedBuilder.append("c4");
        expectedBuilder.append("01");
        expectedBuilder.append("820203");
        expectedBuilder.append("f83f");
        expectedBuilder.append("94" + createAddress("0011").toString());
        expectedBuilder.append("94" + createAddress("ccdd").toString());
        expectedBuilder.append("94" + createAddress("eeff").toString());

        expectedBuilder.append("ce");
        expectedBuilder.append("8c");
        expectedBuilder.append(ByteUtil.toHexString("one-function".getBytes(StandardCharsets.UTF_8)));
        expectedBuilder.append("c0");

        expectedBuilder.append("ea");
        expectedBuilder.append("94" + createAddress("8899").toString());
        expectedBuilder.append("94" + createAddress("aabb").toString());

        expectedBuilder.append("d9");
        expectedBuilder.append("94");
        expectedBuilder.append(ByteUtil.toHexString("yet-another-function".getBytes(StandardCharsets.UTF_8)));
        expectedBuilder.append("c3");
        expectedBuilder.append("820405");
        expectedBuilder.append("ea");
        expectedBuilder.append("94" + createAddress("ca").toString() + "94" + createAddress("fa").toString());

        Assertions.assertEquals(expectedBuilder.toString(), hexResult);
    }

    @Test
    void deserializeElection_emptyOrNull() throws Exception {
        AddressBasedAuthorizer authorizer = getTestingAddressBasedAuthorizer();
        ABICallElection election;
        election = BridgeSerializationUtils.deserializeElection(null, authorizer);
        Assertions.assertEquals(0, election.getVotes().size());
        election = BridgeSerializationUtils.deserializeElection(new byte[]{}, authorizer);
        Assertions.assertEquals(0, election.getVotes().size());
    }

    @Test
    void deserializeElection_nonEmpty() throws Exception {
        AddressBasedAuthorizer authorizer = getTestingAddressBasedAuthorizer();

        ABICallSpec firstSpec = new ABICallSpec("funct", new byte[][]{});
        List<RskAddress> firstVoters = Arrays.asList(
                createAddress("aa"),
                createAddress("bbccdd")
        );

        ABICallSpec secondSpec = new ABICallSpec("other-funct", new byte[][]{
                Hex.decode("1122"),
                Hex.decode("334455")
        });;
        List<RskAddress> secondVoters = Arrays.asList(
                createAddress("55"),
                createAddress("66"),
                createAddress("77")
        );

        ABICallSpec thirdSpec = new ABICallSpec("random-funct", new byte[][]{
                Hex.decode("aabb")
        });

        List<RskAddress> thirdVoters = Arrays.asList(
                createAddress("1111"),
                createAddress("3333"),
                createAddress("5555"),
                createAddress("77")
        );

        Map<ABICallSpec, List<RskAddress>> specsVotersToProcess = new HashMap<>();

        specsVotersToProcess.put(firstSpec, firstVoters);
        specsVotersToProcess.put(secondSpec, secondVoters);
        specsVotersToProcess.put(thirdSpec, thirdVoters);

        Assertions.assertNotEquals(0, thirdVoters.get(0).getBytes().length);

        ABICallElection electionToProcess = new ABICallElection(authorizer, specsVotersToProcess);

        byte[] data = BridgeSerializationUtils.serializeElection(electionToProcess);

        ABICallElection election = BridgeSerializationUtils.deserializeElection(data, authorizer);

        Assertions.assertEquals(3, election.getVotes().size());
        List<RskAddress> voters;
        ABICallSpec spec;

        spec = new ABICallSpec("funct", new byte[][]{});
        Assertions.assertTrue(election.getVotes().containsKey(spec));
        voters = Arrays.asList(
                createAddress("aa"),
                createAddress("bbccdd")
        );

        Assertions.assertArrayEquals(voters.get(0).getBytes(), election.getVotes().get(spec).get(0).getBytes());
        Assertions.assertArrayEquals(voters.get(1).getBytes(), election.getVotes().get(spec).get(1).getBytes());

        spec = new ABICallSpec("other-funct", new byte[][]{
                Hex.decode("1122"),
                Hex.decode("334455")
        });
        Assertions.assertTrue(election.getVotes().containsKey(spec));
        voters = Arrays.asList(
                createAddress("55"),
                createAddress("66"),
                createAddress("77")
        );

        Assertions.assertArrayEquals(voters.get(0).getBytes(), election.getVotes().get(spec).get(0).getBytes());
        Assertions.assertArrayEquals(voters.get(1).getBytes(), election.getVotes().get(spec).get(1).getBytes());
        Assertions.assertArrayEquals(voters.get(2).getBytes(), election.getVotes().get(spec).get(2).getBytes());

        spec = new ABICallSpec("random-funct", new byte[][]{
                Hex.decode("aabb")
        });
        Assertions.assertTrue(election.getVotes().containsKey(spec));
        voters = Arrays.asList(
                createAddress("1111"),
                createAddress("3333"),
                createAddress("5555"),
                createAddress("77")
        );

        Assertions.assertEquals(4, election.getVotes().get(spec).size());
        Assertions.assertArrayEquals(voters.get(0).getBytes(), election.getVotes().get(spec).get(0).getBytes());
        Assertions.assertArrayEquals(voters.get(1).getBytes(), election.getVotes().get(spec).get(1).getBytes());
        Assertions.assertArrayEquals(voters.get(2).getBytes(), election.getVotes().get(spec).get(2).getBytes());
        Assertions.assertArrayEquals(voters.get(3).getBytes(), election.getVotes().get(spec).get(3).getBytes());
    }

    @Test
    void deserializeElection_unevenOuterList() throws Exception {
        AddressBasedAuthorizer mockedAuthorizer = mock(AddressBasedAuthorizer.class);

        byte[] rlpFirstElement = RLP.encodeElement(Hex.decode("010203"));
        byte[] data = RLP.encodeList(rlpFirstElement);

        try {
            BridgeSerializationUtils.deserializeElection(data, mockedAuthorizer);
        } catch (RuntimeException e) {
            Assertions.assertTrue(e.getMessage().contains("expected an even number of entries, but odd given"));
            return;
        }

        Assertions.fail();
    }

    @Test
    void deserializeElection_invalidCallSpec() throws Exception {
        AddressBasedAuthorizer authorizer = getTestingAddressBasedAuthorizer();

        byte[] rlpFirstSpec = RLP.encodeList(RLP.encode(Hex.decode("010203"))); // invalid spec
        byte[] rlpFirstVoters = RLP.encodeList(RLP.encodeElement(Hex.decode("03"))); // doesn't matter

        byte[] data = RLP.encodeList(rlpFirstSpec, rlpFirstVoters);

        try {
            BridgeSerializationUtils.deserializeElection(data, authorizer);
        } catch (RuntimeException e) {
            Assertions.assertTrue(e.getMessage().contains("Invalid serialized ABICallSpec"));
            return;
        }

        Assertions.fail();
    }

    @Test
    void serializeLockWhitelist() throws Exception {
        byte[][] addressesBytes = new byte[][]{
                BtcECKey.fromPrivate(BigInteger.valueOf(100)).getPubKeyHash(),
                BtcECKey.fromPrivate(BigInteger.valueOf(200)).getPubKeyHash(),
                BtcECKey.fromPrivate(BigInteger.valueOf(300)).getPubKeyHash(),
                BtcECKey.fromPrivate(BigInteger.valueOf(400)).getPubKeyHash(),
                BtcECKey.fromPrivate(BigInteger.valueOf(500)).getPubKeyHash(),
                BtcECKey.fromPrivate(BigInteger.valueOf(600)).getPubKeyHash(),
        };
        Coin maxToTransfer = Coin.CENT;

        LockWhitelist lockWhitelist = new LockWhitelist(
            Arrays.stream(addressesBytes)
                .map(bytes -> new Address(NetworkParameters.fromID(NetworkParameters.ID_REGTEST), bytes))
                .collect(Collectors.toMap(Function.identity(), k -> new OneOffWhiteListEntry(k, maxToTransfer))),
                0);

        byte[] result = BridgeSerializationUtils.serializeOneOffLockWhitelist(Pair.of(
                lockWhitelist.getAll(OneOffWhiteListEntry.class),
                lockWhitelist.getDisableBlockHeight()
        ));
        StringBuilder expectedBuilder = new StringBuilder();
        expectedBuilder.append("f897");
        Arrays.stream(addressesBytes).sorted(UnsignedBytes.lexicographicalComparator()).forEach(bytes -> {
            expectedBuilder.append("94");
            expectedBuilder.append(ByteUtil.toHexString(bytes));
            expectedBuilder.append("83");
            expectedBuilder.append(ByteUtil.toHexString(BigInteger.valueOf(maxToTransfer.value).toByteArray()));
        });
        expectedBuilder.append("80");
        String expected = expectedBuilder.toString();
        Assertions.assertEquals(expected, ByteUtil.toHexString(result));
    }

    @Test
    void deserializeOneOffLockWhitelistAndDisableBlockHeight() throws Exception {
        byte[][] addressesBytes = Arrays.asList(100, 200, 300, 400).stream()
                .map(k -> BtcECKey.fromPrivate(BigInteger.valueOf(k)))
                .sorted(BtcECKey.PUBKEY_COMPARATOR)
                .map(k -> k.getPubKeyHash())
                .toArray(byte[][]::new);

        byte[][] rlpBytes = new byte[9][0];

        for (int k = 0; k < addressesBytes.length; k++) {
            rlpBytes[k * 2] = RLP.encodeElement(addressesBytes[k]);
            rlpBytes[k * 2 + 1] = RLP.encodeElement(Hex.decode("0186a0")); // Coin.MILLICOIN
        }

        rlpBytes[8] = RLP.encodeElement(Hex.decode("002a"));

        byte[] data = RLP.encodeList(rlpBytes);

        Pair<HashMap<Address, OneOffWhiteListEntry>, Integer> deserializedLockWhitelist = BridgeSerializationUtils.deserializeOneOffLockWhitelistAndDisableBlockHeight(
                data,
                NetworkParameters.fromID(NetworkParameters.ID_REGTEST)
        );

        MatcherAssert.assertThat(deserializedLockWhitelist.getLeft().size(), is(addressesBytes.length));
        MatcherAssert.assertThat(deserializedLockWhitelist.getLeft().keySet().stream().map(Address::getHash160).collect(Collectors.toList()), containsInAnyOrder(addressesBytes));
        Set<Coin> deserializedCoins = deserializedLockWhitelist.getLeft().values().stream().map(entry -> ((OneOffWhiteListEntry)entry).maxTransferValue()).collect(Collectors.toSet());
        MatcherAssert.assertThat(deserializedCoins, hasSize(1));
        MatcherAssert.assertThat(deserializedCoins, hasItem(Coin.MILLICOIN));
        MatcherAssert.assertThat(deserializedLockWhitelist.getRight(), is(42));
    }

    @Test
    void deserializeOneOffLockWhitelistAndDisableBlockHeight_null() throws Exception {
        Pair<HashMap<Address, OneOffWhiteListEntry>, Integer> deserializedLockWhitelist = BridgeSerializationUtils.deserializeOneOffLockWhitelistAndDisableBlockHeight(
                null,
                NetworkParameters.fromID(NetworkParameters.ID_REGTEST)
        );

        Assertions.assertNull(deserializedLockWhitelist);

        Pair<HashMap<Address, OneOffWhiteListEntry>, Integer> deserializedLockWhitelist2 = BridgeSerializationUtils.deserializeOneOffLockWhitelistAndDisableBlockHeight(
                new byte[]{},
                NetworkParameters.fromID(NetworkParameters.ID_REGTEST)
        );

        Assertions.assertNull(deserializedLockWhitelist2);
    }

    @Test
    void serializeDeserializeOneOffLockWhitelistAndDisableBlockHeight() {
        NetworkParameters btcParams = NetworkParameters.fromID(NetworkParameters.ID_REGTEST);
        Map<Address, LockWhitelistEntry> whitelist = new HashMap<>();
        Address address = BtcECKey.fromPrivate(BigInteger.valueOf(100L)).toAddress(btcParams);
        whitelist.put(address, new OneOffWhiteListEntry(address, Coin.COIN));

        LockWhitelist originalLockWhitelist = new LockWhitelist(whitelist, 0);
        byte[] serializedLockWhitelist = BridgeSerializationUtils.serializeOneOffLockWhitelist(Pair.of(
                originalLockWhitelist.getAll(OneOffWhiteListEntry.class),
                originalLockWhitelist.getDisableBlockHeight()
        ));
        Pair<HashMap<Address, OneOffWhiteListEntry>, Integer> deserializedLockWhitelist = BridgeSerializationUtils.deserializeOneOffLockWhitelistAndDisableBlockHeight(serializedLockWhitelist, btcParams);

        List<Address> originalAddresses = originalLockWhitelist.getAddresses();
        List<Address> deserializedAddresses = new ArrayList(deserializedLockWhitelist.getLeft().keySet());
        MatcherAssert.assertThat(originalAddresses, hasSize(1));
        MatcherAssert.assertThat(deserializedAddresses, hasSize(1));
        MatcherAssert.assertThat(originalAddresses, is(deserializedAddresses));
        MatcherAssert.assertThat(
                ((OneOffWhiteListEntry)originalLockWhitelist.get(originalAddresses.get(0))).maxTransferValue(),
                is((deserializedLockWhitelist.getLeft().get(deserializedAddresses.get(0))).maxTransferValue()));
    }

    @Test
    void serializeAndDeserializeFederationOnlyBtcKeysWithRealRLP() {
        NetworkParameters networkParms = NetworkParameters.fromID(NetworkParameters.ID_REGTEST);
        byte[][] publicKeyBytes = new byte[][]{
                BtcECKey.fromPrivate(BigInteger.valueOf(100)).getPubKey(),
                BtcECKey.fromPrivate(BigInteger.valueOf(200)).getPubKey(),
                BtcECKey.fromPrivate(BigInteger.valueOf(300)).getPubKey(),
                BtcECKey.fromPrivate(BigInteger.valueOf(400)).getPubKey(),
                BtcECKey.fromPrivate(BigInteger.valueOf(500)).getPubKey(),
                BtcECKey.fromPrivate(BigInteger.valueOf(600)).getPubKey(),
        };

        // Only actual keys serialized are BTC keys, so deserialization will fill RSK and MST keys with those
        Federation federation = new Federation(
                FederationTestUtils.getFederationMembersWithKeys(Arrays.asList(
                        BtcECKey.fromPublicOnly(publicKeyBytes[0]),
                        BtcECKey.fromPublicOnly(publicKeyBytes[1]),
                        BtcECKey.fromPublicOnly(publicKeyBytes[2]),
                        BtcECKey.fromPublicOnly(publicKeyBytes[3]),
                        BtcECKey.fromPublicOnly(publicKeyBytes[4]),
                        BtcECKey.fromPublicOnly(publicKeyBytes[5])
                )),
                Instant.ofEpochMilli(0xabcdef),
                42L,
                networkParms
        );

        byte[] result = BridgeSerializationUtils.serializeFederationOnlyBtcKeys(federation);
        Federation deserializedFederation = BridgeSerializationUtils.deserializeFederationOnlyBtcKeys(result, networkParms);
        MatcherAssert.assertThat(federation, is(deserializedFederation));
    }

    @Test
    void serializeRequestQueue() throws Exception {
        List<ReleaseRequestQueue.Entry> sampleEntries = Arrays.asList(
                new ReleaseRequestQueue.Entry(mockAddressHash160("ccdd"), Coin.valueOf(10)),
                new ReleaseRequestQueue.Entry(mockAddressHash160("bb"), Coin.valueOf(50)),
                new ReleaseRequestQueue.Entry(mockAddressHash160("bb"), Coin.valueOf(20)),
                new ReleaseRequestQueue.Entry(mockAddressHash160("aa"), Coin.valueOf(30))
        );
        ReleaseRequestQueue sample = new ReleaseRequestQueue(sampleEntries);

        byte[] result = BridgeSerializationUtils.serializeReleaseRequestQueue(sample);
        String hexResult = ByteUtil.toHexString(result);
        StringBuilder expectedBuilder = new StringBuilder();
        expectedBuilder.append("cd");
        expectedBuilder.append("82ccdd");
        expectedBuilder.append("0a");
        expectedBuilder.append("81bb");
        expectedBuilder.append("32");
        expectedBuilder.append("81bb");
        expectedBuilder.append("14");
        expectedBuilder.append("81aa");
        expectedBuilder.append("1e");
        assertEquals(expectedBuilder.toString(), hexResult);
    }

    @Test
    void deserializeRequestQueue_emptyOrNull() throws Exception {
        assertEquals(0, BridgeSerializationUtils.deserializeReleaseRequestQueue(null, NetworkParameters.fromID(NetworkParameters.ID_REGTEST)).size());
        assertEquals(0, BridgeSerializationUtils.deserializeReleaseRequestQueue(new byte[]{}, NetworkParameters.fromID(NetworkParameters.ID_REGTEST)).size());
    }

    @Test
    void deserializeRequestQueue_nonEmpty() throws Exception {
        NetworkParameters params = NetworkParameters.fromID(NetworkParameters.ID_REGTEST);

        Address a1 = Address.fromBase58(params, "mynmcQfJnVjheAqh9XL6htnxPZnaDFbqkB");
        Address a2 = Address.fromBase58(params, "mfrfxeo5L2f5NDURS6YTtCNfVw2t5HAfty");
        Address a3 = Address.fromBase58(params, "myw7AMh5mpKHao6MArhn7EvkeASGsGJzrZ");

        List<ReleaseRequestQueue.Entry> expectedEntries = Arrays.asList(
                new ReleaseRequestQueue.Entry(a1, Coin.valueOf(10)),
                new ReleaseRequestQueue.Entry(a2, Coin.valueOf(7)),
                new ReleaseRequestQueue.Entry(a3, Coin.valueOf(8))
        );

        byte[][] rlpItems = new byte[6][];

        rlpItems[0] = RLP.encodeElement(a1.getHash160());
        rlpItems[1] = RLP.encodeBigInteger(BigInteger.valueOf(10));
        rlpItems[2] = RLP.encodeElement(a2.getHash160());
        rlpItems[3] = RLP.encodeBigInteger(BigInteger.valueOf(7));
        rlpItems[4] = RLP.encodeElement(a3.getHash160());
        rlpItems[5] = RLP.encodeBigInteger(BigInteger.valueOf(8));

        byte[] data = RLP.encodeList(rlpItems);

        ReleaseRequestQueue result = new ReleaseRequestQueue(BridgeSerializationUtils.deserializeReleaseRequestQueue(data, params));

        List<ReleaseRequestQueue.Entry> entries = result.getEntries();
        assertEquals(expectedEntries, entries);
    }

    @Test
    void deserializeRequestQueue_nonEmptyOddSize() throws Exception {
        NetworkParameters params = NetworkParameters.fromID(NetworkParameters.ID_REGTEST);

        Address a1 = Address.fromBase58(params, "mynmcQfJnVjheAqh9XL6htnxPZnaDFbqkB");
        Address a2 = Address.fromBase58(params, "mfrfxeo5L2f5NDURS6YTtCNfVw2t5HAfty");
        Address a3 = Address.fromBase58(params, "myw7AMh5mpKHao6MArhn7EvkeASGsGJzrZ");

        byte[][] rlpItems = new byte[7][];

        rlpItems[0] = RLP.encodeElement(a1.getHash160());
        rlpItems[1] = RLP.encodeBigInteger(BigInteger.valueOf(10));
        rlpItems[2] = RLP.encodeElement(a2.getHash160());
        rlpItems[3] = RLP.encodeBigInteger(BigInteger.valueOf(7));
        rlpItems[4] = RLP.encodeElement(a3.getHash160());
        rlpItems[5] = RLP.encodeBigInteger(BigInteger.valueOf(8));
        rlpItems[6] = RLP.encodeBigInteger(BigInteger.valueOf(8));

        byte[] data = RLP.encodeList(rlpItems);

        try {
            BridgeSerializationUtils.deserializeReleaseRequestQueue(data, NetworkParameters.fromID(NetworkParameters.ID_REGTEST));
        } catch (RuntimeException e) {
            return;
        }
        Assertions.fail();
    }

    @Test
    void serializeTransactionSet() throws Exception {
        Set<ReleaseTransactionSet.Entry> sampleEntries = new HashSet<>(Arrays.asList(
                new ReleaseTransactionSet.Entry(mockBtcTransactionSerialize("ccdd"), 10L),
                new ReleaseTransactionSet.Entry(mockBtcTransactionSerialize("bb"), 20L),
                new ReleaseTransactionSet.Entry(mockBtcTransactionSerialize("ba"), 30L),
                new ReleaseTransactionSet.Entry(mockBtcTransactionSerialize("aa"), 40L)
        ));
        ReleaseTransactionSet sample = new ReleaseTransactionSet(sampleEntries);

        byte[] result = BridgeSerializationUtils.serializeReleaseTransactionSet(sample);
        String hexResult = ByteUtil.toHexString(result);
        StringBuilder expectedBuilder = new StringBuilder();
        expectedBuilder.append("cd");
        expectedBuilder.append("81aa");
        expectedBuilder.append("28");
        expectedBuilder.append("81ba");
        expectedBuilder.append("1e");
        expectedBuilder.append("81bb");
        expectedBuilder.append("14");
        expectedBuilder.append("82ccdd");
        expectedBuilder.append("0a");
        assertEquals(expectedBuilder.toString(), hexResult);
    }

    @Test
    void deserializeTransactionSet_emptyOrNull() throws Exception {
        assertEquals(0, BridgeSerializationUtils.deserializeReleaseTransactionSet(null, NetworkParameters.fromID(NetworkParameters.ID_REGTEST)).getEntries().size());
        assertEquals(0, BridgeSerializationUtils.deserializeReleaseTransactionSet(new byte[]{}, NetworkParameters.fromID(NetworkParameters.ID_REGTEST)).getEntries().size());
    }

    @Test
    void deserializeTransactionSet_nonEmpty() throws Exception {
        NetworkParameters params = NetworkParameters.fromID(NetworkParameters.ID_REGTEST);

        BtcTransaction input = new BtcTransaction(params);
        input.addOutput(Coin.FIFTY_COINS, Address.fromBase58(params, "mvc8mwDcdLEq2jGqrL43Ub3sxTR13tB8LL"));

        BtcTransaction t1 = new BtcTransaction(params);
        t1.addInput(input.getOutput(0));
        t1.addOutput(Coin.COIN, Address.fromBase58(params, "n3CaAPu2PR7FDdGK8tFwe8thr7hV7zz599"));
        BtcTransaction t2 = new BtcTransaction(params);
        t2.addInput(input.getOutput(0));
        t2.addOutput(Coin.COIN.multiply(10), Address.fromBase58(params, "n3CaAPu2PR7FDdGK8tFwe8thr7hV7zz599"));
        BtcTransaction t3 = new BtcTransaction(params);
        t3.addInput(input.getOutput(0));
        t3.addOutput(Coin.valueOf(15), Address.fromBase58(params, "n3CaAPu2PR7FDdGK8tFwe8thr7hV7zz599"));
        BtcTransaction t4 = new BtcTransaction(params);
        t4.addInput(input.getOutput(0));
        t4.addOutput(Coin.MILLICOIN, Address.fromBase58(params, "n3CaAPu2PR7FDdGK8tFwe8thr7hV7zz599"));

        Set<ReleaseTransactionSet.Entry> expectedEntries = new HashSet<>(Arrays.asList(
                new ReleaseTransactionSet.Entry(t1, 32L),
                new ReleaseTransactionSet.Entry(t2, 14L),
                new ReleaseTransactionSet.Entry(t3, 102L),
                new ReleaseTransactionSet.Entry(t4, 20L)
        ));

        ReleaseTransactionSet releaseTransactionSet = new ReleaseTransactionSet(expectedEntries);

        byte[] data = BridgeSerializationUtils.serializeReleaseTransactionSet(releaseTransactionSet);

        ReleaseTransactionSet result = BridgeSerializationUtils.deserializeReleaseTransactionSet(data, params);

        Set<ReleaseTransactionSet.Entry> entries = result.getEntries();

        assertEquals(expectedEntries, entries);
    }

    @Test
    void deserializeTransactionSet_nonEmpty_withTxHash_fails() {
        NetworkParameters params = NetworkParameters.fromID(NetworkParameters.ID_REGTEST);

        BtcTransaction input = new BtcTransaction(params);
        input.addOutput(Coin.FIFTY_COINS, Address.fromBase58(params, "mvc8mwDcdLEq2jGqrL43Ub3sxTR13tB8LL"));

        BtcTransaction t1 = new BtcTransaction(params);
        t1.addInput(input.getOutput(0));
        t1.addOutput(Coin.COIN, Address.fromBase58(params, "n3CaAPu2PR7FDdGK8tFwe8thr7hV7zz599"));

        Set<ReleaseTransactionSet.Entry> expectedEntries = new HashSet<>(Arrays.asList(
                new ReleaseTransactionSet.Entry(t1, 32L, PegTestUtils.createHash3(0))
        ));

        ReleaseTransactionSet rtc = new ReleaseTransactionSet(expectedEntries);
        byte[] serializedEntries = BridgeSerializationUtils.serializeReleaseTransactionSetWithTxHash(rtc);

        Assertions.assertThrows(RuntimeException.class, () -> BridgeSerializationUtils.deserializeReleaseTransactionSet(serializedEntries, params));
    }

    @Test
    void deserializeTransactionSet_nonEmpty_withoutTxHash_fails() {
        NetworkParameters params = NetworkParameters.fromID(NetworkParameters.ID_REGTEST);

        BtcTransaction input = new BtcTransaction(params);
        input.addOutput(Coin.FIFTY_COINS, Address.fromBase58(params, "mvc8mwDcdLEq2jGqrL43Ub3sxTR13tB8LL"));

        BtcTransaction t1 = new BtcTransaction(params);
        t1.addInput(input.getOutput(0));
        t1.addOutput(Coin.COIN, Address.fromBase58(params, "n3CaAPu2PR7FDdGK8tFwe8thr7hV7zz599"));

        Set<ReleaseTransactionSet.Entry> expectedEntries = new HashSet<>(Arrays.asList(
                new ReleaseTransactionSet.Entry(t1, 32L)
        ));

        ReleaseTransactionSet rtc = new ReleaseTransactionSet(expectedEntries);
        byte[] serializedEntries = BridgeSerializationUtils.serializeReleaseTransactionSet(rtc);

        Assertions.assertThrows(RuntimeException.class, () -> BridgeSerializationUtils.deserializeReleaseTransactionSet(serializedEntries, params, true));
    }

    @Test
    void deserializeTransactionSet_nonEmptyOddSize() throws Exception {
        byte[] firstItem = RLP.encodeElement(Hex.decode("010203"));
        byte[] data = RLP.encodeList(firstItem);

        try {
            BridgeSerializationUtils.deserializeReleaseTransactionSet(data, NetworkParameters.fromID(NetworkParameters.ID_REGTEST));
        } catch (RuntimeException e) {
            return;
        }
        Assertions.fail();
    }

    @Test
    void serializeDeserializeCoin() {
        byte[] serialized1 = BridgeSerializationUtils.serializeCoin(Coin.COIN);
        MatcherAssert.assertThat(BridgeSerializationUtils.deserializeCoin(serialized1),
                is(Coin.COIN));
        byte[] serialized2 = BridgeSerializationUtils.serializeCoin(Coin.valueOf(Long.MAX_VALUE));
        MatcherAssert.assertThat(BridgeSerializationUtils.deserializeCoin(serialized2),
                is(Coin.valueOf(Long.MAX_VALUE)));
        byte[] serialized3 = BridgeSerializationUtils.serializeCoin(Coin.ZERO);
        MatcherAssert.assertThat(BridgeSerializationUtils.deserializeCoin(serialized3),
                is(Coin.ZERO));
        MatcherAssert.assertThat(BridgeSerializationUtils.deserializeCoin(null),
                nullValue());
        MatcherAssert.assertThat(BridgeSerializationUtils.deserializeCoin(new byte[0]),
                nullValue());
    }

    @Test
    void serializeInteger() {
        Assertions.assertEquals(BigInteger.valueOf(123), RLP.decodeBigInteger(BridgeSerializationUtils.serializeInteger(123), 0));
        Assertions.assertEquals(BigInteger.valueOf(1200), RLP.decodeBigInteger(BridgeSerializationUtils.serializeInteger(1200), 0));
    }

    @Test
    void deserializeInteger() {
        Assertions.assertEquals(123, BridgeSerializationUtils.deserializeInteger(RLP.encodeBigInteger(BigInteger.valueOf(123))).intValue());
        Assertions.assertEquals(1200, BridgeSerializationUtils.deserializeInteger(RLP.encodeBigInteger(BigInteger.valueOf(1200))).intValue());
    }

    @Test
    void serializeSha256Hash() {
        Sha256Hash originalHash = PegTestUtils.createHash(2);
        byte[] encodedHash = RLP.encodeElement(originalHash.getBytes());

        byte[] result = BridgeSerializationUtils.serializeSha256Hash(originalHash);

        Assertions.assertArrayEquals(encodedHash, result);
    }

    @Test
    void deserializeSha256Hash() {
        Sha256Hash originalHash = PegTestUtils.createHash(2);
        byte[] encodedHash = RLP.encodeElement(originalHash.getBytes());

        Sha256Hash result = BridgeSerializationUtils.deserializeSha256Hash(encodedHash);
        Assertions.assertEquals(originalHash, result);
    }

    @Test
    void deserializeSha256Hash_nullValue() {
        Sha256Hash result = BridgeSerializationUtils.deserializeSha256Hash(null);
        Assertions.assertNull(result);
    }

    @Test
    void deserializeSha256Hash_hashWithLeadingZero() {
        Sha256Hash originalHash = PegTestUtils.createHash(0);
        byte[] encodedHash = RLP.encodeElement(originalHash.getBytes());

        Sha256Hash result = BridgeSerializationUtils.deserializeSha256Hash(encodedHash);
        Assertions.assertEquals(originalHash, result);
    }

    @Test
    void serializeScript() {
        Script expectedScript = ScriptBuilder.createP2SHOutputScript(2, Lists.newArrayList(new BtcECKey(), new BtcECKey(), new BtcECKey()));

        byte[] actualData = BridgeSerializationUtils.serializeScript(expectedScript);

        Assertions.assertEquals(expectedScript, new Script(((RLPList) RLP.decode2(actualData).get(0)).get(0).getRLPData()));
    }

    @Test
    void deserializeScript() {
        Script expectedScript = ScriptBuilder.createP2SHOutputScript(2, Lists.newArrayList(new BtcECKey(), new BtcECKey(), new BtcECKey()));
        byte[] data = RLP.encodeList(RLP.encodeElement(expectedScript.getProgram()));

        Script actualScript = BridgeSerializationUtils.deserializeScript(data);

        Assertions.assertEquals(expectedScript, actualScript);
    }

    @Test
    void deserializeFlyoverFederationInformation_no_data() {
        FlyoverFederationInformation result = BridgeSerializationUtils.deserializeFlyoverFederationInformation(
            new byte[]{},
            new byte[]{}
        );

        Assertions.assertNull(result);
    }

    @Test
    void deserializeFlyoverFederationInformation_null_data() {
        FlyoverFederationInformation result = BridgeSerializationUtils.deserializeFlyoverFederationInformation(
            null,
            null
        );

        Assertions.assertNull(result);
    }

    @Test
    void deserializeFlyoverFederationInformation_one_data() {
        byte[][] rlpElements = new byte[1][];
        rlpElements[0] = RLP.encodeElement(new byte[]{(byte)0x11});

        byte[] data = RLP.encodeList(rlpElements);
        Assertions.assertThrows(RuntimeException.class, () -> BridgeSerializationUtils.deserializeFlyoverFederationInformation(
                data,
                new byte[]{(byte)0x23}
        ));
    }

    @Test
    void deserializeFlyoverFederationInformation_ok() {
        byte[][] rlpElements = new byte[2][];
        rlpElements[0] = RLP.encodeElement(Sha256Hash.wrap("0000000000000000000000000000000000000000000000000000000000000002").getBytes());
        rlpElements[1] = RLP.encodeElement(new byte[]{(byte)0x22});

        FlyoverFederationInformation result = BridgeSerializationUtils.deserializeFlyoverFederationInformation(
            RLP.encodeList(rlpElements),
            new byte[]{(byte)0x23}
        );

        Assertions.assertNotNull(result);
        Assertions.assertArrayEquals(
            Sha256Hash.wrap("0000000000000000000000000000000000000000000000000000000000000002").getBytes(),
            result.getDerivationHash().getBytes()
        );
        Assertions.assertArrayEquals(new byte[]{(byte)0x22}, result.getFederationRedeemScriptHash());
        Assertions.assertArrayEquals(new byte[]{(byte)0x23}, result.getFlyoverFederationRedeemScriptHash());
    }

    @Test
    void serializeFlyoverFederationInformation_no_data() {
        byte[] result = BridgeSerializationUtils.serializeFlyoverFederationInformation(null);

        Assertions.assertEquals(0, result.length);
    }

    @Test
    void serializeFlyoverFederationInformation_Ok() {
        byte[] flyoverFederationRedeemScriptHash = new byte[]{(byte)0x23};
        FlyoverFederationInformation flyoverFederationInformation = new FlyoverFederationInformation(
            PegTestUtils.createHash3(2),
            new byte[]{(byte)0x22},
            flyoverFederationRedeemScriptHash
        );

        FlyoverFederationInformation result = BridgeSerializationUtils.deserializeFlyoverFederationInformation(
            BridgeSerializationUtils.serializeFlyoverFederationInformation(flyoverFederationInformation),
            flyoverFederationRedeemScriptHash
        );

        Assertions.assertArrayEquals(
            flyoverFederationInformation.getDerivationHash().getBytes(),
            result.getDerivationHash().getBytes()
        );
        Assertions.assertArrayEquals(
            flyoverFederationInformation.getFederationRedeemScriptHash(),
            result.getFederationRedeemScriptHash()
        );
        Assertions.assertArrayEquals(
            flyoverFederationInformation.getFlyoverFederationRedeemScriptHash(),
            result.getFlyoverFederationRedeemScriptHash()
        );
    }

    @Test
    void deserializeCoinbaseInformation_dataIsNull_returnsNull() {
        Assertions.assertNull(BridgeSerializationUtils.deserializeCoinbaseInformation(null));
    }

    @Test
    void deserializeCoinbaseInformation_dataContainsInvalidList_throwsRuntimeException() {
        byte[] firstItem = RLP.encodeElement(Hex.decode("010101"));
        byte[] secondItem = RLP.encodeElement(Hex.decode("010102"));
        byte[] thirdItem = RLP.encodeElement(Hex.decode("010103"));
        byte[] data = RLP.encodeList(firstItem, secondItem, thirdItem);

        try {
            BridgeSerializationUtils.deserializeCoinbaseInformation(data);
            Assertions.fail("Runtime exception should be thrown!");
        } catch (RuntimeException e) {
            Assertions.assertEquals("Invalid serialized coinbase information, expected 1 value but got 3", e.getMessage());
        }
    }

    @Test
    void deserializeCoinbaseInformation_dataIsValid_returnsValidCoinbaseInformation() {
        Sha256Hash secondHashTx = Sha256Hash.wrap(Hex.decode("e3d0840a0825fb7d880e5cb8306745352920a8c7e8a30fac882b275e26c6bb65"));
        Sha256Hash witnessRoot = MerkleTreeUtils.combineLeftRight(Sha256Hash.ZERO_HASH, secondHashTx);

        CoinbaseInformation coinbaseInformation = new CoinbaseInformation(witnessRoot);
        byte[] serializedCoinbaseInformation = BridgeSerializationUtils.serializeCoinbaseInformation(coinbaseInformation);

        Assertions.assertEquals(witnessRoot, BridgeSerializationUtils.deserializeCoinbaseInformation(serializedCoinbaseInformation).getWitnessMerkleRoot());
    }

    private void testSerializeAndDeserializeFederation(
        boolean isRskip284Active,
        boolean isRskip353Active,
        String networkId) {

        final int NUM_CASES = 20;

        BridgeConstants bridgeConstants;
        if (networkId.equals(NetworkParameters.ID_MAINNET)) {
            bridgeConstants = BridgeMainNetConstants.getInstance();
        } else {
            bridgeConstants = BridgeTestNetConstants.getInstance();
        }

        ActivationConfig.ForBlock activations = mock(ActivationConfig.ForBlock.class);
        when(activations.isActive(ConsensusRule.RSKIP284)).thenReturn(isRskip284Active);
        when(activations.isActive(ConsensusRule.RSKIP353)).thenReturn(isRskip353Active);

        for (int i = 0; i < NUM_CASES; i++) {
            int numMembers = randomInRange(2, 14);
            List<FederationMember> members = new ArrayList<>();

            for (int j = 0; j < numMembers; j++) {
                members.add(new FederationMember(new BtcECKey(), new ECKey(), new ECKey()));
            }

            Federation testFederation = new Federation(
                members,
                Instant.now(),
                123,
                bridgeConstants.getBtcParams()
            );
            byte[] serializedTestFederation = BridgeSerializationUtils.serializeFederation(testFederation);

            Federation deserializedTestFederation = BridgeSerializationUtils.deserializeFederation(
                serializedTestFederation,
                bridgeConstants.getBtcParams()
            );

            Federation testErpFederation = new ErpFederation(
                members,
                Instant.now(),
                123,
                bridgeConstants.getBtcParams(),
                bridgeConstants.getErpFedPubKeysList(),
                bridgeConstants.getErpFedActivationDelay(),
                activations
            );
            byte[] serializedTestErpFederation = BridgeSerializationUtils.serializeFederation(testErpFederation);

            Federation deserializedTestErpFederation = BridgeSerializationUtils.deserializeErpFederation(
                serializedTestErpFederation,
                bridgeConstants,
                activations
            );

            Assertions.assertEquals(testFederation, deserializedTestFederation);
            Assertions.assertEquals(testErpFederation, deserializedTestErpFederation);
            Assertions.assertNotEquals(testFederation, deserializedTestErpFederation);
            Assertions.assertNotEquals(testErpFederation, deserializedTestFederation);

            if (!isRskip284Active && networkId.equals(NetworkParameters.ID_TESTNET)) {
                Assertions.assertEquals(TestConstants.ERP_TESTNET_REDEEM_SCRIPT, testErpFederation.getRedeemScript());
            }

            if (isRskip353Active) {
                Federation testP2shErpFederation = new P2shErpFederation(
                    members,
                    Instant.now(),
                    123,
                    bridgeConstants.getBtcParams(),
                    bridgeConstants.getErpFedPubKeysList(),
                    bridgeConstants.getErpFedActivationDelay(),
                    activations
                );
                byte[] serializedTestP2shErpFederation = BridgeSerializationUtils.serializeFederation(testP2shErpFederation);

                Federation deserializedTestP2shErpFederation = BridgeSerializationUtils.deserializeP2shErpFederation(
                    serializedTestP2shErpFederation,
                    bridgeConstants,
                    activations
                );

                Assert.assertEquals(testP2shErpFederation, deserializedTestP2shErpFederation);
                Assert.assertNotEquals(testFederation, deserializedTestP2shErpFederation);
                Assert.assertNotEquals(testErpFederation, deserializedTestP2shErpFederation);
            }
        }
    }

    private Address mockAddressHash160(String hash160) {
        Address result = mock(Address.class);
        when(result.getHash160()).thenReturn(Hex.decode(hash160));
        return result;
    }

    private BtcTransaction mockBtcTransactionSerialize(String serialized) {
        BtcTransaction result = mock(BtcTransaction.class);
        when(result.bitcoinSerialize()).thenReturn(Hex.decode(serialized));
        return result;
    }

    private String charNTimes(char c, int n) {
        StringBuilder sb = new StringBuilder(n);

        for (int i = 0; i < n; i++) {
            sb.append(c);
        }

        return sb.toString();
    }

    private RskAddress createAddress(String addr) {
        String address;

        if (addr.length() < RskAddress.LENGTH_IN_BYTES * 2) {
            address = addr + charNTimes('0', RskAddress.LENGTH_IN_BYTES * 2 - addr.length());
        }
        else {
            address = addr;
        }

        return new RskAddress(Hex.decode(address));
    }

    private int randomInRange(int min, int max) {
        return new Random().nextInt(max - min + 1) + min;
    }

    private static AddressBasedAuthorizer getTestingAddressBasedAuthorizer() {
        return new AddressBasedAuthorizer(Collections.EMPTY_LIST, null) {
            public boolean isAuthorized(RskAddress addess) {
                return true;
            }
        };
    }
}<|MERGE_RESOLUTION|>--- conflicted
+++ resolved
@@ -236,26 +236,7 @@
     }
 
     @Test
-<<<<<<< HEAD
     void serializeAndDeserializeFederation_beforeRskip284_testnet() {
-        testSerializeAndDeserializeFederation(false, NetworkParameters.ID_TESTNET);
-    }
-
-    @Test
-    void serializeAndDeserializeFederation_beforeRskip284_mainnet() {
-        testSerializeAndDeserializeFederation(false, NetworkParameters.ID_MAINNET);
-    }
-
-    @Test
-    void serializeAndDeserializeFederation_afterRskip284_testnet() {
-        testSerializeAndDeserializeFederation(true, NetworkParameters.ID_TESTNET);
-    }
-
-    @Test
-    void serializeAndDeserializeFederation_afterRskip284_mainnet() {
-        testSerializeAndDeserializeFederation(true, NetworkParameters.ID_MAINNET);
-=======
-    public void serializeAndDeserializeFederation_beforeRskip284_testnet() {
         testSerializeAndDeserializeFederation(
             false,
             false,
@@ -264,7 +245,7 @@
     }
 
     @Test
-    public void serializeAndDeserializeFederation_beforeRskip284_mainnet() {
+    void serializeAndDeserializeFederation_beforeRskip284_mainnet() {
         testSerializeAndDeserializeFederation(
             false,
             false,
@@ -273,7 +254,7 @@
     }
 
     @Test
-    public void serializeAndDeserializeFederation_afterRskip284_testnet() {
+    void serializeAndDeserializeFederation_afterRskip284_testnet() {
         testSerializeAndDeserializeFederation(
             true,
             false,
@@ -282,7 +263,7 @@
     }
 
     @Test
-    public void serializeAndDeserializeFederation_afterRskip284_mainnet() {
+    void serializeAndDeserializeFederation_afterRskip284_mainnet() {
         testSerializeAndDeserializeFederation(
             true,
             false,
@@ -291,7 +272,7 @@
     }
 
     @Test
-    public void serializeAndDeserializeFederation_afterRskip353_testnet() {
+    void serializeAndDeserializeFederation_afterRskip353_testnet() {
         testSerializeAndDeserializeFederation(
             true,
             true,
@@ -300,13 +281,12 @@
     }
 
     @Test
-    public void serializeAndDeserializeFederation_afterRskip353_mainnet() {
+    void serializeAndDeserializeFederation_afterRskip353_mainnet() {
         testSerializeAndDeserializeFederation(
             true,
             true,
             NetworkParameters.ID_MAINNET
         );
->>>>>>> 347984b9
     }
 
     @Test
@@ -1321,9 +1301,9 @@
                     activations
                 );
 
-                Assert.assertEquals(testP2shErpFederation, deserializedTestP2shErpFederation);
-                Assert.assertNotEquals(testFederation, deserializedTestP2shErpFederation);
-                Assert.assertNotEquals(testErpFederation, deserializedTestP2shErpFederation);
+                Assertions.assertEquals(testP2shErpFederation, deserializedTestP2shErpFederation);
+                Assertions.assertNotEquals(testFederation, deserializedTestP2shErpFederation);
+                Assertions.assertNotEquals(testErpFederation, deserializedTestP2shErpFederation);
             }
         }
     }
