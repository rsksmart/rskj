package co.rsk.peg;

import static co.rsk.peg.BridgeSupportTestUtil.mockChainOfStoredBlocks;
import static co.rsk.peg.PegTestUtils.createBaseInputScriptThatSpendsFromTheFederation;
import static co.rsk.peg.PegTestUtils.createBech32Output;
import static co.rsk.peg.PegTestUtils.createFederation;
import static co.rsk.peg.bitcoin.UtxoUtils.extractOutpointValues;
import static co.rsk.peg.pegin.RejectedPeginReason.INVALID_AMOUNT;
import static co.rsk.peg.pegin.RejectedPeginReason.LEGACY_PEGIN_MULTISIG_SENDER;
import static co.rsk.peg.pegin.RejectedPeginReason.PEGIN_V1_INVALID_PAYLOAD;
import static co.rsk.peg.utils.UnrefundablePeginReason.LEGACY_PEGIN_UNDETERMINED_SENDER;
import static org.junit.jupiter.api.Assertions.assertEquals;
import static org.junit.jupiter.api.Assertions.assertTrue;
import static org.mockito.ArgumentMatchers.*;
import static org.mockito.Mockito.*;

import co.rsk.bitcoinj.core.*;
import co.rsk.bitcoinj.script.Script;
import co.rsk.bitcoinj.script.ScriptBuilder;
import co.rsk.bitcoinj.store.BlockStoreException;
import co.rsk.core.RskAddress;
import co.rsk.crypto.Keccak256;
import co.rsk.peg.PegoutsWaitingForConfirmations.Entry;
import co.rsk.peg.bitcoin.BitcoinTestUtils;
import co.rsk.peg.bitcoin.CoinbaseInformation;
import co.rsk.peg.btcLockSender.BtcLockSenderProvider;
import co.rsk.peg.constants.BridgeConstants;
import co.rsk.peg.constants.BridgeMainNetConstants;
import co.rsk.peg.constants.BridgeRegTestConstants;
import co.rsk.peg.federation.*;
import co.rsk.peg.federation.constants.FederationConstants;
import co.rsk.peg.feeperkb.*;
import co.rsk.peg.pegin.RejectedPeginReason;
import co.rsk.peg.pegininstructions.PeginInstructionsProvider;
import co.rsk.peg.storage.BridgeStorageAccessorImpl;
import co.rsk.peg.storage.StorageAccessor;
import co.rsk.peg.utils.BridgeEventLogger;
import co.rsk.peg.utils.UnrefundablePeginReason;
import co.rsk.peg.whitelist.LockWhitelist;
import co.rsk.peg.whitelist.WhitelistStorageProvider;
import co.rsk.peg.whitelist.WhitelistSupportImpl;
import co.rsk.test.builders.BridgeSupportBuilder;
import java.io.IOException;
import java.math.BigInteger;
import java.time.Instant;
import java.util.*;
import java.util.stream.Stream;
import co.rsk.test.builders.FederationSupportBuilder;
import org.bouncycastle.util.encoders.Hex;
import org.ethereum.config.blockchain.upgrades.ActivationConfig;
import org.ethereum.config.blockchain.upgrades.ActivationConfigsForTest;
import org.ethereum.config.blockchain.upgrades.ConsensusRule;
import org.ethereum.core.*;
import org.ethereum.crypto.ECKey;
import org.ethereum.vm.PrecompiledContracts;
import org.junit.jupiter.api.Assertions;
import org.junit.jupiter.api.BeforeEach;
import org.junit.jupiter.api.Test;
import org.junit.jupiter.params.ParameterizedTest;
import org.junit.jupiter.params.provider.Arguments;
import org.junit.jupiter.params.provider.MethodSource;

class BridgeSupportRegisterBtcTransactionTest {

    private static final BridgeConstants bridgeMainnetConstants = BridgeMainNetConstants.getInstance();
    private static final FederationConstants federationMainnetConstants = bridgeMainnetConstants.getFederationConstants();
    private static final NetworkParameters btcMainnetParams = bridgeMainnetConstants.getBtcParams();
    private static final ActivationConfig.ForBlock fingerrootActivations = ActivationConfigsForTest.fingerroot500().forBlock(0);
    private static final ActivationConfig.ForBlock arrowhead600Activations = ActivationConfigsForTest.arrowhead600().forBlock(0);
    private static final ActivationConfig.ForBlock lovell700Activations = ActivationConfigsForTest.lovell700().forBlock(0);
    private WhitelistStorageProvider whitelistStorageProvider;

    private static final Coin minimumPeginTxValue = bridgeMainnetConstants.getMinimumPeginTxValue(ActivationConfigsForTest.all().forBlock(0));
    private static final Coin belowMinimumPeginTxValue = minimumPeginTxValue.minus(Coin.SATOSHI);

    private static final int FIRST_OUTPUT_INDEX = 0;
    private static final int FIRST_INPUT_INDEX = 0;

    private BridgeStorageProvider provider;
    private FederationStorageProvider federationStorageProvider;
    private Address userAddress;

    private List<BtcECKey> retiredFedSigners;
    private Federation retiredFed;

    private List<BtcECKey> retiringFedSigners;
    private Federation retiringFederation;

    private List<BtcECKey> activeFedSigners;
    private Federation activeFederation;

    private BtcBlockStoreWithCache.Factory mockFactory;
    private SignatureCache signatureCache;
    private BridgeEventLogger bridgeEventLogger;
    private BtcLockSenderProvider btcLockSenderProvider;
    private PeginInstructionsProvider peginInstructionsProvider;

    private final List<UTXO> retiringFederationUtxos = new ArrayList<>();
    private final List<UTXO> activeFederationUtxos = new ArrayList<>();
    private PegoutsWaitingForConfirmations pegoutsWaitingForConfirmations;
    private Block rskExecutionBlock;
    private Transaction rskTx;

    private int heightAtWhichToStartUsingPegoutIndex;

    private co.rsk.bitcoinj.core.BtcBlock registerHeader;

    // Before peg-out tx index gets in use
    private void assertInvalidPeginIsIgnored() throws IOException {
        verify(bridgeEventLogger, never()).logRejectedPegin(any(), any());
        verify(bridgeEventLogger, never()).logUnrefundablePegin(any(), any());
        verify(bridgeEventLogger, never()).logPeginBtc(any(), any(), any(), anyInt());
        verify(provider, never()).setHeightBtcTxhashAlreadyProcessed(any(), anyLong());
        assertTrue(activeFederationUtxos.isEmpty());
        assertTrue(retiringFederationUtxos.isEmpty());
    }

    // After peg-out tx index gets in use
    private void assertInvalidPeginIsRejectedWithInvalidAmountReason(BtcTransaction btcTransaction) throws IOException {
        verify(bridgeEventLogger, times(1)).logRejectedPegin(btcTransaction, INVALID_AMOUNT);
        verify(bridgeEventLogger, times(1)).logUnrefundablePegin(btcTransaction, UnrefundablePeginReason.INVALID_AMOUNT);
        verify(bridgeEventLogger, never()).logPeginBtc(any(), any(), any(), anyInt());
        verify(provider, never()).setHeightBtcTxhashAlreadyProcessed(any(), anyLong());
        assertTrue(activeFederationUtxos.isEmpty());
        assertTrue(retiringFederationUtxos.isEmpty());
    }

    // fingerroot
    private void assertUnknownTxIsProcessedAsPegin(RskAddress expectedRskAddressToBeLogged, BtcTransaction btcTransaction, int protocolVersion) throws IOException {
        verify(bridgeEventLogger, times(1)).logPeginBtc(expectedRskAddressToBeLogged, btcTransaction, Coin.ZERO, protocolVersion);
        verify(bridgeEventLogger, never()).logRejectedPegin(any(), any());
        verify(bridgeEventLogger, never()).logUnrefundablePegin(any(), any());
        verify(provider, times(1)).setHeightBtcTxhashAlreadyProcessed(btcTransaction.getHash(false), rskExecutionBlock.getNumber());
        assertTrue(activeFederationUtxos.isEmpty());
        assertTrue(retiringFederationUtxos.isEmpty());
    }

    // After arrowhead600Activations but before grace period
    private void assertUnknownTxIsRejectedWithInvalidAmountReason(BtcTransaction btcTransaction) throws IOException {
        verify(bridgeEventLogger, times(1)).logRejectedPegin(btcTransaction, INVALID_AMOUNT);
        verify(bridgeEventLogger, times(1)).logUnrefundablePegin(btcTransaction, UnrefundablePeginReason.INVALID_AMOUNT);
        verify(bridgeEventLogger, never()).logPeginBtc(any(), any(), any(), anyInt());
        verify(provider, never()).setHeightBtcTxhashAlreadyProcessed(any(), anyLong());
        assertTrue(activeFederationUtxos.isEmpty());
        assertTrue(retiringFederationUtxos.isEmpty());
    }

    // After arrowhead600Activations and grace period
    private void assertUnknownTxIsIgnored() throws IOException {
        verify(bridgeEventLogger, never()).logRejectedPegin(any(), any());
        verify(bridgeEventLogger, never()).logUnrefundablePegin(any(), any());
        verify(bridgeEventLogger, never()).logPeginBtc(any(), any(), any(), anyInt());
        verify(provider, never()).setHeightBtcTxhashAlreadyProcessed(any(), anyLong());
        assertTrue(activeFederationUtxos.isEmpty());
        assertTrue(retiringFederationUtxos.isEmpty());
    }

    private void assertPeginIsRejectedAndRefunded(ActivationConfig.ForBlock activations, BtcTransaction btcTransaction, Coin sentAmount, RejectedPeginReason expectedRejectedPeginReason) throws IOException {
        verify(bridgeEventLogger, never()).logPeginBtc(any(), any(), any(), anyInt());
        verify(bridgeEventLogger, never()).logUnrefundablePegin(any(), any());
        assertTrue(activeFederationUtxos.isEmpty());
        assertTrue(retiringFederationUtxos.isEmpty());

        assertEquals(1, pegoutsWaitingForConfirmations.getEntries().size());
        Entry pegoutWaitingForConfirmationEntry = pegoutsWaitingForConfirmations.getEntries().stream().findFirst().get();
        BtcTransaction refundPegout = pegoutWaitingForConfirmationEntry.getBtcTransaction();
        Sha256Hash refundPegoutHash = refundPegout.getHash();
        List<Coin> refundPegoutOutpointValues = extractOutpointValues(refundPegout);

        verify(bridgeEventLogger, times(1)).logRejectedPegin(btcTransaction, expectedRejectedPeginReason);
        verify(bridgeEventLogger, times(1)).logReleaseBtcRequested(rskTx.getHash().getBytes(), refundPegout, sentAmount);

        verify(provider, times(1)).setHeightBtcTxhashAlreadyProcessed(btcTransaction.getHash(false), rskExecutionBlock.getNumber());
        verify(provider, never()).setPegoutTxSigHash(any());

        if(activations == lovell700Activations) {
            verify(bridgeEventLogger, times(1)).logPegoutTransactionCreated(refundPegoutHash, refundPegoutOutpointValues);
        } else {
            verify(bridgeEventLogger, never()).logPegoutTransactionCreated(any(), any());
        }
    }

    // Before arrowhead600Activations is activated
    private void assertLegacyUndeterminedSenderPeginIsRejectedAsPeginV1InvalidPayloadBeforeRSKIP379(BtcTransaction btcTransaction) throws IOException {
        verify(bridgeEventLogger, times(1)).logRejectedPegin(
            btcTransaction, PEGIN_V1_INVALID_PAYLOAD
        );
        verify(bridgeEventLogger, times(1)).logUnrefundablePegin(
            btcTransaction,
            LEGACY_PEGIN_UNDETERMINED_SENDER
        );

        verify(provider, times(1)).setHeightBtcTxhashAlreadyProcessed(btcTransaction.getHash(false), rskExecutionBlock.getNumber());

        verify(bridgeEventLogger, never()).logPeginBtc(any(), any(), any(), anyInt());
        verify(bridgeEventLogger, never()).logReleaseBtcRequested(any(), any(), any());
        verify(bridgeEventLogger, never()).logPegoutTransactionCreated(any(), any());

        assertTrue(activeFederationUtxos.isEmpty());
        assertTrue(retiringFederationUtxos.isEmpty());
        assertTrue(pegoutsWaitingForConfirmations.getEntries().isEmpty());
    }

    // After arrowhead600Activations is activated
    private void assertLegacyUndeterminedSenderPeginIsRejected(BtcTransaction btcTransaction) throws IOException {
        verify(bridgeEventLogger, times(1)).logRejectedPegin(
            btcTransaction, RejectedPeginReason.LEGACY_PEGIN_UNDETERMINED_SENDER
        );
        verify(bridgeEventLogger, times(1)).logUnrefundablePegin(
            btcTransaction,
            LEGACY_PEGIN_UNDETERMINED_SENDER
        );

        verify(bridgeEventLogger, never()).logPeginBtc(any(), any(), any(), anyInt());
        verify(bridgeEventLogger, never()).logReleaseBtcRequested(any(), any(), any());
        verify(provider, never()).setHeightBtcTxhashAlreadyProcessed(any(), anyLong());

        assertTrue(activeFederationUtxos.isEmpty());
        assertTrue(retiringFederationUtxos.isEmpty());
        assertTrue(pegoutsWaitingForConfirmations.getEntries().isEmpty());
    }

    private void assertInvalidPeginV1UndeterminedSenderIsRejected(BtcTransaction btcTransaction) throws IOException {
        verify(bridgeEventLogger, times(1)).logRejectedPegin(
            btcTransaction, PEGIN_V1_INVALID_PAYLOAD
        );
        verify(bridgeEventLogger, times(1)).logUnrefundablePegin(
            btcTransaction,
            LEGACY_PEGIN_UNDETERMINED_SENDER
        );

        verify(bridgeEventLogger, never()).logPeginBtc(any(), any(), any(), anyInt());
        verify(bridgeEventLogger, never()).logReleaseBtcRequested(any(), any(), any());
        verify(bridgeEventLogger, never()).logPegoutTransactionCreated(any(), any());
        verify(provider, never()).setHeightBtcTxhashAlreadyProcessed(any(), anyLong());

        assertTrue(activeFederationUtxos.isEmpty());
        assertTrue(retiringFederationUtxos.isEmpty());
        assertTrue(pegoutsWaitingForConfirmations.getEntries().isEmpty());
    }

    private static Stream<Arguments> common_args() {
        // before RSKIP379 activation
        return Stream.of(
            Arguments.of(
                fingerrootActivations,
                false,
                false
            ),
            Arguments.of(
                fingerrootActivations,
                false,
                true
            ),

            // after RSKIP379 activation but before blockNumber to start using Pegout Index
            Arguments.of(
                arrowhead600Activations,
                false,
                false
            ),
            Arguments.of(
                arrowhead600Activations,
                false,
                true
            ),

            // after RSKIP379 activation and after blockNumber to start using Pegout Index
            Arguments.of(
                arrowhead600Activations,
                true,
                false
            ),
            Arguments.of(
                arrowhead600Activations,
                true,
                true
            )
        );
    }

    private static Stream<Arguments> activationsAndShouldUsePegoutIndexArgs() {
        return Stream.of(
            // before RSKIP379 activation
            Arguments.of(
                fingerrootActivations,
                false
            ),
            // after RSKIP379 activation but before using Pegout Index
            Arguments.of(
                arrowhead600Activations,
                false
            ),
            // after RSKIP379 activation and after start using Pegout Index
            Arguments.of(
                arrowhead600Activations,
                true
            ),
            Arguments.of(
                lovell700Activations,
                true
            )
        );
    }

    // unknown test
    private static Stream<Arguments> btc_transaction_sending_funds_to_unknown_address_args() {
        return Stream.of(
            Arguments.of(
                fingerrootActivations,
                false,
                false,
                false
            ),
            Arguments.of(
                fingerrootActivations,
                false,
                true,
                false
            ),
            Arguments.of(
                fingerrootActivations,
                false,
                true,
                true
            ),
            Arguments.of(
                fingerrootActivations,
                false,
                false,
                true
            ),


            Arguments.of(
                arrowhead600Activations,
                false,
                false,
                false
            ),
            Arguments.of(
                arrowhead600Activations,
                false,
                true,
                false
            ),
            Arguments.of(
                arrowhead600Activations,
                false,
                true,
                true
            ),
            Arguments.of(
                arrowhead600Activations,
                false,
                false,
                true
            ),

            Arguments.of(
                arrowhead600Activations,
                true,
                false,
                false
            ),
            Arguments.of(
                arrowhead600Activations,
                true,
                true,
                false
            ),
            Arguments.of(
                arrowhead600Activations,
                true,
                true,
                true
            ),
            Arguments.of(
                arrowhead600Activations,
                true,
                false,
                true
            )
        );
    }

    @BeforeEach
    void init() throws IOException {
        registerHeader = null;

        userAddress = BitcoinTestUtils.createP2PKHAddress(btcMainnetParams, "userAddress");
        NetworkParameters btcParams = bridgeMainnetConstants.getBtcParams();

        retiredFedSigners = BitcoinTestUtils.getBtcEcKeysFromSeeds(
            new String[]{"fa01", "fa02", "fa03"}, true
        );
        retiredFed = createFederation(bridgeMainnetConstants, retiredFedSigners);

        retiringFedSigners = BitcoinTestUtils.getBtcEcKeysFromSeeds(
            new String[]{"fa04", "fa05", "fa06"}, true
        );

        retiringFedSigners.sort(BtcECKey.PUBKEY_COMPARATOR);
        List<FederationMember> retiringFedMembers = FederationTestUtils.getFederationMembersWithBtcKeys(retiringFedSigners);
        Instant creationTime = Instant.ofEpochMilli(1000L);
        long retiringFedCreationBlockNumber = 1;
        List<BtcECKey> erpPubKeys = federationMainnetConstants.getErpFedPubKeysList();
        long activationDelay = federationMainnetConstants.getErpFedActivationDelay();

        FederationArgs retiringFedArgs =
            new FederationArgs(retiringFedMembers, creationTime, retiringFedCreationBlockNumber, btcParams);
        retiringFederation = FederationFactory.buildP2shErpFederation(retiringFedArgs, erpPubKeys, activationDelay);

        activeFedSigners = BitcoinTestUtils.getBtcEcKeysFromSeeds(
            new String[]{"fa07", "fa08", "fa09", "fa10", "fa11"}, true
        );
        activeFedSigners.sort(BtcECKey.PUBKEY_COMPARATOR);
        List<FederationMember> activeFedMembers = FederationTestUtils.getFederationMembersWithBtcKeys(activeFedSigners);
        long activeFedCreationBlockNumber = 2L;
        FederationArgs activeFedArgs =
            new FederationArgs(activeFedMembers, creationTime, activeFedCreationBlockNumber, btcParams);
        activeFederation = FederationFactory.buildP2shErpFederation(activeFedArgs, erpPubKeys, activationDelay);

        mockFactory = mock(BtcBlockStoreWithCache.Factory.class);

        signatureCache = new BlockTxSignatureCache(new ReceivedTxSignatureCache());
        bridgeEventLogger = mock(BridgeEventLogger.class);
        btcLockSenderProvider = new BtcLockSenderProvider();

        peginInstructionsProvider = new PeginInstructionsProvider();

        provider = mock(BridgeStorageProvider.class);
        when(provider.getHeightIfBtcTxhashIsAlreadyProcessed(any(Sha256Hash.class))).thenReturn(Optional.empty());

        LockWhitelist lockWhitelist = mock(LockWhitelist.class);
        whitelistStorageProvider = mock(WhitelistStorageProvider.class);
        when(lockWhitelist.isWhitelistedFor(any(Address.class), any(Coin.class), any(int.class))).thenReturn(true);
        when(whitelistStorageProvider.getLockWhitelist(lovell700Activations, btcMainnetParams)).thenReturn(lockWhitelist);

        federationStorageProvider = mock(FederationStorageProvider.class);
        when(federationStorageProvider.getOldFederationBtcUTXOs())
            .thenReturn(retiringFederationUtxos);
        when(federationStorageProvider.getNewFederationBtcUTXOs(any(NetworkParameters.class), any(ActivationConfig.ForBlock.class)))
            .thenReturn(activeFederationUtxos);

        pegoutsWaitingForConfirmations = new PegoutsWaitingForConfirmations(new HashSet<>());
        when(provider.getPegoutsWaitingForConfirmations()).thenReturn(pegoutsWaitingForConfirmations);

        when(federationStorageProvider.getNewFederation(any(FederationConstants.class), any(ActivationConfig.ForBlock.class)))
            .thenReturn(activeFederation);

        // Set executionBlock right after the migration should start
        long blockNumber = activeFederation.getCreationBlockNumber() +
            federationMainnetConstants.getFederationActivationAge(arrowhead600Activations) +
            federationMainnetConstants.getFundsMigrationAgeSinceActivationBegin() +
                               1;
        rskExecutionBlock = mock(Block.class);


        when(rskExecutionBlock.getNumber()).thenReturn(blockNumber);

        rskTx = mock(Transaction.class);
        when(rskTx.getHash()).thenReturn(PegTestUtils.createHash3(1));

        int btcHeightWhenPegoutTxIndexActivates = bridgeMainnetConstants.getBtcHeightWhenPegoutTxIndexActivates();
        int pegoutTxIndexGracePeriodInBtcBlocks = bridgeMainnetConstants.getPegoutTxIndexGracePeriodInBtcBlocks();

        heightAtWhichToStartUsingPegoutIndex = btcHeightWhenPegoutTxIndexActivates + pegoutTxIndexGracePeriodInBtcBlocks;
    }

    private PartialMerkleTree createPmtWithWitness(BtcTransaction btcTx) {
        List<Sha256Hash> hashesWithWitness = new ArrayList<>();
        hashesWithWitness.add(btcTx.getHash(true));
        byte[] bitsWithWitness = new byte[1];
        bitsWithWitness[0] = 0x3f;
        PartialMerkleTree partialMerkleTreeWithWitness = new PartialMerkleTree(btcMainnetParams, bitsWithWitness, hashesWithWitness, 1);
        Sha256Hash witnessMerkleRoot = partialMerkleTreeWithWitness.getTxnHashAndMerkleRoot(new ArrayList<>());
        CoinbaseInformation coinbaseInformation = new CoinbaseInformation(witnessMerkleRoot);
        when(provider.getCoinbaseInformation(any())).thenReturn(coinbaseInformation);
        return partialMerkleTreeWithWitness;
    }

    private PartialMerkleTree createPmtAndMockBlockStore(BtcTransaction btcTransaction, int height) throws BlockStoreException {
        PartialMerkleTree pmt = new PartialMerkleTree(btcMainnetParams, new byte[]{0x3f}, Collections.singletonList(btcTransaction.getHash()), 1);
        Sha256Hash blockMerkleRoot = pmt.getTxnHashAndMerkleRoot(new ArrayList<>());

        registerHeader = new co.rsk.bitcoinj.core.BtcBlock(
            btcMainnetParams,
            1,
            BitcoinTestUtils.createHash(1),
            blockMerkleRoot,
            1,
            1,
            1,
            new ArrayList<>()
        );

        StoredBlock block = new StoredBlock(registerHeader, new BigInteger("0"), height);

        BtcBlockStoreWithCache btcBlockStore = mock(BtcBlockStoreWithCache.class);

        co.rsk.bitcoinj.core.BtcBlock headBlock = new co.rsk.bitcoinj.core.BtcBlock(
            btcMainnetParams,
            1,
            BitcoinTestUtils.createHash(2),
            Sha256Hash.of(new byte[]{1}),
            1,
            1,
            1,
            new ArrayList<>()
        );

        StoredBlock chainHead = new StoredBlock(headBlock, new BigInteger("0"), height + BridgeSupportRegisterBtcTransactionTest.bridgeMainnetConstants.getBtc2RskMinimumAcceptableConfirmations());
        when(btcBlockStore.getChainHead()).thenReturn(chainHead);

        when(btcBlockStore.getStoredBlockAtMainChainHeight(block.getHeight())).thenReturn(block);
        when(mockFactory.newInstance(any(), any(), any(), any())).thenReturn(btcBlockStore);

        co.rsk.bitcoinj.core.BtcBlock btcBlock = new co.rsk.bitcoinj.core.BtcBlock(
            btcMainnetParams,
            1,
            BitcoinTestUtils.createHash(1),
            blockMerkleRoot,
            1,
            1,
            1,
            new ArrayList<>()
        );

        mockChainOfStoredBlocks(
            btcBlockStore,
            btcBlock,
            height + BridgeSupportRegisterBtcTransactionTest.bridgeMainnetConstants.getBtc2RskMinimumAcceptableConfirmations(),
            height
        );
        return pmt;
    }

    private BridgeSupport buildBridgeSupport(ActivationConfig.ForBlock activations) {
        Repository repository = mock(Repository.class);
        when(repository.getBalance(PrecompiledContracts.BRIDGE_ADDR)).thenReturn(co.rsk.core.Coin.fromBitcoin(bridgeMainnetConstants.getMaxRbtc()));
        when(provider.getLockingCap()).thenReturn(bridgeMainnetConstants.getMaxRbtc());

        StorageAccessor bridgeStorageAccessor = new BridgeStorageAccessorImpl(repository);
        FeePerKbStorageProvider feePerKbStorageProvider = new FeePerKbStorageProviderImpl(bridgeStorageAccessor);
        FeePerKbSupport feePerKbSupport =  new FeePerKbSupportImpl(
            bridgeMainnetConstants.getFeePerKbConstants(),
            feePerKbStorageProvider
        );

<<<<<<< HEAD
        FederationSupportBuilder federationSupportBuilder = new FederationSupportBuilder();
        FederationSupport federationSupport = federationSupportBuilder
            .withFederationConstants(federationMainnetConstants)
            .withFederationStorageProvider(federationStorageProvider)
            .withActivations(activations)
            .withRskExecutionBlock(rskExecutionBlock)
            .build();
=======
        LockWhitelist lockWhitelist = mock(LockWhitelist.class);
        whitelistStorageProvider = mock(WhitelistStorageProvider.class);
        when(lockWhitelist.isWhitelistedFor(any(Address.class), any(Coin.class), any(int.class))).thenReturn(true);
        when(whitelistStorageProvider.getLockWhitelist(activations, btcMainnetParams)).thenReturn(lockWhitelist);
>>>>>>> 76d3a701

        return new BridgeSupportBuilder()
            .withBtcBlockStoreFactory(mockFactory)
            .withBridgeConstants(bridgeMainnetConstants)
            .withRepository(repository)
            .withProvider(provider)
            .withActivations(activations)
            .withSignatureCache(signatureCache)
            .withEventLogger(bridgeEventLogger)
            .withBtcLockSenderProvider(btcLockSenderProvider)
            .withPeginInstructionsProvider(peginInstructionsProvider)
            .withExecutionBlock(rskExecutionBlock)
            .withFeePerKbSupport(feePerKbSupport)
<<<<<<< HEAD
            .withFederationSupport(federationSupport)
=======
            .withWhitelistSupport(new WhitelistSupportImpl(bridgeMainnetConstants.getWhitelistConstants(), whitelistStorageProvider, activations, mock(SignatureCache.class)))
>>>>>>> 76d3a701
            .build();
    }

    @ParameterizedTest
    @MethodSource("btc_transaction_sending_funds_to_unknown_address_args")
    void registering_btc_transaction_sending_funds_to_unknown_address(
        ActivationConfig.ForBlock activations,
        boolean shouldUsePegoutTxIndex,
        boolean shouldSendAmountBelowMinimum,
        boolean existsRetiringFederation
    ) throws BlockStoreException, BridgeIllegalArgumentException, IOException {
        // arrange
        int height = shouldUsePegoutTxIndex ? heightAtWhichToStartUsingPegoutIndex : 1;

        BtcTransaction btcTransaction = new BtcTransaction(btcMainnetParams);

        BtcECKey senderBtcKey = new BtcECKey();
        ECKey senderRskKey = ECKey.fromPublicOnly(senderBtcKey.getPubKey());
        RskAddress rskAddress = new RskAddress(senderRskKey.getAddress());

        btcTransaction.addInput(BitcoinTestUtils.createHash(1), FIRST_OUTPUT_INDEX, ScriptBuilder.createInputScript(null, senderBtcKey));

        Coin amountToSend = shouldSendAmountBelowMinimum ? belowMinimumPeginTxValue : minimumPeginTxValue;
        btcTransaction.addOutput(amountToSend, userAddress);

        PartialMerkleTree pmt = createPmtAndMockBlockStore(btcTransaction, height);

        if (existsRetiringFederation) {
            when(federationStorageProvider.getOldFederation(federationMainnetConstants, activations)).thenReturn(retiringFederation);
        }

        // act
        BridgeSupport bridgeSupport = buildBridgeSupport(activations);
        bridgeSupport.registerBtcTransaction(
            rskTx,
            btcTransaction.bitcoinSerialize(),
            height,
            pmt.bitcoinSerialize()
        );

        // assert
        // fingerroot - unknown tx should be processed and try to register
        if (activations == fingerrootActivations) {
            assertUnknownTxIsProcessedAsPegin(rskAddress, btcTransaction, 0);
        }
        // arrowhead600Activations but before grace period - unknown tx should be rejected
        else if (activations == arrowhead600Activations && !shouldUsePegoutTxIndex) {
            assertUnknownTxIsRejectedWithInvalidAmountReason(btcTransaction);
        }
        // arrowhead600Activations and after grace period - unknown tx are just ignored
        else {
            assertUnknownTxIsIgnored();
        }
    }

    @ParameterizedTest
    @MethodSource("btc_transaction_sending_funds_to_unknown_address_args")
    void registering_btc_v1_transaction_sending_funds_to_unknown_address(
        ActivationConfig.ForBlock activations,
        boolean shouldUsePegoutTxIndex,
        boolean shouldSendAmountBelowMinimum,
        boolean existsRetiringFederation
    ) throws BlockStoreException, BridgeIllegalArgumentException, IOException {
        // arrange
        int height = shouldUsePegoutTxIndex ? heightAtWhichToStartUsingPegoutIndex : 1;

        BtcTransaction btcTransaction = new BtcTransaction(btcMainnetParams);

        BtcECKey senderBtcKey = new BtcECKey();
        ECKey senderRskKey = ECKey.fromPublicOnly(senderBtcKey.getPubKey());
        RskAddress rskAddress = new RskAddress(senderRskKey.getAddress());

        btcTransaction.addInput(BitcoinTestUtils.createHash(1), FIRST_OUTPUT_INDEX, ScriptBuilder.createInputScript(null, senderBtcKey));

        Coin amountToSend = shouldSendAmountBelowMinimum ? belowMinimumPeginTxValue : minimumPeginTxValue;
        btcTransaction.addOutput(amountToSend, userAddress);
        btcTransaction.addOutput(
            Coin.ZERO,
            PegTestUtils.createOpReturnScriptForRsk(
                1,
                rskAddress,
                Optional.empty()
            )
        );

        PartialMerkleTree pmt = createPmtAndMockBlockStore(btcTransaction, height);

        if (existsRetiringFederation) {
            when(federationStorageProvider.getOldFederation(federationMainnetConstants, activations)).thenReturn(retiringFederation);
        }

        // act
        BridgeSupport bridgeSupport = buildBridgeSupport(activations);
        bridgeSupport.registerBtcTransaction(
            rskTx,
            btcTransaction.bitcoinSerialize(),
            height,
            pmt.bitcoinSerialize()
        );

        // assert
        // fingerroot - unknown tx should be processed and try to register
        if (activations == fingerrootActivations) {
            assertUnknownTxIsProcessedAsPegin(rskAddress, btcTransaction, 1);
        }
        // arrowhead600Activations but before grace period - unknown tx should be rejected
        else if (activations == arrowhead600Activations && !shouldUsePegoutTxIndex) {
            assertUnknownTxIsRejectedWithInvalidAmountReason(btcTransaction);
        }
        // arrowhead600Activations and after grace period - unknown tx are just ignored
        else {
            assertUnknownTxIsIgnored();
        }
    }

    @ParameterizedTest
    @MethodSource("btc_transaction_sending_funds_to_unknown_address_args")
    void registering_btc_transaction_many_outputs_to_unknown_addresses(
        ActivationConfig.ForBlock activations,
        boolean shouldUsePegoutTxIndex,
        boolean shouldSendAmountBelowMinimum,
        boolean existsRetiringFederation
    ) throws BlockStoreException, BridgeIllegalArgumentException, IOException {
        // arrange
        int height = shouldUsePegoutTxIndex ? heightAtWhichToStartUsingPegoutIndex : 1;

        BtcTransaction btcTransaction = new BtcTransaction(btcMainnetParams);

        BtcECKey senderBtcKey = new BtcECKey();
        ECKey senderRskKey = ECKey.fromPublicOnly(senderBtcKey.getPubKey());
        RskAddress rskAddress = new RskAddress(senderRskKey.getAddress());

        btcTransaction.addInput(BitcoinTestUtils.createHash(1), FIRST_OUTPUT_INDEX, ScriptBuilder.createInputScript(null, senderBtcKey));

        Coin amountToSend = shouldSendAmountBelowMinimum ? belowMinimumPeginTxValue : minimumPeginTxValue;

        btcTransaction.addOutput(amountToSend, userAddress);
        for (int i = 0; i < 10; i++) {
            btcTransaction.addOutput(amountToSend, new BtcECKey().toAddress(btcMainnetParams));
        }

        PartialMerkleTree pmt = createPmtAndMockBlockStore(btcTransaction, height);

        if (existsRetiringFederation) {
            when(federationStorageProvider.getOldFederation(federationMainnetConstants, activations)).thenReturn(retiringFederation);
        }

        // act
        BridgeSupport bridgeSupport = buildBridgeSupport(activations);
        bridgeSupport.registerBtcTransaction(
            rskTx,
            btcTransaction.bitcoinSerialize(),
            height,
            pmt.bitcoinSerialize()
        );

        // assert

        // fingerroot - unknown tx should be processed and try to register
        if (activations == fingerrootActivations) {
            assertUnknownTxIsProcessedAsPegin(rskAddress, btcTransaction, 0);
        }
        // arrowhead600Activations but before grace period - unknown tx should be rejected
        else if (activations == arrowhead600Activations && !shouldUsePegoutTxIndex) {
            assertUnknownTxIsRejectedWithInvalidAmountReason(btcTransaction);
        }
        // arrowhead600Activations and after grace period - unknown tx are just ignored
        else {
            assertUnknownTxIsIgnored();
        }
    }

    // Pegin tests

    @ParameterizedTest
    @MethodSource("common_args")
    void pegin_legacy_to_active_fed(
        ActivationConfig.ForBlock activations,
        boolean shouldUsePegoutTxIndex,
        boolean existsRetiringFederation
    ) throws BlockStoreException, BridgeIllegalArgumentException, IOException {
        // arrange
        int height = shouldUsePegoutTxIndex ? heightAtWhichToStartUsingPegoutIndex : 1;

        Coin amountToSend = Coin.COIN;
        BtcTransaction btcTransaction = new BtcTransaction(btcMainnetParams);
        btcTransaction.addInput(BitcoinTestUtils.createHash(1), FIRST_OUTPUT_INDEX, ScriptBuilder.createInputScript(null, new BtcECKey()));
        btcTransaction.addOutput(amountToSend, activeFederation.getAddress());

        PartialMerkleTree pmt = createPmtAndMockBlockStore(btcTransaction, height);

        if (existsRetiringFederation) {
            when(federationStorageProvider.getOldFederation(federationMainnetConstants, activations)).thenReturn(retiringFederation);
        }

        // act
        BridgeSupport bridgeSupport = buildBridgeSupport(activations);
        bridgeSupport.registerBtcTransaction(
            rskTx,
            btcTransaction.bitcoinSerialize(),
            height,
            pmt.bitcoinSerialize()
        );

        // assert
        verify(bridgeEventLogger, never()).logRejectedPegin(any(), any());
        verify(bridgeEventLogger, never()).logUnrefundablePegin(any(), any());

        verify(bridgeEventLogger, times(1)).logPeginBtc(any(), eq(btcTransaction), eq(amountToSend), eq(0));
        verify(provider, times(1)).setHeightBtcTxhashAlreadyProcessed(btcTransaction.getHash(false), rskExecutionBlock.getNumber());
        assertEquals(1, activeFederationUtxos.size());
        assertTrue(retiringFederationUtxos.isEmpty());
    }

    @ParameterizedTest
    @MethodSource("common_args")
    void pegin_multiple_outputs_to_active_fed(
        ActivationConfig.ForBlock activations,
        boolean shouldUsePegoutTxIndex,
        boolean existsRetiringFederation
    ) throws BlockStoreException, BridgeIllegalArgumentException, IOException {
        // arrange
        int height = shouldUsePegoutTxIndex ? heightAtWhichToStartUsingPegoutIndex : 1;

        BtcTransaction btcTransaction = new BtcTransaction(btcMainnetParams);
        btcTransaction.addInput(BitcoinTestUtils.createHash(1), FIRST_OUTPUT_INDEX, ScriptBuilder.createInputScript(null, new BtcECKey()));
        for (int i = 0; i < 10; i++) {
            btcTransaction.addOutput(minimumPeginTxValue, activeFederation.getAddress());
        }

        PartialMerkleTree pmt = createPmtAndMockBlockStore(btcTransaction, height);

        if (existsRetiringFederation) {
            when(federationStorageProvider.getOldFederation(federationMainnetConstants, activations)).thenReturn(retiringFederation);
        }

        // act
        BridgeSupport bridgeSupport = buildBridgeSupport(activations);
        bridgeSupport.registerBtcTransaction(
            rskTx,
            btcTransaction.bitcoinSerialize(),
            height,
            pmt.bitcoinSerialize()
        );

        // assert
        verify(bridgeEventLogger, never()).logRejectedPegin(any(), any());
        verify(bridgeEventLogger, never()).logUnrefundablePegin(any(), any());

        verify(bridgeEventLogger, times(1)).logPeginBtc(any(), eq(btcTransaction), eq(minimumPeginTxValue.multiply(10)), eq(0));
        verify(provider, times(1)).setHeightBtcTxhashAlreadyProcessed(btcTransaction.getHash(false), rskExecutionBlock.getNumber());
        assertEquals(10, activeFederationUtxos.size());
    }

    @ParameterizedTest
    @MethodSource("common_args")
    void pegin_to_active_fed_with_bech32_output(
        ActivationConfig.ForBlock activations,
        boolean shouldUsePegoutTxIndex,
        boolean existsRetiringFederation
    ) throws BlockStoreException, BridgeIllegalArgumentException, IOException {
        // arrange
        int height = shouldUsePegoutTxIndex ? heightAtWhichToStartUsingPegoutIndex : 1;

        Coin amountToSend = Coin.COIN;
        BtcTransaction btcTransaction = new BtcTransaction(btcMainnetParams);
        btcTransaction.addInput(BitcoinTestUtils.createHash(1), FIRST_OUTPUT_INDEX, ScriptBuilder.createInputScript(null, new BtcECKey()));
        btcTransaction.addOutput(amountToSend, activeFederation.getAddress());
        btcTransaction.addOutput(PegTestUtils.createBech32Output(btcMainnetParams, Coin.COIN));

        PartialMerkleTree pmt = createPmtAndMockBlockStore(btcTransaction, height);

        if (existsRetiringFederation) {
            when(federationStorageProvider.getOldFederation(federationMainnetConstants, activations)).thenReturn(retiringFederation);
        }

        // act
        BridgeSupport bridgeSupport = buildBridgeSupport(activations);
        bridgeSupport.registerBtcTransaction(
            rskTx,
            btcTransaction.bitcoinSerialize(),
            height,
            pmt.bitcoinSerialize()
        );

        // assert
        verify(bridgeEventLogger, never()).logRejectedPegin(any(), any());
        verify(bridgeEventLogger, never()).logUnrefundablePegin(any(), any());

        verify(bridgeEventLogger, times(1)).logPeginBtc(any(), eq(btcTransaction), eq(amountToSend), eq(0));
        verify(provider, times(1)).setHeightBtcTxhashAlreadyProcessed(btcTransaction.getHash(false), rskExecutionBlock.getNumber());
        assertEquals(1, activeFederationUtxos.size());
    }

    @ParameterizedTest
    @MethodSource("common_args")
    void pegin_to_active_fed_equal_to_minimum_with_other_random_outputs_below_minimum(
        ActivationConfig.ForBlock activations,
        boolean shouldUsePegoutTxIndex,
        boolean existsRetiringFederation
    ) throws BlockStoreException, BridgeIllegalArgumentException, IOException {
        // arrange
        int height = shouldUsePegoutTxIndex ? heightAtWhichToStartUsingPegoutIndex : 1;

        BtcTransaction btcTransaction = new BtcTransaction(btcMainnetParams);
        btcTransaction.addInput(BitcoinTestUtils.createHash(1), FIRST_OUTPUT_INDEX, ScriptBuilder.createInputScript(null, new BtcECKey()));
        btcTransaction.addOutput(minimumPeginTxValue, activeFederation.getAddress());
        btcTransaction.addOutput(PegTestUtils.createBech32Output(btcMainnetParams, belowMinimumPeginTxValue));
        btcTransaction.addOutput(belowMinimumPeginTxValue, userAddress);

        PartialMerkleTree pmt = createPmtAndMockBlockStore(btcTransaction, height);

        if (existsRetiringFederation) {
            when(federationStorageProvider.getOldFederation(federationMainnetConstants, activations)).thenReturn(retiringFederation);
        }

        // act
        BridgeSupport bridgeSupport = buildBridgeSupport(activations);
        bridgeSupport.registerBtcTransaction(
            rskTx,
            btcTransaction.bitcoinSerialize(),
            height,
            pmt.bitcoinSerialize()
        );

        // assert
        verify(bridgeEventLogger, never()).logRejectedPegin(any(), any());
        verify(bridgeEventLogger, never()).logUnrefundablePegin(any(), any());

        verify(bridgeEventLogger, times(1)).logPeginBtc(any(), eq(btcTransaction), eq(minimumPeginTxValue), eq(0));
        verify(provider, times(1)).setHeightBtcTxhashAlreadyProcessed(btcTransaction.getHash(false), rskExecutionBlock.getNumber());
        assertEquals(1, activeFederationUtxos.size());
    }

    @ParameterizedTest
    @MethodSource("common_args")
    void pegin_to_active_fed_below_minimum(
        ActivationConfig.ForBlock activations,
        boolean shouldUsePegoutTxIndex,
        boolean existsRetiringFederation
    ) throws BlockStoreException, BridgeIllegalArgumentException, IOException {
        // arrange
        int height = shouldUsePegoutTxIndex ? heightAtWhichToStartUsingPegoutIndex : 1;

        BtcTransaction btcTransaction = new BtcTransaction(btcMainnetParams);
        btcTransaction.addInput(BitcoinTestUtils.createHash(1), FIRST_OUTPUT_INDEX, ScriptBuilder.createInputScript(null, new BtcECKey()));
        btcTransaction.addOutput(belowMinimumPeginTxValue, activeFederation.getAddress());

        PartialMerkleTree pmt = createPmtAndMockBlockStore(btcTransaction, height);

        if (existsRetiringFederation) {
            when(federationStorageProvider.getOldFederation(federationMainnetConstants, activations)).thenReturn(retiringFederation);
        }

        // act
        BridgeSupport bridgeSupport = buildBridgeSupport(activations);
        bridgeSupport.registerBtcTransaction(
            rskTx,
            btcTransaction.bitcoinSerialize(),
            height,
            pmt.bitcoinSerialize()
        );

        // assert
        if (shouldUsePegoutTxIndex) {
            assertInvalidPeginIsRejectedWithInvalidAmountReason(btcTransaction);
        } else {
            assertInvalidPeginIsIgnored();
        }
    }

    @ParameterizedTest
    @MethodSource("common_args")
    void pegin_to_active_fed_below_and_above_minimum(
        ActivationConfig.ForBlock activations,
        boolean shouldUsePegoutTxIndex,
        boolean existsRetiringFederation
    ) throws BlockStoreException, BridgeIllegalArgumentException, IOException {
        // arrange
        int height = shouldUsePegoutTxIndex ? heightAtWhichToStartUsingPegoutIndex : 1;

        BtcTransaction btcTransaction = new BtcTransaction(btcMainnetParams);
        btcTransaction.addInput(BitcoinTestUtils.createHash(1), FIRST_OUTPUT_INDEX, ScriptBuilder.createInputScript(null, new BtcECKey()));
        btcTransaction.addOutput(minimumPeginTxValue, activeFederation.getAddress());
        btcTransaction.addOutput(belowMinimumPeginTxValue, activeFederation.getAddress());

        PartialMerkleTree pmt = createPmtAndMockBlockStore(btcTransaction, height);

        if (existsRetiringFederation) {
            when(federationStorageProvider.getOldFederation(federationMainnetConstants, activations)).thenReturn(retiringFederation);
        }

        // act
        BridgeSupport bridgeSupport = buildBridgeSupport(activations);
        bridgeSupport.registerBtcTransaction(
            rskTx,
            btcTransaction.bitcoinSerialize(),
            height,
            pmt.bitcoinSerialize()
        );

        // assert
        if (shouldUsePegoutTxIndex) {
            assertInvalidPeginIsRejectedWithInvalidAmountReason(btcTransaction);
        } else {
            assertInvalidPeginIsIgnored();
        }
    }

    @ParameterizedTest
    @MethodSource("common_args")
    void pegin_multiple_outputs_to_active_fed_sum_amount_equal_to_minimum_pegin(
        ActivationConfig.ForBlock activations,
        boolean shouldUsePegoutTxIndex,
        boolean existsRetiringFederation
    ) throws BlockStoreException, BridgeIllegalArgumentException, IOException {
        // arrange
        int height = shouldUsePegoutTxIndex ? heightAtWhichToStartUsingPegoutIndex : 1;

        BtcTransaction btcTransaction = new BtcTransaction(btcMainnetParams);
        btcTransaction.addInput(BitcoinTestUtils.createHash(1), FIRST_OUTPUT_INDEX, ScriptBuilder.createInputScript(null, new BtcECKey()));

        Coin amountPerOutput = minimumPeginTxValue.div(10);

        for (int i = 0; i < 10; i++) {
            btcTransaction.addOutput(amountPerOutput, activeFederation.getAddress());
        }

        PartialMerkleTree pmt = createPmtAndMockBlockStore(btcTransaction, height);

        if (existsRetiringFederation) {
            when(federationStorageProvider.getOldFederation(federationMainnetConstants, activations)).thenReturn(retiringFederation);
        }

        // act
        BridgeSupport bridgeSupport = buildBridgeSupport(activations);
        bridgeSupport.registerBtcTransaction(
            rskTx,
            btcTransaction.bitcoinSerialize(),
            height,
            pmt.bitcoinSerialize()
        );

        // assert
        if (shouldUsePegoutTxIndex) {
            assertInvalidPeginIsRejectedWithInvalidAmountReason(btcTransaction);
        } else {
            assertInvalidPeginIsIgnored();
        }
    }

    @ParameterizedTest
    @MethodSource("activationsAndShouldUsePegoutIndexArgs")
    void pegin_to_active_and_retiring_fed(
        ActivationConfig.ForBlock activations,
        boolean shouldUsePegoutTxIndex
    ) throws BlockStoreException, BridgeIllegalArgumentException, IOException {
        // arrange
        int height = shouldUsePegoutTxIndex ? heightAtWhichToStartUsingPegoutIndex : 1;

        BtcTransaction btcTransaction = new BtcTransaction(btcMainnetParams);
        btcTransaction.addInput(BitcoinTestUtils.createHash(1), FIRST_OUTPUT_INDEX, ScriptBuilder.createInputScript(null, new BtcECKey()));
        btcTransaction.addOutput(minimumPeginTxValue, activeFederation.getAddress());
        btcTransaction.addOutput(minimumPeginTxValue, retiringFederation.getAddress());

        PartialMerkleTree pmt = createPmtAndMockBlockStore(btcTransaction, height);

        when(federationStorageProvider.getOldFederation(federationMainnetConstants, activations)).thenReturn(retiringFederation);

        // act
        BridgeSupport bridgeSupport = buildBridgeSupport(activations);
        bridgeSupport.registerBtcTransaction(
            rskTx,
            btcTransaction.bitcoinSerialize(),
            height,
            pmt.bitcoinSerialize()
        );

        // assert
        verify(bridgeEventLogger, never()).logRejectedPegin(any(), any());
        verify(bridgeEventLogger, never()).logUnrefundablePegin(any(), any());

        verify(bridgeEventLogger, times(1)).logPeginBtc(any(), eq(btcTransaction), eq(minimumPeginTxValue.multiply(2)), eq(0));
        verify(provider, times(1)).setHeightBtcTxhashAlreadyProcessed(btcTransaction.getHash(false), rskExecutionBlock.getNumber());
        assertEquals(1, activeFederationUtxos.size());
        assertEquals(1, retiringFederationUtxos.size());
    }

    @ParameterizedTest
    @MethodSource("activationsAndShouldUsePegoutIndexArgs")
    void pegin_to_active_fed_below_minimum_and_retiring_above_minimum(
        ActivationConfig.ForBlock activations,
        boolean shouldUsePegoutTxIndex
    ) throws BlockStoreException, BridgeIllegalArgumentException, IOException {
        // arrange
        int height = shouldUsePegoutTxIndex ? heightAtWhichToStartUsingPegoutIndex : 1;

        BtcTransaction btcTransaction = new BtcTransaction(btcMainnetParams);
        btcTransaction.addInput(BitcoinTestUtils.createHash(1), FIRST_OUTPUT_INDEX, ScriptBuilder.createInputScript(null, new BtcECKey()));

        btcTransaction.addOutput(belowMinimumPeginTxValue, activeFederation.getAddress());
        btcTransaction.addOutput(minimumPeginTxValue, retiringFederation.getAddress());

        PartialMerkleTree pmt = createPmtAndMockBlockStore(btcTransaction, height);

        when(federationStorageProvider.getOldFederation(federationMainnetConstants, activations)).thenReturn(retiringFederation);

        // act
        BridgeSupport bridgeSupport = buildBridgeSupport(activations);
        bridgeSupport.registerBtcTransaction(
            rskTx,
            btcTransaction.bitcoinSerialize(),
            height,
            pmt.bitcoinSerialize()
        );

        // assert
        if (shouldUsePegoutTxIndex) {
            assertInvalidPeginIsRejectedWithInvalidAmountReason(btcTransaction);
        } else {
            assertInvalidPeginIsIgnored();
        }
    }

    @ParameterizedTest
    @MethodSource("activationsAndShouldUsePegoutIndexArgs")
    void pegin_to_active_and_retiring_fed_and_unknown_address(
        ActivationConfig.ForBlock activations,
        boolean shouldUsePegoutTxIndex
    ) throws BlockStoreException, BridgeIllegalArgumentException, IOException {
        // arrange
        int height = shouldUsePegoutTxIndex ? heightAtWhichToStartUsingPegoutIndex : 1;

        BtcTransaction btcTransaction = new BtcTransaction(btcMainnetParams);
        btcTransaction.addInput(BitcoinTestUtils.createHash(1), FIRST_OUTPUT_INDEX, ScriptBuilder.createInputScript(null, new BtcECKey()));
        btcTransaction.addOutput(minimumPeginTxValue, activeFederation.getAddress());
        btcTransaction.addOutput(minimumPeginTxValue, retiringFederation.getAddress());
        btcTransaction.addOutput(Coin.COIN, userAddress);

        PartialMerkleTree pmt = createPmtAndMockBlockStore(btcTransaction, height);

        when(federationStorageProvider.getOldFederation(federationMainnetConstants, activations)).thenReturn(retiringFederation);

        // act
        BridgeSupport bridgeSupport = buildBridgeSupport(activations);
        bridgeSupport.registerBtcTransaction(
            rskTx,
            btcTransaction.bitcoinSerialize(),
            height,
            pmt.bitcoinSerialize()
        );

        // assert
        verify(bridgeEventLogger, never()).logRejectedPegin(any(), any());
        verify(bridgeEventLogger, never()).logUnrefundablePegin(any(), any());

        verify(bridgeEventLogger, times(1)).logPeginBtc(any(), eq(btcTransaction), eq(minimumPeginTxValue.multiply(2)), eq(0));
        verify(provider, times(1)).setHeightBtcTxhashAlreadyProcessed(btcTransaction.getHash(false), rskExecutionBlock.getNumber());
        assertEquals(1, activeFederationUtxos.size());
        assertEquals(1, retiringFederationUtxos.size());
    }

    @ParameterizedTest
    @MethodSource("activationsAndShouldUsePegoutIndexArgs")
    void pegin_v1_to_retiring_fed_can_be_registered(
        ActivationConfig.ForBlock activations,
        boolean shouldUsePegoutTxIndex
    ) throws BlockStoreException, BridgeIllegalArgumentException, IOException {
        // arrange
        int height = shouldUsePegoutTxIndex ? heightAtWhichToStartUsingPegoutIndex : 1;

        Coin amountToSend = Coin.COIN;
        BtcTransaction btcTransaction = new BtcTransaction(btcMainnetParams);
        btcTransaction.addInput(BitcoinTestUtils.createHash(1), FIRST_OUTPUT_INDEX, ScriptBuilder.createInputScript(null, new BtcECKey()));
        btcTransaction.addOutput(amountToSend, retiringFederation.getAddress());
        btcTransaction.addOutput(
            Coin.ZERO,
            PegTestUtils.createOpReturnScriptForRsk(
                1,
                PrecompiledContracts.BRIDGE_ADDR,
                Optional.empty()
            )
        );

        PartialMerkleTree pmt = createPmtAndMockBlockStore(btcTransaction, height);

        when(federationStorageProvider.getOldFederation(federationMainnetConstants, activations)).thenReturn(retiringFederation);

        // act
        BridgeSupport bridgeSupport = buildBridgeSupport(activations);
        bridgeSupport.registerBtcTransaction(
            rskTx,
            btcTransaction.bitcoinSerialize(),
            height,
            pmt.bitcoinSerialize()
        );

        // assert
        verify(bridgeEventLogger, never()).logRejectedPegin(any(), any());
        verify(bridgeEventLogger, never()).logUnrefundablePegin(any(), any());

        verify(bridgeEventLogger, times(1)).logPeginBtc(any(), eq(btcTransaction), eq(amountToSend), eq(1));
        verify(provider, times(1)).setHeightBtcTxhashAlreadyProcessed(btcTransaction.getHash(false), rskExecutionBlock.getNumber());
        Assertions.assertFalse(retiringFederationUtxos.isEmpty());
    }

    @ParameterizedTest
    @MethodSource("activationsAndShouldUsePegoutIndexArgs")
    void pegin_v1_two_rsk_op_return_cannot_be_registered(
        ActivationConfig.ForBlock activations,
        boolean shouldUsePegoutTxIndex
    ) throws BlockStoreException, BridgeIllegalArgumentException, IOException {
        // arrange
        int height = shouldUsePegoutTxIndex ? heightAtWhichToStartUsingPegoutIndex : 1;

        Coin amountToSend = Coin.COIN;
        BtcTransaction btcTransaction = new BtcTransaction(btcMainnetParams);
        btcTransaction.addInput(BitcoinTestUtils.createHash(1), FIRST_OUTPUT_INDEX, ScriptBuilder.createInputScript(null, new BtcECKey()));
        btcTransaction.addOutput(amountToSend, retiringFederation.getAddress());
        btcTransaction.addOutput(
            Coin.ZERO,
            PegTestUtils.createOpReturnScriptForRsk(
                1,
                PrecompiledContracts.BRIDGE_ADDR,
                Optional.empty()
            )
        );
        btcTransaction.addOutput(
            Coin.ZERO,
            PegTestUtils.createOpReturnScriptForRsk(
                1,
                PrecompiledContracts.BRIDGE_ADDR,
                Optional.empty()
            )
        );

        PartialMerkleTree pmt = createPmtAndMockBlockStore(btcTransaction, height);

        when(federationStorageProvider.getOldFederation(federationMainnetConstants, activations)).thenReturn(retiringFederation);

        // act
        BridgeSupport bridgeSupport = buildBridgeSupport(activations);
        bridgeSupport.registerBtcTransaction(
            rskTx,
            btcTransaction.bitcoinSerialize(),
            height,
            pmt.bitcoinSerialize()
        );

        // assert
        verify(bridgeEventLogger, never()).logPeginBtc(any(), any(), any(), anyInt());
        verify(bridgeEventLogger, never()).logUnrefundablePegin(any(), any());

        if (activations == fingerrootActivations) {
            verify(bridgeEventLogger, times(1)).logRejectedPegin(btcTransaction, PEGIN_V1_INVALID_PAYLOAD);
        } else {
            verify(bridgeEventLogger, times(1)).logRejectedPegin(btcTransaction, PEGIN_V1_INVALID_PAYLOAD);
        }
        verify(provider, times(1)).setHeightBtcTxhashAlreadyProcessed(btcTransaction.getHash(false), rskExecutionBlock.getNumber());
        assertTrue(retiringFederationUtxos.isEmpty());
    }

    @ParameterizedTest
    @MethodSource("activationsAndShouldUsePegoutIndexArgs")
    void pegin_v1_invalid_protocol_legacy_sender_to_active_fed_(
        ActivationConfig.ForBlock activations,
        boolean shouldUsePegoutTxIndex
    ) throws BlockStoreException, BridgeIllegalArgumentException, IOException {
        // arrange
        int height = shouldUsePegoutTxIndex ? heightAtWhichToStartUsingPegoutIndex : 1;

        Coin amountToSend = Coin.COIN;
        BtcTransaction btcTransaction = new BtcTransaction(btcMainnetParams);
        btcTransaction.addInput(BitcoinTestUtils.createHash(1), FIRST_OUTPUT_INDEX, ScriptBuilder.createInputScript(null, new BtcECKey()));
        btcTransaction.addOutput(amountToSend, activeFederation.getAddress());
        btcTransaction.addOutput(
            Coin.ZERO,
            PegTestUtils.createOpReturnScriptForRsk(
                2,
                PrecompiledContracts.BRIDGE_ADDR,
                Optional.empty()
            )
        );

        PartialMerkleTree pmt = createPmtAndMockBlockStore(btcTransaction, height);

        // act
        BridgeSupport bridgeSupport = buildBridgeSupport(activations);
        bridgeSupport.registerBtcTransaction(
            rskTx,
            btcTransaction.bitcoinSerialize(),
            height,
            pmt.bitcoinSerialize()
        );

        // assert
        verify(bridgeEventLogger, never()).logPeginBtc(any(), any(), any(), anyInt());
        verify(bridgeEventLogger, never()).logUnrefundablePegin(any(), any());

        verify(bridgeEventLogger, times(1)).logRejectedPegin(btcTransaction, PEGIN_V1_INVALID_PAYLOAD);

        verify(provider, times(1)).setHeightBtcTxhashAlreadyProcessed(btcTransaction.getHash(false), rskExecutionBlock.getNumber());
        assertTrue(activeFederationUtxos.isEmpty());
    }

    @ParameterizedTest
    @MethodSource("activationsAndShouldUsePegoutIndexArgs")
    void pegin_v1_invalid_prefix_to_active_fed_can_be_registered(
        ActivationConfig.ForBlock activations,
        boolean shouldUsePegoutTxIndex
    ) throws BlockStoreException, BridgeIllegalArgumentException, IOException {
        // arrange
        int height = shouldUsePegoutTxIndex ? heightAtWhichToStartUsingPegoutIndex : 1;

        Coin amountToSend = Coin.COIN;
        BtcTransaction btcTransaction = new BtcTransaction(btcMainnetParams);
        btcTransaction.addInput(BitcoinTestUtils.createHash(1), FIRST_OUTPUT_INDEX, ScriptBuilder.createInputScript(null, new BtcECKey()));
        btcTransaction.addOutput(amountToSend, activeFederation.getAddress());
        btcTransaction.addOutput(
            Coin.ZERO,
            PegTestUtils.createOpReturnScriptWithInvalidPrefix(
                1,
                PrecompiledContracts.BRIDGE_ADDR,
                Optional.empty()
            )
        );

        PartialMerkleTree pmt = createPmtAndMockBlockStore(btcTransaction, height);

        // act
        BridgeSupport bridgeSupport = buildBridgeSupport(activations);
        bridgeSupport.registerBtcTransaction(
            rskTx,
            btcTransaction.bitcoinSerialize(),
            height,
            pmt.bitcoinSerialize()
        );

        // assert
        verify(bridgeEventLogger, never()).logRejectedPegin(any(), any());
        verify(bridgeEventLogger, never()).logUnrefundablePegin(any(), any());

        verify(bridgeEventLogger, times(1)).logPeginBtc(any(), eq(btcTransaction), eq(amountToSend), eq(0));
        verify(provider, times(1)).setHeightBtcTxhashAlreadyProcessed(btcTransaction.getHash(false), rskExecutionBlock.getNumber());
        assertEquals(1, activeFederationUtxos.size());
        assertTrue(retiringFederationUtxos.isEmpty());
    }

    @ParameterizedTest
    @MethodSource("activationsAndShouldUsePegoutIndexArgs")
    void pegin_v1_segwit_to_retiring_fed_can_be_registered(
        ActivationConfig.ForBlock activations,
        boolean shouldUsePegoutTxIndex
    ) throws BlockStoreException, BridgeIllegalArgumentException, IOException {
        // arrange
        int height = shouldUsePegoutTxIndex ? heightAtWhichToStartUsingPegoutIndex : 1;

        Coin amountToSend = Coin.COIN;
        BtcTransaction btcTransaction = new BtcTransaction(btcMainnetParams);
        btcTransaction.addInput(BitcoinTestUtils.createHash(1), FIRST_OUTPUT_INDEX, ScriptBuilder.createInputScript(null, new BtcECKey()));
        btcTransaction.addOutput(amountToSend, retiringFederation.getAddress());
        btcTransaction.addOutput(
            Coin.ZERO,
            PegTestUtils.createOpReturnScriptForRsk(
                1,
                PrecompiledContracts.BRIDGE_ADDR,
                Optional.empty()
            )
        );

        TransactionWitness txWitness = new TransactionWitness(1);
        txWitness.setPush(0, new byte[]{0x1});
        btcTransaction.setWitness(0, txWitness);

        createPmtAndMockBlockStore(btcTransaction, height);

        PartialMerkleTree pmtWithWitness = createPmtWithWitness(btcTransaction);

        when(federationStorageProvider.getOldFederation(federationMainnetConstants, activations)).thenReturn(retiringFederation);

        // act
        BridgeSupport bridgeSupport = buildBridgeSupport(activations);
        bridgeSupport.registerBtcTransaction(
            rskTx,
            btcTransaction.bitcoinSerialize(),
            height,
            pmtWithWitness.bitcoinSerialize()
        );

        // assert
        verify(bridgeEventLogger, never()).logRejectedPegin(any(), any());
        verify(bridgeEventLogger, never()).logUnrefundablePegin(any(), any());

        verify(bridgeEventLogger, times(1)).logPeginBtc(any(), eq(btcTransaction), eq(amountToSend), eq(1));
        verify(provider, times(1)).setHeightBtcTxhashAlreadyProcessed(btcTransaction.getHash(false), rskExecutionBlock.getNumber());
        Assertions.assertFalse(retiringFederationUtxos.isEmpty());
    }

    @ParameterizedTest
    @MethodSource("activationsAndShouldUsePegoutIndexArgs")
    void pegin_v1_to_active_fed_with_invalid_payload_and_unknown_sender_cannot_be_processed(
        ActivationConfig.ForBlock activations,
        boolean shouldUsePegoutTxIndex
    ) throws BlockStoreException, BridgeIllegalArgumentException, IOException {
        // arrange
        btcLockSenderProvider = mock(BtcLockSenderProvider.class);
        when(btcLockSenderProvider.tryGetBtcLockSender(any())).thenReturn(Optional.empty());

        int height = shouldUsePegoutTxIndex ? heightAtWhichToStartUsingPegoutIndex : 1;

        List<BtcECKey> signers = BitcoinTestUtils.getBtcEcKeysFromSeeds(new String[]{"key1", "key2", "key3"}, true);

        Federation unknownFed = createFederation(bridgeMainnetConstants, signers);

        Coin amountToSend = Coin.COIN;
        BtcTransaction btcTransaction = new BtcTransaction(btcMainnetParams);
        btcTransaction.addInput(
            BitcoinTestUtils.createHash(1),
            FIRST_OUTPUT_INDEX,
            new Script(new byte[]{})
        );

        btcTransaction.addOutput(amountToSend, activeFederation.getAddress());
        btcTransaction.addOutput(Coin.ZERO, PegTestUtils.createOpReturnScriptForRskWithCustomPayload(1, new byte[]{}));

        FederationTestUtils.addSignatures(unknownFed, signers, btcTransaction);

        PartialMerkleTree pmt = createPmtAndMockBlockStore(btcTransaction, height);

        // act
        BridgeSupport bridgeSupport = buildBridgeSupport(activations);
        bridgeSupport.registerBtcTransaction(
            rskTx,
            btcTransaction.bitcoinSerialize(),
            height,
            pmt.bitcoinSerialize()
        );

        // assert
        if (activations == fingerrootActivations){
            assertLegacyUndeterminedSenderPeginIsRejectedAsPeginV1InvalidPayloadBeforeRSKIP379(btcTransaction);
        } else {
            assertInvalidPeginV1UndeterminedSenderIsRejected(btcTransaction);
        }
    }

    @ParameterizedTest
    @MethodSource("activationsAndShouldUsePegoutIndexArgs")
    void pegin_from_multisig_to_retiring_fed_can_be_refunded(
        ActivationConfig.ForBlock activations,
        boolean shouldUsePegoutTxIndex
    ) throws BlockStoreException, BridgeIllegalArgumentException, IOException {
        // arrange
        int height = shouldUsePegoutTxIndex ? heightAtWhichToStartUsingPegoutIndex : 1;

        List<BtcECKey> signers = BitcoinTestUtils.getBtcEcKeysFromSeeds(new String[]{"key1", "key2", "key3"}, true);

        Federation unknownFed = createFederation(bridgeMainnetConstants, signers);

        Coin amountToSend = Coin.COIN;
        BtcTransaction btcTransaction = new BtcTransaction(btcMainnetParams);
        btcTransaction.addInput(
            BitcoinTestUtils.createHash(1),
            FIRST_OUTPUT_INDEX,
            ScriptBuilder.createP2SHMultiSigInputScript(null, unknownFed.getRedeemScript())
        );
        btcTransaction.addOutput(amountToSend, retiringFederation.getAddress());

        FederationTestUtils.addSignatures(unknownFed, signers, btcTransaction);

        PartialMerkleTree pmt = createPmtAndMockBlockStore(btcTransaction, height);

        when(federationStorageProvider.getOldFederation(federationMainnetConstants, activations)).thenReturn(retiringFederation);

        // act
        BridgeSupport bridgeSupport = buildBridgeSupport(activations);
        bridgeSupport.registerBtcTransaction(
            rskTx,
            btcTransaction.bitcoinSerialize(),
            height,
            pmt.bitcoinSerialize()
        );

        // assert
        assertPeginIsRejectedAndRefunded(activations, btcTransaction, amountToSend, RejectedPeginReason.LEGACY_PEGIN_MULTISIG_SENDER);
    }

    @ParameterizedTest
    @MethodSource("activationsAndShouldUsePegoutIndexArgs")
    void pegin_to_retiring_fed_cannot_be_processed(
        ActivationConfig.ForBlock activations,
        boolean shouldUsePegoutTxIndex
    ) throws BlockStoreException, BridgeIllegalArgumentException, IOException {
        // arrange
        btcLockSenderProvider = mock(BtcLockSenderProvider.class);
        when(btcLockSenderProvider.tryGetBtcLockSender(any())).thenReturn(Optional.empty());

        int height = shouldUsePegoutTxIndex ? heightAtWhichToStartUsingPegoutIndex : 1;

        List<BtcECKey> signers = BitcoinTestUtils.getBtcEcKeysFromSeeds(new String[]{"key1", "key2", "key3"}, true);

        Federation unknownFed = createFederation(bridgeMainnetConstants, signers);

        Coin amountToSend = Coin.COIN;
        BtcTransaction btcTransaction = new BtcTransaction(btcMainnetParams);
        btcTransaction.addInput(
            BitcoinTestUtils.createHash(1),
            FIRST_OUTPUT_INDEX,
            ScriptBuilder.createP2SHMultiSigInputScript(null, unknownFed.getRedeemScript())
        );
        btcTransaction.addOutput(amountToSend, retiringFederation.getAddress());

        FederationTestUtils.addSignatures(unknownFed, signers, btcTransaction);

        PartialMerkleTree pmt = createPmtAndMockBlockStore(btcTransaction, height);

        when(federationStorageProvider.getOldFederation(federationMainnetConstants, activations)).thenReturn(retiringFederation);

        // act
        BridgeSupport bridgeSupport = buildBridgeSupport(activations);
        bridgeSupport.registerBtcTransaction(
            rskTx,
            btcTransaction.bitcoinSerialize(),
            height,
            pmt.bitcoinSerialize()
        );

        // assert
        if (activations == fingerrootActivations){
            assertLegacyUndeterminedSenderPeginIsRejectedAsPeginV1InvalidPayloadBeforeRSKIP379(btcTransaction);
        } else {
            assertLegacyUndeterminedSenderPeginIsRejected(btcTransaction);
        }
    }

    @ParameterizedTest
    @MethodSource("activationsAndShouldUsePegoutIndexArgs")
    void pegin_legacy_from_segwit_to_active_fed_cannot_be_processed(
        ActivationConfig.ForBlock activations,
        boolean shouldUsePegoutTxIndex
    ) throws BlockStoreException, BridgeIllegalArgumentException, IOException {
        // arrange
        btcLockSenderProvider = mock(BtcLockSenderProvider.class);
        when(btcLockSenderProvider.tryGetBtcLockSender(any())).thenReturn(Optional.empty());

        int height = shouldUsePegoutTxIndex ? heightAtWhichToStartUsingPegoutIndex : 1;

        List<BtcECKey> unknownFedSigners = BitcoinTestUtils.getBtcEcKeysFromSeeds(new String[]{"key1", "key2", "key3"}, true);

        Federation unknownFed = createFederation(bridgeMainnetConstants, unknownFedSigners);

        BtcTransaction fundingTx = new BtcTransaction(btcMainnetParams);

        fundingTx.addInput(
            BitcoinTestUtils.createHash(1),
            FIRST_OUTPUT_INDEX,
            ScriptBuilder.createP2SHMultiSigInputScript(null, unknownFed.getRedeemScript())
        );
        fundingTx.addOutput(PegTestUtils.createBech32Output(btcMainnetParams, Coin.COIN));
        FederationTestUtils.addSignatures(unknownFed, unknownFedSigners, fundingTx);

        Coin amountToSend = Coin.COIN;
        BtcTransaction btcTransaction = new BtcTransaction(btcMainnetParams);
        btcTransaction.addInput(fundingTx.getOutput(FIRST_OUTPUT_INDEX));
        btcTransaction.addOutput(amountToSend, activeFederation.getAddress());

        FederationTestUtils.addSignatures(unknownFed, unknownFedSigners, btcTransaction);

        PartialMerkleTree pmt = createPmtAndMockBlockStore(btcTransaction, height);

        // act
        BridgeSupport bridgeSupport = buildBridgeSupport(activations);
        bridgeSupport.registerBtcTransaction(
            rskTx,
            btcTransaction.bitcoinSerialize(),
            height,
            pmt.bitcoinSerialize()
        );

        // assert

        // SINCE RSKIP379 ONLY TRANSACTIONS THAT REALLY ARE PROCESSED, REFUNDS OR REGISTER WILL BE MARK AS PROCESSED.
        if (activations == fingerrootActivations){
            assertLegacyUndeterminedSenderPeginIsRejectedAsPeginV1InvalidPayloadBeforeRSKIP379(btcTransaction);
        } else {
            assertLegacyUndeterminedSenderPeginIsRejected(btcTransaction);
        }
    }

    @ParameterizedTest
    @MethodSource("activationsAndShouldUsePegoutIndexArgs")
    void invalid_pegin_v1_from_multisig_to_active_fed_can_be_refunded(
        ActivationConfig.ForBlock activations,
        boolean shouldUsePegoutTxIndex
    ) throws BlockStoreException, BridgeIllegalArgumentException, IOException {
        // arrange
        int height = shouldUsePegoutTxIndex ? heightAtWhichToStartUsingPegoutIndex : 1;

        List<BtcECKey> signers = BitcoinTestUtils.getBtcEcKeysFromSeeds(new String[]{"key1", "key2", "key3"}, true);

        Federation unknownFed = createFederation(bridgeMainnetConstants, signers);

        Coin amountToSend = Coin.COIN;
        BtcTransaction btcTransaction = new BtcTransaction(btcMainnetParams);
        btcTransaction.addInput(
            BitcoinTestUtils.createHash(1),
            FIRST_OUTPUT_INDEX,
            ScriptBuilder.createP2SHMultiSigInputScript(null, unknownFed.getRedeemScript())
        );

        btcTransaction.addOutput(amountToSend, activeFederation.getAddress());

        btcTransaction.addOutput(Coin.ZERO, PegTestUtils.createOpReturnScriptForRskWithCustomPayload(1, new byte[]{}));

        FederationTestUtils.addSignatures(unknownFed, signers, btcTransaction);

        PartialMerkleTree pmt = createPmtAndMockBlockStore(btcTransaction, height);

        // act
        BridgeSupport bridgeSupport = buildBridgeSupport(activations);
        bridgeSupport.registerBtcTransaction(
            rskTx,
            btcTransaction.bitcoinSerialize(),
            height,
            pmt.bitcoinSerialize()
        );

        // assert
        assertPeginIsRejectedAndRefunded(activations, btcTransaction, Coin.COIN, PEGIN_V1_INVALID_PAYLOAD);
    }

    // Pegout tests

    @ParameterizedTest
    @MethodSource("common_args")
    void pegout_no_change_output(
        ActivationConfig.ForBlock activations,
        boolean shouldUsePegoutTxIndex,
        boolean existsRetiringFederation
    ) throws BlockStoreException, BridgeIllegalArgumentException, IOException {
        // arrange
        int height = shouldUsePegoutTxIndex ? heightAtWhichToStartUsingPegoutIndex : 1;

        BtcTransaction btcTransaction = new BtcTransaction(btcMainnetParams);
        btcTransaction.addInput(
            BitcoinTestUtils.createHash(1),
            FIRST_OUTPUT_INDEX,
            ScriptBuilder.createP2SHMultiSigInputScript(null, activeFederation.getRedeemScript())
        );
        btcTransaction.addOutput(Coin.COIN, userAddress);

        FederationTestUtils.addSignatures(activeFederation, activeFedSigners, btcTransaction);

        PartialMerkleTree pmt = createPmtAndMockBlockStore(btcTransaction, height);

        if (existsRetiringFederation) {
            when(federationStorageProvider.getOldFederation(federationMainnetConstants, activations)).thenReturn(retiringFederation);
        }

        Sha256Hash firstInputSigHash = btcTransaction.hashForSignature(
            FIRST_INPUT_INDEX,
            activeFederation.getRedeemScript(),
            BtcTransaction.SigHash.ALL,
            false
        );

        if (activations.isActive(ConsensusRule.RSKIP379)) {
            when(provider.hasPegoutTxSigHash(firstInputSigHash)).thenReturn(true);
        }

        // act
        BridgeSupport bridgeSupport = buildBridgeSupport(activations);
        bridgeSupport.registerBtcTransaction(
            rskTx,
            btcTransaction.bitcoinSerialize(),
            height,
            pmt.bitcoinSerialize()
        );

        // assert
        verify(provider, times(1)).setHeightBtcTxhashAlreadyProcessed(btcTransaction.getHash(false), rskExecutionBlock.getNumber());
        assertTrue(activeFederationUtxos.isEmpty());
        assertTrue(retiringFederationUtxos.isEmpty());
    }

    @Test
    void pegout_sighash_no_exists_in_provider() throws BlockStoreException, BridgeIllegalArgumentException, IOException {
        // arrange
        int height = heightAtWhichToStartUsingPegoutIndex;

        BtcTransaction btcTransaction = new BtcTransaction(btcMainnetParams);

        Coin amountToSend = Coin.COIN;
        btcTransaction.addInput(
            BitcoinTestUtils.createHash(1),
            FIRST_OUTPUT_INDEX,
            ScriptBuilder.createP2SHMultiSigInputScript(null, activeFederation.getRedeemScript())
        );
        btcTransaction.addOutput(Coin.COIN, userAddress);
        btcTransaction.addOutput(Coin.COIN, activeFederation.getAddress());

        FederationTestUtils.addSignatures(activeFederation, activeFedSigners, btcTransaction);

        PartialMerkleTree pmt = createPmtAndMockBlockStore(btcTransaction, height);

        when(federationStorageProvider.getOldFederation(federationMainnetConstants, arrowhead600Activations)).thenReturn(retiringFederation);

        // act
        BridgeSupport bridgeSupport = buildBridgeSupport(arrowhead600Activations);
        bridgeSupport.registerBtcTransaction(
            rskTx,
            btcTransaction.bitcoinSerialize(),
            height,
            pmt.bitcoinSerialize()
        );

        // assert
        verify(bridgeEventLogger, never()).logUnrefundablePegin(any(), any());
        verify(bridgeEventLogger, times(1)).logRejectedPegin(btcTransaction, LEGACY_PEGIN_MULTISIG_SENDER);
        verify(bridgeEventLogger, times(1)).logReleaseBtcRequested(eq(rskTx.getHash().getBytes()), any(BtcTransaction.class), eq(amountToSend));

        verify(provider, times(1)).setHeightBtcTxhashAlreadyProcessed(btcTransaction.getHash(false), rskExecutionBlock.getNumber());

        assertTrue(activeFederationUtxos.isEmpty());
        assertTrue(retiringFederationUtxos.isEmpty());
    }

    @ParameterizedTest
    @MethodSource("common_args")
    void pegout_many_outputs_and_inputs_with_change_output(
        ActivationConfig.ForBlock activations,
        boolean shouldUsePegoutTxIndex,
        boolean existsRetiringFederation
    ) throws BlockStoreException, BridgeIllegalArgumentException, IOException {
        // arrange
        int height = shouldUsePegoutTxIndex ? heightAtWhichToStartUsingPegoutIndex : 1;

        BtcTransaction btcTransaction = new BtcTransaction(btcMainnetParams);
        for (int i = 0; i < 50; i++) {
            btcTransaction.addInput(
                BitcoinTestUtils.createHash(i + 1),
                FIRST_OUTPUT_INDEX,
                ScriptBuilder.createP2SHMultiSigInputScript(null, activeFederation.getRedeemScript())
            );
        }

        Coin minimumPegoutTxValue = bridgeMainnetConstants.getMinimumPegoutTxValue();
        Coin quarterMinimumPegoutTxValue = minimumPegoutTxValue.div(4);
        for (int i = 0; i < 10; i++) {
            btcTransaction.addOutput(quarterMinimumPegoutTxValue.add(Coin.CENT), BitcoinTestUtils.createP2PKHAddress(btcMainnetParams, "user" + i));
        }

        for (int i = 0; i < 10; i++) {
            btcTransaction.addOutput(quarterMinimumPegoutTxValue.multiply(2).add(Coin.CENT), BitcoinTestUtils.createP2PKHAddress(btcMainnetParams, "user" + i + 10));
        }

        for (int i = 0; i < 10; i++) {
            btcTransaction.addOutput(minimumPegoutTxValue.add(Coin.CENT), BitcoinTestUtils.createP2PKHAddress(btcMainnetParams, "user" + i + 20));
        }

        for (int i = 0; i < 10; i++) {
            btcTransaction.addOutput(minimumPegoutTxValue.add(Coin.COIN), BitcoinTestUtils.createP2PKHAddress(btcMainnetParams, "user" + i + 30));
        }

        btcTransaction.addOutput(quarterMinimumPegoutTxValue, activeFederation.getAddress());

        FederationTestUtils.addSignatures(activeFederation, activeFedSigners, btcTransaction);

        if (activations.isActive(ConsensusRule.RSKIP379)) {
            Sha256Hash firstInputSigHash = btcTransaction.hashForSignature(
                FIRST_INPUT_INDEX,
                activeFederation.getRedeemScript(),
                BtcTransaction.SigHash.ALL,
                false
            );
            when(provider.hasPegoutTxSigHash(firstInputSigHash)).thenReturn(true);
        }

        PartialMerkleTree pmt = createPmtAndMockBlockStore(btcTransaction, height);

        if (existsRetiringFederation) {
            when(federationStorageProvider.getOldFederation(federationMainnetConstants, activations)).thenReturn(retiringFederation);
        }

        Sha256Hash firstInputSigHash = btcTransaction.hashForSignature(
            FIRST_INPUT_INDEX,
            activeFederation.getRedeemScript(),
            BtcTransaction.SigHash.ALL,
            false
        );

        if (activations.isActive(ConsensusRule.RSKIP379)) {
            when(provider.hasPegoutTxSigHash(firstInputSigHash)).thenReturn(true);
        }

        // act
        BridgeSupport bridgeSupport = buildBridgeSupport(activations);
        bridgeSupport.registerBtcTransaction(
            rskTx,
            btcTransaction.bitcoinSerialize(),
            height,
            pmt.bitcoinSerialize()
        );

        // assert
        verify(provider, times(1)).setHeightBtcTxhashAlreadyProcessed(btcTransaction.getHash(false), rskExecutionBlock.getNumber());
        assertEquals(1, activeFederationUtxos.size());
        assertTrue(retiringFederationUtxos.isEmpty());
    }

    @ParameterizedTest
    @MethodSource("common_args")
    void pegout_many_outputs_and_one_input(
        ActivationConfig.ForBlock activations,
        boolean shouldUsePegoutTxIndex,
        boolean existsRetiringFederation
    ) throws BlockStoreException, BridgeIllegalArgumentException, IOException {
        // arrange
        int height = shouldUsePegoutTxIndex ? heightAtWhichToStartUsingPegoutIndex : 1;

        BtcTransaction btcTransaction = new BtcTransaction(btcMainnetParams);
        btcTransaction.addInput(
            BitcoinTestUtils.createHash(1),
            FIRST_OUTPUT_INDEX,
            ScriptBuilder.createP2SHMultiSigInputScript(null, activeFederation.getRedeemScript())
        );

        Coin minimumPegoutTxValue = bridgeMainnetConstants.getMinimumPegoutTxValue();
        Coin quarterMinimumPegoutTxValue = minimumPegoutTxValue.div(4);
        for (int i = 0; i < 10; i++) {
            btcTransaction.addOutput(quarterMinimumPegoutTxValue.add(Coin.CENT), BitcoinTestUtils.createP2PKHAddress(btcMainnetParams, "user" + i));
        }

        for (int i = 0; i < 10; i++) {
            btcTransaction.addOutput(quarterMinimumPegoutTxValue.multiply(2).add(Coin.CENT), BitcoinTestUtils.createP2PKHAddress(btcMainnetParams, "user" + i + 10));
        }

        for (int i = 0; i < 10; i++) {
            btcTransaction.addOutput(minimumPegoutTxValue.add(Coin.CENT), BitcoinTestUtils.createP2PKHAddress(btcMainnetParams, "user" + i + 20));
        }

        for (int i = 0; i < 10; i++) {
            btcTransaction.addOutput(minimumPegoutTxValue.add(Coin.COIN), BitcoinTestUtils.createP2PKHAddress(btcMainnetParams, "user" + i + 30));
        }

        btcTransaction.addOutput(quarterMinimumPegoutTxValue, activeFederation.getAddress());

        FederationTestUtils.addSignatures(activeFederation, activeFedSigners, btcTransaction);

        if (activations.isActive(ConsensusRule.RSKIP379)) {
            Sha256Hash firstInputSigHash = btcTransaction.hashForSignature(
                FIRST_INPUT_INDEX,
                activeFederation.getRedeemScript(),
                BtcTransaction.SigHash.ALL,
                false
            );
            when(provider.hasPegoutTxSigHash(firstInputSigHash)).thenReturn(true);
        }

        PartialMerkleTree pmt = createPmtAndMockBlockStore(btcTransaction, height);

        if (existsRetiringFederation) {
            when(federationStorageProvider.getOldFederation(federationMainnetConstants, activations)).thenReturn(retiringFederation);
        }

        Sha256Hash firstInputSigHash = btcTransaction.hashForSignature(
            FIRST_INPUT_INDEX,
            activeFederation.getRedeemScript(),
            BtcTransaction.SigHash.ALL,
            false
        );

        if (activations.isActive(ConsensusRule.RSKIP379)) {
            when(provider.hasPegoutTxSigHash(firstInputSigHash)).thenReturn(true);
        }

        // act
        BridgeSupport bridgeSupport = buildBridgeSupport(activations);
        bridgeSupport.registerBtcTransaction(
            rskTx,
            btcTransaction.bitcoinSerialize(),
            height,
            pmt.bitcoinSerialize()
        );

        // assert
        verify(provider, times(1)).setHeightBtcTxhashAlreadyProcessed(btcTransaction.getHash(false), rskExecutionBlock.getNumber());
        assertEquals(1, activeFederationUtxos.size());
        assertTrue(retiringFederationUtxos.isEmpty());
    }

    @ParameterizedTest
    @MethodSource("common_args")
    void pegout_one_output_and_many_input(
        ActivationConfig.ForBlock activations,
        boolean shouldUsePegoutTxIndex,
        boolean existsRetiringFederation
    ) throws BlockStoreException, BridgeIllegalArgumentException, IOException {
        // arrange
        int height = shouldUsePegoutTxIndex ? heightAtWhichToStartUsingPegoutIndex : 1;

        BtcTransaction btcTransaction = new BtcTransaction(btcMainnetParams);
        for (int i = 0; i < 50; i++) {
            btcTransaction.addInput(
                BitcoinTestUtils.createHash(i + 1),
                FIRST_OUTPUT_INDEX,
                ScriptBuilder.createP2SHMultiSigInputScript(null, activeFederation.getRedeemScript())
            );
        }

        Coin minimumPegoutTxValue = bridgeMainnetConstants.getMinimumPegoutTxValue();
        btcTransaction.addOutput(minimumPegoutTxValue, userAddress);

        FederationTestUtils.addSignatures(activeFederation, activeFedSigners, btcTransaction);

        if (activations.isActive(ConsensusRule.RSKIP379)) {
            Sha256Hash firstInputSigHash = btcTransaction.hashForSignature(
                FIRST_INPUT_INDEX,
                activeFederation.getRedeemScript(),
                BtcTransaction.SigHash.ALL,
                false
            );
            when(provider.hasPegoutTxSigHash(firstInputSigHash)).thenReturn(true);
        }

        PartialMerkleTree pmt = createPmtAndMockBlockStore(btcTransaction, height);

        if (existsRetiringFederation) {
            when(federationStorageProvider.getOldFederation(federationMainnetConstants, activations)).thenReturn(retiringFederation);
        }

        Sha256Hash firstInputSigHash = btcTransaction.hashForSignature(
            FIRST_INPUT_INDEX,
            activeFederation.getRedeemScript(),
            BtcTransaction.SigHash.ALL,
            false
        );

        if (activations.isActive(ConsensusRule.RSKIP379)) {
            when(provider.hasPegoutTxSigHash(firstInputSigHash)).thenReturn(true);
        }

        // act
        BridgeSupport bridgeSupport = buildBridgeSupport(activations);
        bridgeSupport.registerBtcTransaction(
            rskTx,
            btcTransaction.bitcoinSerialize(),
            height,
            pmt.bitcoinSerialize()
        );

        // assert
        verify(provider, times(1)).setHeightBtcTxhashAlreadyProcessed(btcTransaction.getHash(false), rskExecutionBlock.getNumber());
        assertTrue(activeFederationUtxos.isEmpty());
        assertTrue(retiringFederationUtxos.isEmpty());
    }

    // Migration tests

    @ParameterizedTest
    @MethodSource("activationsAndShouldUsePegoutIndexArgs")
    void migration_ok(
        ActivationConfig.ForBlock activations,
        boolean shouldUsePegoutTxIndex
    ) throws BlockStoreException, BridgeIllegalArgumentException, IOException {
        // arrange
        int height = shouldUsePegoutTxIndex ? heightAtWhichToStartUsingPegoutIndex : 1;

        BtcTransaction btcTransaction = new BtcTransaction(btcMainnetParams);
        Sha256Hash fundTxHash = BitcoinTestUtils.createHash(1);
        btcTransaction.addInput(fundTxHash, FIRST_OUTPUT_INDEX, new Script(new byte[]{}));
        btcTransaction.addOutput(Coin.COIN, activeFederation.getAddress());

        Script p2SHScript = ScriptBuilder.createP2SHOutputScript(retiringFederation.getRedeemScript());
        Script inputScript = p2SHScript.createEmptyInputScript(null, retiringFederation.getRedeemScript());
        btcTransaction.getInput(FIRST_INPUT_INDEX).setScriptSig(inputScript);

        FederationTestUtils.addSignatures(retiringFederation, retiringFedSigners, btcTransaction);

        PartialMerkleTree pmt = createPmtAndMockBlockStore(btcTransaction, height);

        when(federationStorageProvider.getOldFederation(federationMainnetConstants, activations)).thenReturn(retiringFederation);
        when(federationStorageProvider.getLastRetiredFederationP2SHScript(activations)).thenReturn(Optional.ofNullable(inputScript));

        Sha256Hash firstInputSigHash = btcTransaction.hashForSignature(
            FIRST_INPUT_INDEX,
            retiringFederation.getRedeemScript(),
            BtcTransaction.SigHash.ALL,
            false
        );

        if (activations.isActive(ConsensusRule.RSKIP379)) {
            when(provider.hasPegoutTxSigHash(firstInputSigHash)).thenReturn(true);
        }

        // act
        BridgeSupport bridgeSupport = buildBridgeSupport(activations);
        bridgeSupport.registerBtcTransaction(
            rskTx,
            btcTransaction.bitcoinSerialize(),
            height,
            pmt.bitcoinSerialize()
        );

        // assert
        verify(provider, times(1)).setHeightBtcTxhashAlreadyProcessed(btcTransaction.getHash(false), rskExecutionBlock.getNumber());
        assertEquals(1, activeFederationUtxos.size());
        assertTrue(retiringFederationUtxos.isEmpty());
    }

    @Test
    void migration_sighash_no_exists_in_provider() throws BlockStoreException, BridgeIllegalArgumentException, IOException {
        // arrange
        int height = heightAtWhichToStartUsingPegoutIndex;

        BtcTransaction btcTransaction = new BtcTransaction(btcMainnetParams);

        Coin amountToSend = Coin.COIN;
        btcTransaction.addInput(
            BitcoinTestUtils.createHash(1),
            FIRST_OUTPUT_INDEX,
            ScriptBuilder.createP2SHMultiSigInputScript(null, retiringFederation.getRedeemScript())
        );
        btcTransaction.addOutput(Coin.COIN, activeFederation.getAddress());

        FederationTestUtils.addSignatures(retiringFederation, retiringFedSigners, btcTransaction);

        PartialMerkleTree pmt = createPmtAndMockBlockStore(btcTransaction, height);

        when(federationStorageProvider.getOldFederation(federationMainnetConstants, arrowhead600Activations)).thenReturn(retiringFederation);

        // act
        BridgeSupport bridgeSupport = buildBridgeSupport(arrowhead600Activations);
        bridgeSupport.registerBtcTransaction(
            rskTx,
            btcTransaction.bitcoinSerialize(),
            height,
            pmt.bitcoinSerialize()
        );

        // assert
        verify(bridgeEventLogger, times(1)).logRejectedPegin(btcTransaction, LEGACY_PEGIN_MULTISIG_SENDER);
        verify(bridgeEventLogger, times(1)).logReleaseBtcRequested(eq(rskTx.getHash().getBytes()), any(BtcTransaction.class), eq(amountToSend));
        verify(bridgeEventLogger, never()).logUnrefundablePegin(any(), any());

        verify(provider, times(1)).setHeightBtcTxhashAlreadyProcessed(btcTransaction.getHash(false), rskExecutionBlock.getNumber());

        assertTrue(activeFederationUtxos.isEmpty());
        assertTrue(retiringFederationUtxos.isEmpty());
    }

    @ParameterizedTest
    @MethodSource("activationsAndShouldUsePegoutIndexArgs")
    void migration_many_outputs_and_inputs(
        ActivationConfig.ForBlock activations,
        boolean shouldUsePegoutTxIndex
    ) throws BlockStoreException, BridgeIllegalArgumentException, IOException {
        // arrange
        int height = shouldUsePegoutTxIndex ? heightAtWhichToStartUsingPegoutIndex : 1;

        BtcTransaction btcTransaction = new BtcTransaction(btcMainnetParams);
        for (int i = 0; i < 50; i++) {
            btcTransaction.addInput(
                BitcoinTestUtils.createHash(i),
                FIRST_OUTPUT_INDEX,
                ScriptBuilder.createP2SHMultiSigInputScript(null, retiringFederation.getRedeemScript())
            );
        }

        Coin minimumPegoutTxValue = bridgeMainnetConstants.getMinimumPegoutTxValue();
        Coin quarterMinimumPegoutTxValue = minimumPegoutTxValue.div(4);
        for (int i = 0; i < 10; i++) {
            btcTransaction.addOutput(quarterMinimumPegoutTxValue.add(Coin.CENT), activeFederation.getAddress());
        }

        for (int i = 0; i < 10; i++) {
            btcTransaction.addOutput(quarterMinimumPegoutTxValue.multiply(2).add(Coin.CENT), activeFederation.getAddress());
        }

        for (int i = 0; i < 10; i++) {
            btcTransaction.addOutput(minimumPegoutTxValue.add(Coin.CENT), activeFederation.getAddress());
        }

        for (int i = 0; i < 10; i++) {
            btcTransaction.addOutput(minimumPegoutTxValue.add(Coin.COIN), activeFederation.getAddress());
        }

        FederationTestUtils.addSignatures(retiringFederation, retiringFedSigners, btcTransaction);

        PartialMerkleTree pmt = createPmtAndMockBlockStore(btcTransaction, height);

        when(federationStorageProvider.getOldFederation(federationMainnetConstants, activations)).thenReturn(retiringFederation);

        Sha256Hash firstInputSigHash = btcTransaction.hashForSignature(
            FIRST_INPUT_INDEX,
            retiringFederation.getRedeemScript(),
            BtcTransaction.SigHash.ALL,
            false
        );

        if (activations.isActive(ConsensusRule.RSKIP379)) {
            when(provider.hasPegoutTxSigHash(firstInputSigHash)).thenReturn(true);
        }

        // act
        BridgeSupport bridgeSupport = buildBridgeSupport(activations);
        bridgeSupport.registerBtcTransaction(
            rskTx,
            btcTransaction.bitcoinSerialize(),
            height,
            pmt.bitcoinSerialize()
        );

        // assert
        verify(provider, times(1)).setHeightBtcTxhashAlreadyProcessed(btcTransaction.getHash(false), rskExecutionBlock.getNumber());
        assertEquals(40, activeFederationUtxos.size());
        assertTrue(retiringFederationUtxos.isEmpty());
    }

    @ParameterizedTest
    @MethodSource("activationsAndShouldUsePegoutIndexArgs")
    void migration_many_outputs_and_one_input(
        ActivationConfig.ForBlock activations,
        boolean shouldUsePegoutTxIndex
    ) throws BlockStoreException, BridgeIllegalArgumentException, IOException {
        // arrange
        int height = shouldUsePegoutTxIndex ? heightAtWhichToStartUsingPegoutIndex : 1;

        BtcTransaction btcTransaction = new BtcTransaction(btcMainnetParams);

        btcTransaction.addInput(
            BitcoinTestUtils.createHash(1),
            FIRST_OUTPUT_INDEX,
            ScriptBuilder.createP2SHMultiSigInputScript(null, retiringFederation.getRedeemScript())
        );

        Coin minimumPegoutTxValue = bridgeMainnetConstants.getMinimumPegoutTxValue();
        Coin quarterMinimumPegoutTxValue = minimumPegoutTxValue.div(4);
        for (int i = 0; i < 10; i++) {
            btcTransaction.addOutput(quarterMinimumPegoutTxValue.add(Coin.CENT), activeFederation.getAddress());
        }

        for (int i = 0; i < 10; i++) {
            btcTransaction.addOutput(quarterMinimumPegoutTxValue.multiply(2).add(Coin.CENT), activeFederation.getAddress());
        }

        for (int i = 0; i < 10; i++) {
            btcTransaction.addOutput(minimumPegoutTxValue.add(Coin.CENT), activeFederation.getAddress());
        }

        for (int i = 0; i < 10; i++) {
            btcTransaction.addOutput(minimumPegoutTxValue.add(Coin.COIN), activeFederation.getAddress());
        }

        FederationTestUtils.addSignatures(retiringFederation, retiringFedSigners, btcTransaction);

        FederationTestUtils.addSignatures(retiringFederation, retiringFedSigners, btcTransaction);

        PartialMerkleTree pmt = createPmtAndMockBlockStore(btcTransaction, height);

        when(federationStorageProvider.getOldFederation(federationMainnetConstants, activations)).thenReturn(retiringFederation);

        Sha256Hash firstInputSigHash = btcTransaction.hashForSignature(
            FIRST_INPUT_INDEX,
            retiringFederation.getRedeemScript(),
            BtcTransaction.SigHash.ALL,
            false
        );

        if (activations.isActive(ConsensusRule.RSKIP379)) {
            when(provider.hasPegoutTxSigHash(firstInputSigHash)).thenReturn(true);
        }

        // act
        BridgeSupport bridgeSupport = buildBridgeSupport(activations);
        bridgeSupport.registerBtcTransaction(
            rskTx,
            btcTransaction.bitcoinSerialize(),
            height,
            pmt.bitcoinSerialize()
        );

        // assert
        verify(provider, times(1)).setHeightBtcTxhashAlreadyProcessed(btcTransaction.getHash(false), rskExecutionBlock.getNumber());
        assertEquals(40, activeFederationUtxos.size());
        assertTrue(retiringFederationUtxos.isEmpty());
    }

    @ParameterizedTest
    @MethodSource("activationsAndShouldUsePegoutIndexArgs")
    void migration_one_outputs_and_many_input(
        ActivationConfig.ForBlock activations,
        boolean shouldUsePegoutTxIndex
    ) throws BlockStoreException, BridgeIllegalArgumentException, IOException {
        // arrange
        int height = shouldUsePegoutTxIndex ? heightAtWhichToStartUsingPegoutIndex : 1;

        BtcTransaction btcTransaction = new BtcTransaction(btcMainnetParams);
        for (int i = 0; i < 50; i++) {
            btcTransaction.addInput(
                BitcoinTestUtils.createHash(i),
                FIRST_OUTPUT_INDEX,
                ScriptBuilder.createP2SHMultiSigInputScript(null, retiringFederation.getRedeemScript())
            );
        }

        Coin minimumPegoutTxValue = bridgeMainnetConstants.getMinimumPegoutTxValue();
        btcTransaction.addOutput(minimumPegoutTxValue, activeFederation.getAddress());

        FederationTestUtils.addSignatures(retiringFederation, retiringFedSigners, btcTransaction);

        PartialMerkleTree pmt = createPmtAndMockBlockStore(btcTransaction, height);

        when(federationStorageProvider.getOldFederation(federationMainnetConstants, activations)).thenReturn(retiringFederation);

        Sha256Hash firstInputSigHash = btcTransaction.hashForSignature(
            FIRST_INPUT_INDEX,
            retiringFederation.getRedeemScript(),
            BtcTransaction.SigHash.ALL,
            false
        );

        if (activations.isActive(ConsensusRule.RSKIP379)) {
            when(provider.hasPegoutTxSigHash(firstInputSigHash)).thenReturn(true);
        }

        // act
        BridgeSupport bridgeSupport = buildBridgeSupport(activations);
        bridgeSupport.registerBtcTransaction(
            rskTx,
            btcTransaction.bitcoinSerialize(),
            height,
            pmt.bitcoinSerialize()
        );

        // assert
        verify(provider, times(1)).setHeightBtcTxhashAlreadyProcessed(btcTransaction.getHash(false), rskExecutionBlock.getNumber());
        assertEquals(1, activeFederationUtxos.size());
        assertTrue(retiringFederationUtxos.isEmpty());
    }

    // flyover pegin
    @ParameterizedTest
    @MethodSource("btc_transaction_sending_funds_to_unknown_address_args")
    void flyover_pegin(
        ActivationConfig.ForBlock activations,
        boolean shouldUsePegoutTxIndex,
        boolean shouldSendAmountBelowMinimum,
        boolean existsRetiringFederation
    ) throws BlockStoreException, BridgeIllegalArgumentException, IOException {
        // arrange
        int height = shouldUsePegoutTxIndex ? heightAtWhichToStartUsingPegoutIndex : 1;
        if (existsRetiringFederation) {
            when(federationStorageProvider.getOldFederation(federationMainnetConstants, activations)).thenReturn(retiringFederation);
        }

        Address userRefundBtcAddress = BitcoinTestUtils.createP2PKHAddress(btcMainnetParams, "userRefundBtcAddress");
        Address lpBtcAddress = BitcoinTestUtils.createP2PKHAddress(btcMainnetParams, "lpBtcAddress");
        Keccak256 derivationArgumentsHash = PegTestUtils.createHash3(0);
        RskAddress lbcAddress = PegTestUtils.createRandomRskAddress();

        BridgeSupport bridgeSupport = buildBridgeSupport(activations);
        Keccak256 flyoverDerivationHash = bridgeSupport.getFlyoverDerivationHash(
            derivationArgumentsHash,
            userRefundBtcAddress,
            lpBtcAddress,
            lbcAddress
        );

        Address flyoverFederationAddress = PegTestUtils.getFlyoverAddressFromRedeemScript(
            bridgeMainnetConstants,
            activeFederation.getRedeemScript(),
            Sha256Hash.wrap(flyoverDerivationHash.getBytes())
        );

        BtcTransaction btcTransaction = new BtcTransaction(bridgeMainnetConstants.getBtcParams());

        BtcECKey senderBtcKey = new BtcECKey();
        ECKey senderRskKey = ECKey.fromPublicOnly(senderBtcKey.getPubKey());
        RskAddress rskAddress = new RskAddress(senderRskKey.getAddress());
        btcTransaction.addInput(BitcoinTestUtils.createHash(1), FIRST_OUTPUT_INDEX, ScriptBuilder.createInputScript(null, senderBtcKey));

        Coin amountToSend = shouldSendAmountBelowMinimum ? belowMinimumPeginTxValue : minimumPeginTxValue;
        btcTransaction.addOutput(amountToSend, flyoverFederationAddress);

        PartialMerkleTree pmt = createPmtAndMockBlockStore(btcTransaction, height);

        // act
        bridgeSupport.registerBtcTransaction(
            rskTx,
            btcTransaction.bitcoinSerialize(),
            height,
            pmt.bitcoinSerialize()
        );

        // assert
        // fingerroot - unknown tx should be processed and try to register
        if (activations == fingerrootActivations) {
            assertUnknownTxIsProcessedAsPegin(rskAddress, btcTransaction, 0);
        }
        // arrowhead600Activations but before grace period - unknown tx should be rejected
        else if (activations == arrowhead600Activations && !shouldUsePegoutTxIndex) {
            assertUnknownTxIsRejectedWithInvalidAmountReason(btcTransaction);
        }
        // arrowhead600Activations and after grace period - unknown tx are just ignored
        else {
            assertUnknownTxIsIgnored();
        }
    }

    @ParameterizedTest
    @MethodSource("btc_transaction_sending_funds_to_unknown_address_args")
    void flyover_segwit_pegin(
        ActivationConfig.ForBlock activations,
        boolean shouldUsePegoutTxIndex,
        boolean shouldSendAmountBelowMinimum,
        boolean existsRetiringFederation
    ) throws BlockStoreException, BridgeIllegalArgumentException, IOException {
        // arrange
        int height = shouldUsePegoutTxIndex ? heightAtWhichToStartUsingPegoutIndex : 1;
        if (existsRetiringFederation) {
            when(federationStorageProvider.getOldFederation(federationMainnetConstants, activations)).thenReturn(retiringFederation);
        }

        Address userRefundBtcAddress = BitcoinTestUtils.createP2PKHAddress(btcMainnetParams, "userRefundBtcAddress");
        Address lpBtcAddress = BitcoinTestUtils.createP2PKHAddress(btcMainnetParams, "lpBtcAddress");
        Keccak256 derivationArgumentsHash = PegTestUtils.createHash3(0);
        RskAddress lbcAddress = PegTestUtils.createRandomRskAddress();

        BridgeSupport bridgeSupport = buildBridgeSupport(activations);
        Keccak256 flyoverDerivationHash = bridgeSupport.getFlyoverDerivationHash(
            derivationArgumentsHash,
            userRefundBtcAddress,
            lpBtcAddress,
            lbcAddress
        );

        Address flyoverFederationAddress = PegTestUtils.getFlyoverAddressFromRedeemScript(
            bridgeMainnetConstants,
            activeFederation.getRedeemScript(),
            Sha256Hash.wrap(flyoverDerivationHash.getBytes())
        );

        BtcTransaction btcTransaction = new BtcTransaction(bridgeMainnetConstants.getBtcParams());

        BtcECKey senderBtcKey = new BtcECKey();
        ECKey senderRskKey = ECKey.fromPublicOnly(senderBtcKey.getPubKey());
        RskAddress rskAddress = new RskAddress(senderRskKey.getAddress());
        btcTransaction.addInput(BitcoinTestUtils.createHash(1), FIRST_OUTPUT_INDEX, ScriptBuilder.createInputScript(null, senderBtcKey));

        Coin amountToSend = shouldSendAmountBelowMinimum ? belowMinimumPeginTxValue : minimumPeginTxValue;
        btcTransaction.addOutput(amountToSend, flyoverFederationAddress);

        TransactionWitness txWitness = new TransactionWitness(1);
        txWitness.setPush(0, new byte[]{0x1});
        btcTransaction.setWitness(0, txWitness);

        createPmtAndMockBlockStore(btcTransaction, height);

        PartialMerkleTree pmtWithWitness = createPmtWithWitness(btcTransaction);
        // act
        bridgeSupport.registerBtcTransaction(
            rskTx,
            btcTransaction.bitcoinSerialize(),
            height,
            pmtWithWitness.bitcoinSerialize()
        );

        // assert
        // fingerroot - unknown tx should be processed and try to register
        if (activations == fingerrootActivations) {
            assertUnknownTxIsProcessedAsPegin(rskAddress, btcTransaction, 0);
        }
        // arrowhead600Activations but before grace period - unknown tx should be rejected
        else if (activations == arrowhead600Activations && !shouldUsePegoutTxIndex) {
            assertUnknownTxIsRejectedWithInvalidAmountReason(btcTransaction);
        }
        // arrowhead600Activations and after grace period - unknown tx are just ignored
        else {
            assertUnknownTxIsIgnored();
        }
    }

    @ParameterizedTest
    @MethodSource("activationsAndShouldUsePegoutIndexArgs")
    void flyover_segwit_as_migration_utxo(
        ActivationConfig.ForBlock activations,
        boolean shouldUsePegoutTxIndex
    ) throws BlockStoreException, BridgeIllegalArgumentException, IOException {
        // arrange
        int height = shouldUsePegoutTxIndex ? heightAtWhichToStartUsingPegoutIndex : 1;
        when(federationStorageProvider.getOldFederation(federationMainnetConstants, activations)).thenReturn(retiringFederation);

        Address userRefundBtcAddress = BitcoinTestUtils.createP2PKHAddress(btcMainnetParams, "userRefundBtcAddress");
        Address lpBtcAddress = BitcoinTestUtils.createP2PKHAddress(btcMainnetParams, "lpBtcAddress");
        Keccak256 derivationArgumentsHash = PegTestUtils.createHash3(0);
        RskAddress lbcAddress = PegTestUtils.createRandomRskAddress();

        BridgeSupport bridgeSupport = buildBridgeSupport(activations);
        Keccak256 flyoverDerivationHash = bridgeSupport.getFlyoverDerivationHash(
            derivationArgumentsHash,
            userRefundBtcAddress,
            lpBtcAddress,
            lbcAddress
        );

        Address flyoverFederationAddress = PegTestUtils.getFlyoverAddressFromRedeemScript(
            bridgeMainnetConstants,
            activeFederation.getRedeemScript(),
            Sha256Hash.wrap(flyoverDerivationHash.getBytes())
        );

        BtcTransaction fundingTx = new BtcTransaction(bridgeMainnetConstants.getBtcParams());

        BtcECKey senderBtcKey = new BtcECKey();
        fundingTx.addInput(BitcoinTestUtils.createHash(1), FIRST_OUTPUT_INDEX, ScriptBuilder.createInputScript(null, senderBtcKey));

        Coin amountToSend = minimumPeginTxValue;
        fundingTx.addOutput(amountToSend, flyoverFederationAddress);
        fundingTx.addOutput(createBech32Output(bridgeMainnetConstants.getBtcParams(), amountToSend));

        BtcTransaction btcTransaction = new BtcTransaction(bridgeMainnetConstants.getBtcParams());
        btcTransaction.addInput(fundingTx.getOutput(0)).setScriptSig(createBaseInputScriptThatSpendsFromTheFederation(retiringFederation));
        btcTransaction.addOutput(Coin.COIN.multiply(10), activeFederation.getAddress());

        FederationTestUtils.addSignatures(retiringFederation, retiringFedSigners, btcTransaction);

        TransactionWitness txWitness = new TransactionWitness(1);
        txWitness.setPush(0, new byte[]{0x1});
        btcTransaction.setWitness(0, txWitness);

        createPmtAndMockBlockStore(btcTransaction, height);

        PartialMerkleTree pmtWithWitness = createPmtWithWitness(btcTransaction);

        Sha256Hash firstInputSigHash = btcTransaction.hashForSignature(
            FIRST_INPUT_INDEX,
            retiringFederation.getRedeemScript(),
            BtcTransaction.SigHash.ALL,
            false
        );

        if (activations.isActive(ConsensusRule.RSKIP379)) {
            when(provider.hasPegoutTxSigHash(firstInputSigHash)).thenReturn(true);
        }

        // act
        bridgeSupport.registerBtcTransaction(
            rskTx,
            btcTransaction.bitcoinSerialize(),
            height,
            pmtWithWitness.bitcoinSerialize()
        );

        // assert
        verify(provider, times(1)).setHeightBtcTxhashAlreadyProcessed(btcTransaction.getHash(false), rskExecutionBlock.getNumber());
        assertEquals(1, activeFederationUtxos.size());
        assertTrue(retiringFederationUtxos.isEmpty());
    }

    @ParameterizedTest
    @MethodSource("activationsAndShouldUsePegoutIndexArgs")
    void flyover_segwit_as_migration_utxo_with_many_outputs_and_inputs(
        ActivationConfig.ForBlock activations,
        boolean shouldUsePegoutTxIndex
    ) throws BlockStoreException, BridgeIllegalArgumentException, IOException {
        // arrange
        int height = shouldUsePegoutTxIndex ? heightAtWhichToStartUsingPegoutIndex : 1;
        when(federationStorageProvider.getOldFederation(federationMainnetConstants, activations)).thenReturn(retiringFederation);

        Address userRefundBtcAddress = BitcoinTestUtils.createP2PKHAddress(btcMainnetParams, "userRefundBtcAddress");
        Address lpBtcAddress = BitcoinTestUtils.createP2PKHAddress(btcMainnetParams, "lpBtcAddress");
        Keccak256 derivationArgumentsHash = PegTestUtils.createHash3(0);
        RskAddress lbcAddress = PegTestUtils.createRandomRskAddress();

        BridgeSupport bridgeSupport = buildBridgeSupport(activations);
        Keccak256 flyoverDerivationHash = bridgeSupport.getFlyoverDerivationHash(
            derivationArgumentsHash,
            userRefundBtcAddress,
            lpBtcAddress,
            lbcAddress
        );

        Address flyoverFederationAddress = PegTestUtils.getFlyoverAddressFromRedeemScript(
            bridgeMainnetConstants,
            activeFederation.getRedeemScript(),
            Sha256Hash.wrap(flyoverDerivationHash.getBytes())
        );

        BtcTransaction fundingTx = new BtcTransaction(bridgeMainnetConstants.getBtcParams());

        BtcECKey senderBtcKey = new BtcECKey();
        fundingTx.addInput(BitcoinTestUtils.createHash(1), FIRST_OUTPUT_INDEX, ScriptBuilder.createInputScript(null, senderBtcKey));

        Coin amountToSend = minimumPeginTxValue;
        fundingTx.addOutput(amountToSend, flyoverFederationAddress);
        fundingTx.addOutput(createBech32Output(bridgeMainnetConstants.getBtcParams(), amountToSend));

        BtcTransaction btcTransaction = new BtcTransaction(bridgeMainnetConstants.getBtcParams());
        btcTransaction.addInput(fundingTx.getOutput(0)).setScriptSig(createBaseInputScriptThatSpendsFromTheFederation(retiringFederation));
        btcTransaction.addOutput(Coin.COIN.multiply(10), activeFederation.getAddress());

        for (int i = 0; i < 9; i++) {
            BtcTransaction btcTx = new BtcTransaction(bridgeMainnetConstants.getBtcParams());
            btcTx.addInput(BitcoinTestUtils.createHash(i), FIRST_OUTPUT_INDEX, new Script(new byte[]{}));
            btcTx.addOutput(Coin.COIN, retiringFederation.getAddress());
            btcTransaction.addInput(btcTx.getOutput(0)).setScriptSig(createBaseInputScriptThatSpendsFromTheFederation(retiringFederation));
            btcTransaction.addOutput(Coin.COIN, activeFederation.getAddress());
        }

        FederationTestUtils.addSignatures(retiringFederation, retiringFedSigners, btcTransaction);

        TransactionWitness txWitness = new TransactionWitness(1);
        txWitness.setPush(0, new byte[]{0x1});
        btcTransaction.setWitness(0, txWitness);

        createPmtAndMockBlockStore(btcTransaction, height);

        PartialMerkleTree pmtWithWitness = createPmtWithWitness(btcTransaction);

        Sha256Hash firstInputSigHash = btcTransaction.hashForSignature(
            FIRST_INPUT_INDEX,
            retiringFederation.getRedeemScript(),
            BtcTransaction.SigHash.ALL,
            false
        );

        if (activations.isActive(ConsensusRule.RSKIP379)) {
            when(provider.hasPegoutTxSigHash(firstInputSigHash)).thenReturn(true);
        }

        // act
        bridgeSupport.registerBtcTransaction(
            rskTx,
            btcTransaction.bitcoinSerialize(),
            height,
            pmtWithWitness.bitcoinSerialize()
        );

        // assert
        verify(provider, times(1)).setHeightBtcTxhashAlreadyProcessed(btcTransaction.getHash(false), rskExecutionBlock.getNumber());
        assertEquals(10, activeFederationUtxos.size());
        assertTrue(retiringFederationUtxos.isEmpty());
    }

    // old fed
    @ParameterizedTest
    @MethodSource("activationsAndShouldUsePegoutIndexArgs")
    void old_fed_migration(
        ActivationConfig.ForBlock activations,
        boolean shouldUsePegoutTxIndex
    ) throws BlockStoreException, BridgeIllegalArgumentException, IOException {
        // arrange
        int height = shouldUsePegoutTxIndex ? heightAtWhichToStartUsingPegoutIndex : 1;

        BridgeConstants bridgeRegTestConstants = new BridgeRegTestConstants();
        NetworkParameters btcRegTestsParams = bridgeRegTestConstants.getBtcParams();
        Context.propagate(new Context(btcRegTestsParams));

        final List<BtcECKey> REGTEST_OLD_FEDERATION_PRIVATE_KEYS = Arrays.asList(
            BtcECKey.fromPrivate(Hex.decode("47129ffed2c0273c75d21bb8ba020073bb9a1638df0e04853407461fdd9e8b83")),
            BtcECKey.fromPrivate(Hex.decode("9f72d27ba603cfab5a0201974a6783ca2476ec3d6b4e2625282c682e0e5f1c35")),
            BtcECKey.fromPrivate(Hex.decode("e1b17fcd0ef1942465eee61b20561b16750191143d365e71de08b33dd84a9788"))
        );
        BridgeStorageProvider provider = mock(BridgeStorageProvider.class);
        when(provider.getHeightIfBtcTxhashIsAlreadyProcessed(any(Sha256Hash.class))).thenReturn(Optional.empty());

        LockWhitelist lockWhitelist = mock(LockWhitelist.class);
        when(lockWhitelist.isWhitelistedFor(any(Address.class), any(Coin.class), any(int.class))).thenReturn(true);
        when(whitelistStorageProvider.getLockWhitelist(lovell700Activations, btcMainnetParams)).thenReturn(lockWhitelist);

        FederationStorageProvider federationStorageProvider = mock(FederationStorageProvider.class);
        when(federationStorageProvider.getNewFederationBtcUTXOs(btcRegTestsParams, activations)).thenReturn(activeFederationUtxos);

        pegoutsWaitingForConfirmations = new PegoutsWaitingForConfirmations(new HashSet<>());
        when(provider.getPegoutsWaitingForConfirmations()).thenReturn(pegoutsWaitingForConfirmations);

        Federation oldFederation = createFederation(bridgeRegTestConstants, REGTEST_OLD_FEDERATION_PRIVATE_KEYS);
        Federation activeFederation = FederationTestUtils.getGenesisFederation(bridgeRegTestConstants.getFederationConstants());

        BtcTransaction migrationTx = new BtcTransaction(btcRegTestsParams);
        Script inputScript = ScriptBuilder.createP2SHMultiSigInputScript(null, oldFederation.getRedeemScript());
        migrationTx.addInput(
            BitcoinTestUtils.createHash(1),
            FIRST_OUTPUT_INDEX,
            inputScript
        );
        migrationTx.addOutput(Coin.COIN, activeFederation.getAddress());

        when(federationStorageProvider.getLastRetiredFederationP2SHScript(activations)).thenReturn(Optional.ofNullable(inputScript));

        FederationTestUtils.addSignatures(oldFederation, REGTEST_OLD_FEDERATION_PRIVATE_KEYS, migrationTx);

        PartialMerkleTree pmt = new PartialMerkleTree(btcRegTestsParams, new byte[]{0x3f}, Collections.singletonList(migrationTx.getHash()), 1);
        Sha256Hash blockMerkleRoot = pmt.getTxnHashAndMerkleRoot(new ArrayList<>());

        co.rsk.bitcoinj.core.BtcBlock registerHeader = new co.rsk.bitcoinj.core.BtcBlock(
            btcRegTestsParams,
            1,
            BitcoinTestUtils.createHash(1),
            blockMerkleRoot,
            1,
            1,
            1,
            new ArrayList<>()
        );

        StoredBlock block = new StoredBlock(registerHeader, new BigInteger("0"), height);

        BtcBlockStoreWithCache btcBlockStore = mock(BtcBlockStoreWithCache.class);

        co.rsk.bitcoinj.core.BtcBlock headBlock = new co.rsk.bitcoinj.core.BtcBlock(
            btcRegTestsParams,
            1,
            BitcoinTestUtils.createHash(2),
            Sha256Hash.of(new byte[]{1}),
            1,
            1,
            1,
            new ArrayList<>()
        );

        StoredBlock chainHead = new StoredBlock(
            headBlock,
            new BigInteger("0"),
            height + BridgeSupportRegisterBtcTransactionTest.bridgeMainnetConstants.getBtc2RskMinimumAcceptableConfirmations()
        );
        when(btcBlockStore.getChainHead()).thenReturn(chainHead);

        when(btcBlockStore.getStoredBlockAtMainChainHeight(block.getHeight())).thenReturn(block);
        when(mockFactory.newInstance(any(), any(), any(), any())).thenReturn(btcBlockStore);

        co.rsk.bitcoinj.core.BtcBlock btcBlock = new co.rsk.bitcoinj.core.BtcBlock(
            btcRegTestsParams,
            1,
            BitcoinTestUtils.createHash(1),
            blockMerkleRoot,
            1,
            1,
            1,
            new ArrayList<>()
        );

        mockChainOfStoredBlocks(
            btcBlockStore,
            btcBlock,
            height + BridgeSupportRegisterBtcTransactionTest.bridgeMainnetConstants.getBtc2RskMinimumAcceptableConfirmations(),
            height
        );

        FeePerKbSupport feePerKbSupport = mock(FeePerKbSupport.class);
        when(feePerKbSupport.getFeePerKb()).thenReturn(Coin.MILLICOIN);

        FederationSupportBuilder federationSupportBuilder = new FederationSupportBuilder();
        FederationSupport federationSupport = federationSupportBuilder
            .withFederationConstants(bridgeRegTestConstants.getFederationConstants())
            .withFederationStorageProvider(federationStorageProvider)
            .withRskExecutionBlock(rskExecutionBlock)
            .withActivations(activations)
            .build();

        // act
        BridgeSupport bridgeSupport = new BridgeSupportBuilder()
            .withBtcBlockStoreFactory(mockFactory)
            .withBridgeConstants(bridgeRegTestConstants)
            .withProvider(provider)
            .withActivations(activations)
            .withSignatureCache(signatureCache)
            .withEventLogger(bridgeEventLogger)
            .withBtcLockSenderProvider(btcLockSenderProvider)
            .withPeginInstructionsProvider(peginInstructionsProvider)
            .withExecutionBlock(rskExecutionBlock)
            .withFeePerKbSupport(feePerKbSupport)
            .withFederationSupport(federationSupport)
            .build();

        bridgeSupport.registerBtcTransaction(
            rskTx,
            migrationTx.bitcoinSerialize(),
            height,
            pmt.bitcoinSerialize()
        );

        // assert
        verify(bridgeEventLogger, never()).logUnrefundablePegin(migrationTx, LEGACY_PEGIN_UNDETERMINED_SENDER);
        verify(bridgeEventLogger, never()).logPeginBtc(any(), any(), any(), anyInt());
        assertTrue(retiringFederationUtxos.isEmpty());
        verify(provider, times(1)).setHeightBtcTxhashAlreadyProcessed(migrationTx.getHash(false), rskExecutionBlock.getNumber());

        if (shouldUsePegoutTxIndex) {
            verify(bridgeEventLogger, times(1)).logRejectedPegin(
                migrationTx, LEGACY_PEGIN_MULTISIG_SENDER
            );
            verify(bridgeEventLogger, times(1)).logReleaseBtcRequested(
                eq(rskTx.getHash().getBytes()),
                any(BtcTransaction.class),
                eq(Coin.COIN)
            );
            assertEquals(1, pegoutsWaitingForConfirmations.getEntries().size());
            assertTrue(activeFederationUtxos.isEmpty());
        } else {
            verify(bridgeEventLogger, never()).logRejectedPegin(
                any(), any()
            );
            verify(bridgeEventLogger, never()).logReleaseBtcRequested(
                any(),
                any(),
                any()
            );
            assertEquals(1, activeFederationUtxos.size());
        }
    }

    // retired fed

    @ParameterizedTest
    @MethodSource("activationsAndShouldUsePegoutIndexArgs")
    void last_retired_fed_to_active_fed(
        ActivationConfig.ForBlock activations,
        boolean shouldUsePegoutTxIndex
    ) throws BlockStoreException, BridgeIllegalArgumentException, IOException {
        // arrange
        int height = shouldUsePegoutTxIndex ? heightAtWhichToStartUsingPegoutIndex : 1;

        BtcTransaction btcTransaction = new BtcTransaction(btcMainnetParams);
        btcTransaction.addInput(BitcoinTestUtils.createHash(1), FIRST_OUTPUT_INDEX, new Script(new byte[]{}));
        btcTransaction.addOutput(Coin.COIN, activeFederation.getAddress());

        Script p2SHScript = ScriptBuilder.createP2SHOutputScript(retiredFed.getRedeemScript());
        Script inputScript = p2SHScript.createEmptyInputScript(null, retiredFed.getRedeemScript());
        btcTransaction.getInput(FIRST_INPUT_INDEX).setScriptSig(inputScript);

        FederationTestUtils.addSignatures(retiredFed, retiredFedSigners, btcTransaction);

        PartialMerkleTree pmt = createPmtAndMockBlockStore(btcTransaction, height);

        Sha256Hash firstInputSigHash = btcTransaction.hashForSignature(
            FIRST_INPUT_INDEX,
            retiredFed.getRedeemScript(),
            BtcTransaction.SigHash.ALL,
            false
        );

        if (activations.isActive(ConsensusRule.RSKIP379)) {
            when(provider.hasPegoutTxSigHash(firstInputSigHash)).thenReturn(true);
        }

        when(federationStorageProvider.getLastRetiredFederationP2SHScript(activations)).thenReturn(Optional.of(retiredFed.getP2SHScript()));

        // act
        BridgeSupport bridgeSupport = buildBridgeSupport(activations);
        bridgeSupport.registerBtcTransaction(
            rskTx,
            btcTransaction.bitcoinSerialize(),
            height,
            pmt.bitcoinSerialize()
        );

        // assert
        verify(provider, times(1)).setHeightBtcTxhashAlreadyProcessed(btcTransaction.getHash(false), rskExecutionBlock.getNumber());
        assertEquals(1, activeFederationUtxos.size());
        assertTrue(retiringFederationUtxos.isEmpty());
    }

    @ParameterizedTest
    @MethodSource("activationsAndShouldUsePegoutIndexArgs")
    void no_last_retired_fed_in_storage_sending_funds_to_active_fed(
        ActivationConfig.ForBlock activations,
        boolean shouldUsePegoutTxIndex
    ) throws BlockStoreException, BridgeIllegalArgumentException, IOException {
        // arrange
        int height = shouldUsePegoutTxIndex ? heightAtWhichToStartUsingPegoutIndex : 1;

        BtcTransaction btcTransaction = new BtcTransaction(btcMainnetParams);
        btcTransaction.addInput(BitcoinTestUtils.createHash(1), FIRST_OUTPUT_INDEX, new Script(new byte[]{}));
        btcTransaction.addOutput(Coin.COIN, activeFederation.getAddress());

        Script p2SHScript = ScriptBuilder.createP2SHOutputScript(retiredFed.getRedeemScript());
        Script inputScript = p2SHScript.createEmptyInputScript(null, retiredFed.getRedeemScript());
        btcTransaction.getInput(FIRST_INPUT_INDEX).setScriptSig(inputScript);

        FederationTestUtils.addSignatures(retiredFed, retiredFedSigners, btcTransaction);

        PartialMerkleTree pmt = createPmtAndMockBlockStore(btcTransaction, height);

        Sha256Hash firstInputSigHash = btcTransaction.hashForSignature(
            FIRST_INPUT_INDEX,
            retiredFed.getRedeemScript(),
            BtcTransaction.SigHash.ALL,
            false
        );

        if (activations.isActive(ConsensusRule.RSKIP379)) {
            when(provider.hasPegoutTxSigHash(firstInputSigHash)).thenReturn(true);
        }

        // act
        BridgeSupport bridgeSupport = buildBridgeSupport(activations);
        bridgeSupport.registerBtcTransaction(
            rskTx,
            btcTransaction.bitcoinSerialize(),
            height,
            pmt.bitcoinSerialize()
        );

        // assert
        if (shouldUsePegoutTxIndex) {
            verify(bridgeEventLogger, never()).logPeginBtc(any(), any(), any(), anyInt());
            verify(bridgeEventLogger, never()).logUnrefundablePegin(any(), any());
            verify(bridgeEventLogger, never()).logRejectedPegin(any(), any());
            verify(bridgeEventLogger, never()).logReleaseBtcRequested(any(), any(), any());
            verify(provider, times(1)).setHeightBtcTxhashAlreadyProcessed(btcTransaction.getHash(false), rskExecutionBlock.getNumber());
            assertEquals(1, activeFederationUtxos.size());
            assertTrue(retiringFederationUtxos.isEmpty());
        } else {
            assertPeginIsRejectedAndRefunded(activations, btcTransaction, Coin.COIN, RejectedPeginReason.LEGACY_PEGIN_MULTISIG_SENDER);
        }
    }
}<|MERGE_RESOLUTION|>--- conflicted
+++ resolved
@@ -548,7 +548,6 @@
             feePerKbStorageProvider
         );
 
-<<<<<<< HEAD
         FederationSupportBuilder federationSupportBuilder = new FederationSupportBuilder();
         FederationSupport federationSupport = federationSupportBuilder
             .withFederationConstants(federationMainnetConstants)
@@ -556,12 +555,11 @@
             .withActivations(activations)
             .withRskExecutionBlock(rskExecutionBlock)
             .build();
-=======
+
         LockWhitelist lockWhitelist = mock(LockWhitelist.class);
         whitelistStorageProvider = mock(WhitelistStorageProvider.class);
         when(lockWhitelist.isWhitelistedFor(any(Address.class), any(Coin.class), any(int.class))).thenReturn(true);
         when(whitelistStorageProvider.getLockWhitelist(activations, btcMainnetParams)).thenReturn(lockWhitelist);
->>>>>>> 76d3a701
 
         return new BridgeSupportBuilder()
             .withBtcBlockStoreFactory(mockFactory)
@@ -575,11 +573,8 @@
             .withPeginInstructionsProvider(peginInstructionsProvider)
             .withExecutionBlock(rskExecutionBlock)
             .withFeePerKbSupport(feePerKbSupport)
-<<<<<<< HEAD
+            .withWhitelistSupport(new WhitelistSupportImpl(bridgeMainnetConstants.getWhitelistConstants(), whitelistStorageProvider, activations, mock(SignatureCache.class)))
             .withFederationSupport(federationSupport)
-=======
-            .withWhitelistSupport(new WhitelistSupportImpl(bridgeMainnetConstants.getWhitelistConstants(), whitelistStorageProvider, activations, mock(SignatureCache.class)))
->>>>>>> 76d3a701
             .build();
     }
 
