/*
 * This file is part of RskJ
 * Copyright (C) 2017 RSK Labs Ltd.
 *
 * This program is free software: you can redistribute it and/or modify
 * it under the terms of the GNU Lesser General Public License as published by
 * the Free Software Foundation, either version 3 of the License, or
 * (at your option) any later version.
 *
 * This program is distributed in the hope that it will be useful,
 * but WITHOUT ANY WARRANTY; without even the implied warranty of
 * MERCHANTABILITY or FITNESS FOR A PARTICULAR PURPOSE. See the
 * GNU Lesser General Public License for more details.
 *
 * You should have received a copy of the GNU Lesser General Public License
 * along with this program. If not, see <http://www.gnu.org/licenses/>.
 */

package co.rsk.peg;

import co.rsk.bitcoinj.core.*;
import co.rsk.bitcoinj.crypto.TransactionSignature;
import co.rsk.bitcoinj.params.RegTestParams;
import co.rsk.bitcoinj.script.*;
import co.rsk.bitcoinj.wallet.CoinSelector;
import co.rsk.bitcoinj.wallet.RedeemData;
import co.rsk.bitcoinj.wallet.Wallet;
import co.rsk.blockchain.utils.BlockGenerator;
import co.rsk.config.BridgeConstants;
import co.rsk.config.BridgeMainNetConstants;
import co.rsk.config.BridgeRegTestConstants;
import co.rsk.core.RskAddress;
import co.rsk.core.genesis.TestGenesisLoader;
import co.rsk.crypto.Keccak256;
import co.rsk.db.MutableTrieCache;
import co.rsk.db.MutableTrieImpl;
import co.rsk.peg.bitcoin.RskAllowUnconfirmedCoinSelector;
import co.rsk.peg.btcLockSender.BtcLockSender.TxSenderAddressType;
import co.rsk.peg.fastbridge.FastBridgeTxResponseCodes;
import co.rsk.trie.Trie;
import co.rsk.trie.TrieStore;
import co.rsk.trie.TrieStoreImpl;
import org.bouncycastle.util.BigIntegers;
import org.bouncycastle.util.encoders.Hex;
import org.ethereum.config.Constants;
import org.ethereum.config.blockchain.upgrades.ActivationConfig;
import org.ethereum.config.blockchain.upgrades.ActivationConfigsForTest;
import org.ethereum.config.blockchain.upgrades.ConsensusRule;
import org.ethereum.core.*;
import org.ethereum.datasource.HashMapDB;
import org.ethereum.db.MutableRepository;
import org.ethereum.vm.PrecompiledContracts;
import org.junit.Assert;
import org.junit.Before;
import org.junit.Test;

import java.math.BigInteger;
import java.security.SecureRandom;
import java.time.Instant;
import java.util.ArrayList;
import java.util.Arrays;
import java.util.Collections;
import java.util.List;
import java.util.stream.Collectors;
import java.util.stream.Stream;

import static org.junit.Assert.*;
import static org.mockito.ArgumentMatchers.any;
import static org.mockito.Mockito.*;

public class BridgeUtilsTest {
    private static final String TO_ADDRESS = "0000000000000000000000000000000000000006";
    private static final BigInteger AMOUNT = new BigInteger("1");
    private static final BigInteger NONCE = new BigInteger("0");
    private static final BigInteger GAS_PRICE = new BigInteger("100");
    private static final BigInteger GAS_LIMIT = new BigInteger("1000");
    private static final String DATA = "80af2871";
    private static final byte[] MISSING_SIGNATURE = new byte[0];

    private Constants constants;
    private ActivationConfig activationConfig;
    private ActivationConfig.ForBlock activations;
    private BridgeConstants bridgeConstantsRegtest;
    private BridgeConstants bridgeConstantsMainnet;
    private NetworkParameters networkParameters;

    @Before
    public void setupConfig() {
        constants = Constants.regtest();
        activationConfig = spy(ActivationConfigsForTest.all());
        activations = mock(ActivationConfig.ForBlock.class);
        bridgeConstantsRegtest = BridgeRegTestConstants.getInstance();
        bridgeConstantsMainnet = BridgeMainNetConstants.getInstance();
        networkParameters = bridgeConstantsRegtest.getBtcParams();
    }

    @Test
    public void testIsValidPegInTx() {
        // Peg-in is for the genesis federation ATM
        Context btcContext = new Context(networkParameters);

        Federation federation = bridgeConstantsRegtest.getGenesisFederation();
        Wallet wallet = new BridgeBtcWallet(btcContext, Collections.singletonList(federation));
        Address federationAddress = federation.getAddress();
        wallet.addWatchedAddress(federationAddress, federation.getCreationTime().toEpochMilli());
        when(activations.isActive(any(ConsensusRule.class))).thenReturn(false);

        // Tx sending less than the minimum allowed, not a peg-in tx
        Coin minimumLockValue = bridgeConstantsRegtest.getLegacyMinimumPeginTxValueInSatoshis();
        BtcTransaction tx = new BtcTransaction(networkParameters);
        tx.addOutput(minimumLockValue.subtract(Coin.CENT), federationAddress);
        tx.addInput(Sha256Hash.ZERO_HASH, 0, new Script(new byte[]{}));
        assertFalse(BridgeUtils.isValidPegInTx(tx, federation, btcContext, bridgeConstantsRegtest, activations));

        // Tx sending 1 btc to the federation, but also spending from the federation address,
        // the typical peg-out tx, not a peg-in tx.
        BtcTransaction tx2 = new BtcTransaction(networkParameters);
        tx2.addOutput(Coin.COIN, federationAddress);
        TransactionInput txIn = new TransactionInput(
            networkParameters,
            tx2,
            new byte[]{},
            new TransactionOutPoint(networkParameters, 0, Sha256Hash.ZERO_HASH)
        );
        tx2.addInput(txIn);
        signWithNecessaryKeys(bridgeConstantsRegtest.getGenesisFederation(), BridgeRegTestConstants.REGTEST_FEDERATION_PRIVATE_KEYS, txIn, tx2);
        assertFalse(BridgeUtils.isValidPegInTx(tx2, federation, btcContext, bridgeConstantsRegtest, activations));

        // Tx sending 1 btc to the federation, is a peg-in tx
        BtcTransaction tx3 = new BtcTransaction(networkParameters);
        tx3.addOutput(Coin.COIN, federationAddress);
        tx3.addInput(Sha256Hash.ZERO_HASH, 0, new Script(new byte[]{}));
        assertTrue(BridgeUtils.isValidPegInTx(tx3, federation, btcContext, bridgeConstantsRegtest, activations));

        // Tx sending 50 btc to the federation, is a peg-in tx
        BtcTransaction tx4 = new BtcTransaction(networkParameters);
        tx4.addOutput(Coin.FIFTY_COINS, federationAddress);
        tx4.addInput(Sha256Hash.ZERO_HASH, 0, new Script(new byte[]{}));
        assertTrue(BridgeUtils.isValidPegInTx(tx4, federation, btcContext, bridgeConstantsRegtest, activations));
    }

    @Test
    public void testIsValidPegInTx_less_than_minimum_not_pegin_after_iris() {
        // Tx sending less than the minimum allowed, not a peg-in tx
        Context btcContext = new Context(networkParameters);
        Federation federation = this.getGenesisFederationForTest(bridgeConstantsRegtest, btcContext);

        when(activations.isActive(ConsensusRule.RSKIP219)).thenReturn(true);
        Coin minimumPegInValueAfterIris = bridgeConstantsRegtest.getMinimumPeginTxValueInSatoshis();

        // Tx sending less than the minimum allowed, not a peg-in tx
        BtcTransaction tx = new BtcTransaction(networkParameters);
        tx.addOutput(minimumPegInValueAfterIris.subtract(Coin.CENT), federation.getAddress());
        tx.addInput(Sha256Hash.ZERO_HASH, 0, new Script(new byte[]{}));

        assertFalse(BridgeUtils.isValidPegInTx(tx, federation, btcContext, bridgeConstantsRegtest, activations));
    }

    @Test
    public void testIsValidPegInTx_spending_from_federation_is_pegout_after_iris() {
        // Tx sending 1 btc to the federation, but also spending from the federation address,
        // the typical peg-out tx, not a peg-in tx.
        Context btcContext = new Context(networkParameters);
        Federation federation = this.getGenesisFederationForTest(bridgeConstantsRegtest, btcContext);

        when(activations.isActive(ConsensusRule.RSKIP219)).thenReturn(true);

        BtcTransaction tx = new BtcTransaction(networkParameters);
        tx.addOutput(Coin.COIN, federation.getAddress());
        TransactionInput txIn = new TransactionInput(
            networkParameters,
            tx,
            new byte[]{},
            new TransactionOutPoint(networkParameters, 0, Sha256Hash.ZERO_HASH)
        );
        tx.addInput(txIn);
        signWithNecessaryKeys(bridgeConstantsRegtest.getGenesisFederation(), BridgeRegTestConstants.REGTEST_FEDERATION_PRIVATE_KEYS, txIn, tx);

        assertFalse(BridgeUtils.isValidPegInTx(tx, federation, btcContext, bridgeConstantsRegtest, activations));
    }

    @Test
    public void testIsValidPegInTx_sending_50_btc_after_iris() {
        // Tx sending 50 btc to the federation, is a peg-in tx
        Context btcContext = new Context(networkParameters);
        Federation federation = this.getGenesisFederationForTest(bridgeConstantsRegtest, btcContext);

        when(activations.isActive(ConsensusRule.RSKIP219)).thenReturn(true);

        BtcTransaction tx = new BtcTransaction(networkParameters);
        tx.addOutput(Coin.FIFTY_COINS, federation.getAddress());
        tx.addInput(Sha256Hash.ZERO_HASH, 0, new Script(new byte[]{}));

        assertTrue(BridgeUtils.isValidPegInTx(tx, federation, btcContext, bridgeConstantsRegtest, activations));
    }

    @Test
    public void testIsValidPegInTx_value_between_old_and_new_before_iris() {
        // Tx sending btc between old and new value, it is not a peg-in before iris
        Context btcContext = new Context(networkParameters);
        Federation federation = this.getGenesisFederationForTest(bridgeConstantsRegtest, btcContext);

        when(activations.isActive(ConsensusRule.RSKIP219)).thenReturn(false);

        BtcTransaction tx = new BtcTransaction(networkParameters);

        // Get a value in between pre and post iris minimum
        Coin minimumPegInValueBeforeIris = bridgeConstantsRegtest.getLegacyMinimumPeginTxValueInSatoshis();
        Coin minimumPegInValueAfterIris = bridgeConstantsRegtest.getMinimumPeginTxValueInSatoshis();
        Coin valueLock = minimumPegInValueAfterIris.plus((minimumPegInValueBeforeIris.subtract(minimumPegInValueAfterIris)).div(2));
        assertTrue(valueLock.isLessThan(minimumPegInValueBeforeIris));
        assertTrue(valueLock.isGreaterThan(minimumPegInValueAfterIris));

        tx.addOutput(valueLock, federation.getAddress());
        tx.addInput(Sha256Hash.ZERO_HASH, 0, new Script(new byte[]{}));

        assertFalse(BridgeUtils.isValidPegInTx(tx, federation, btcContext, bridgeConstantsRegtest, activations));
    }

    @Test
    public void testIsValidPegInTx_value_between_old_and_new_after_iris() {
        // Tx sending btc between old and new value, it is a peg-in after iris
        Context btcContext = new Context(networkParameters);
        Federation federation = this.getGenesisFederationForTest(bridgeConstantsRegtest, btcContext);

        when(activations.isActive(ConsensusRule.RSKIP219)).thenReturn(true);

        BtcTransaction tx = new BtcTransaction(networkParameters);

        // Get a value in between pre and post iris minimum
        Coin minimumPegInValueBeforeIris = bridgeConstantsRegtest.getLegacyMinimumPeginTxValueInSatoshis();
        Coin minimumPegInValueAfterIris = bridgeConstantsRegtest.getMinimumPeginTxValueInSatoshis();
        Coin valueLock = minimumPegInValueAfterIris.plus((minimumPegInValueBeforeIris.subtract(minimumPegInValueAfterIris)).div(2));
        assertTrue(valueLock.isGreaterThan(minimumPegInValueAfterIris));
        assertTrue(valueLock.isLessThan(minimumPegInValueBeforeIris));

        tx.addOutput(valueLock, federation.getAddress());
        tx.addInput(Sha256Hash.ZERO_HASH, 0, new Script(new byte[]{}));

        assertTrue(BridgeUtils.isValidPegInTx(tx, federation, btcContext, bridgeConstantsRegtest, activations));
    }

    @Test
    public void testIsValidPegInTxForTwoFederations() {
        Context btcContext = new Context(networkParameters);
        when(activations.isActive(any(ConsensusRule.class))).thenReturn(false);

        List<BtcECKey> federation1Keys = Arrays.asList(
                BtcECKey.fromPrivate(Hex.decode("fa01")),
                BtcECKey.fromPrivate(Hex.decode("fa02"))
        );
        federation1Keys.sort(BtcECKey.PUBKEY_COMPARATOR);
        Federation federation1 = new Federation(
            FederationTestUtils.getFederationMembersWithBtcKeys(federation1Keys),
            Instant.ofEpochMilli(1000L),
            0L,
            networkParameters
        );

        List<BtcECKey> federation2Keys = Arrays.asList(
                BtcECKey.fromPrivate(Hex.decode("fb01")),
                BtcECKey.fromPrivate(Hex.decode("fb02")),
                BtcECKey.fromPrivate(Hex.decode("fb03"))
        );
        federation2Keys.sort(BtcECKey.PUBKEY_COMPARATOR);
        Federation federation2 = new Federation(
            FederationTestUtils.getFederationMembersWithBtcKeys(federation2Keys),
            Instant.ofEpochMilli(2000L),
            0L,
            networkParameters
        );

        Address address1 = federation1.getAddress();
        Address address2 = federation2.getAddress();

        List<Federation> federations = Arrays.asList(federation1, federation2);

        // Tx sending less than 1 btc to the first federation, not a peg-in tx
        BtcTransaction tx = new BtcTransaction(networkParameters);
        tx.addOutput(Coin.CENT, address1);
        tx.addInput(Sha256Hash.ZERO_HASH, 0, new Script(new byte[]{}));
        assertFalse(BridgeUtils.isValidPegInTx(
            tx,
            federations,
            null,
            btcContext,
            bridgeConstantsRegtest,
            activations
        ));

        // Tx sending less than 1 btc to the second federation, not a peg-in tx
        tx = new BtcTransaction(networkParameters);
        tx.addOutput(Coin.CENT, address2);
        tx.addInput(Sha256Hash.ZERO_HASH, 0, new Script(new byte[]{}));
        assertFalse(BridgeUtils.isValidPegInTx(
            tx,
            federations,
            null,
            btcContext,
            bridgeConstantsRegtest,
            activations
        ));

        // Tx sending less than 1 btc to both federations, not a peg-in tx
        tx = new BtcTransaction(networkParameters);
        tx.addOutput(Coin.CENT, address1);
        tx.addOutput(Coin.CENT, address2);
        tx.addInput(Sha256Hash.ZERO_HASH, 0, new Script(new byte[]{}));
        assertFalse(BridgeUtils.isValidPegInTx(
            tx,
            federations,
            null,
            btcContext,
            bridgeConstantsRegtest,
            activations
        ));

        // Tx sending 1 btc to the first federation, but also spending from the first federation address, the typical peg-out tx, not a peg-in tx.
        BtcTransaction tx2 = new BtcTransaction(networkParameters);
        tx2.addOutput(Coin.COIN, address1);
        TransactionInput txIn = new TransactionInput(
            networkParameters,
            tx2,
            new byte[]{},
            new TransactionOutPoint(networkParameters, 0, Sha256Hash.ZERO_HASH)
        );
        tx2.addInput(txIn);
        signWithNecessaryKeys(federation1, federation1Keys, txIn, tx2);
        assertFalse(BridgeUtils.isValidPegInTx(
            tx2,
            federations,
            null,
            btcContext,
            bridgeConstantsRegtest,
            activations
        ));

        // Tx sending 1 btc to the second federation, but also spending from the second federation address,
        // the typical peg-out tx, not a peg-in tx.
        tx2 = new BtcTransaction(networkParameters);
        tx2.addOutput(Coin.COIN, address2);
        txIn = new TransactionInput(
            networkParameters,
            tx2,
            new byte[]{},
            new TransactionOutPoint(networkParameters, 0, Sha256Hash.ZERO_HASH)
        );
        tx2.addInput(txIn);
        signWithNecessaryKeys(federation2, federation2Keys, txIn, tx2);
        assertFalse(BridgeUtils.isValidPegInTx(
            tx2,
            federations,
            null,
            btcContext,
            bridgeConstantsRegtest,
            activations
        ));

        // Tx sending 1 btc to both federations, but also spending from the first federation address,
        // the typical peg-out tx, not a peg-in tx.
        tx2 = new BtcTransaction(networkParameters);
        tx2.addOutput(Coin.COIN, address1);
        tx2.addOutput(Coin.COIN, address2);
        txIn = new TransactionInput(
            networkParameters,
            tx2,
            new byte[]{},
            new TransactionOutPoint(networkParameters, 0, Sha256Hash.ZERO_HASH)
        );
        tx2.addInput(txIn);
        signWithNecessaryKeys(federation1, federation1Keys, txIn, tx2);
        assertFalse(BridgeUtils.isValidPegInTx(
            tx2,
            federations,
            null,
            btcContext,
            bridgeConstantsRegtest,
            activations
        ));

        // Tx sending 1 btc to both federations, but also spending from the second federation address,
        // the typical peg-out tx, not a peg-in tx.
        tx2 = new BtcTransaction(networkParameters);
        tx2.addOutput(Coin.COIN, address1);
        tx2.addOutput(Coin.COIN, address2);
        txIn = new TransactionInput(
            networkParameters,
            tx2,
            new byte[]{},
            new TransactionOutPoint(networkParameters, 0, Sha256Hash.ZERO_HASH)
        );
        tx2.addInput(txIn);
        signWithNecessaryKeys(federation2, federation2Keys, txIn, tx2);
        assertFalse(BridgeUtils.isValidPegInTx(
            tx2,
            federations,
            null,
            btcContext,
            bridgeConstantsRegtest,
            activations
        ));

        // Tx sending 1 btc from federation1 to federation2, the typical migration tx, not a peg-in tx.
        tx2 = new BtcTransaction(networkParameters);
        tx2.addOutput(Coin.COIN, address2);
        txIn = new TransactionInput(
            networkParameters,
            tx2,
            new byte[]{},
            new TransactionOutPoint(networkParameters, 0, Sha256Hash.ZERO_HASH)
        );
        tx2.addInput(txIn);
        signWithNecessaryKeys(federation1, federation1Keys, txIn, tx2);
        assertFalse(BridgeUtils.isValidPegInTx(
            tx2,
            federations,
            null,
            btcContext,
            bridgeConstantsRegtest,
            activations
        ));

        // Tx sending 1 btc from federation1 to federation2, the typical migration tx from the retired federation,
        // not a peg-in tx.
        tx2 = new BtcTransaction(networkParameters);
        tx2.addOutput(Coin.COIN, address2);
        txIn = new TransactionInput(
            networkParameters,
            tx2,
            new byte[]{},
            new TransactionOutPoint(networkParameters, 0, Sha256Hash.ZERO_HASH)
        );
        tx2.addInput(txIn);
        signWithNecessaryKeys(federation1, federation1Keys, txIn, tx2);
        assertFalse(BridgeUtils.isValidPegInTx(
            tx2,
            Collections.singletonList(federation2),
            federation1.getP2SHScript(),
            btcContext,
            bridgeConstantsRegtest,
            activations
        ));

        // Tx sending 1 btc to the first federation, is a peg-in tx
        BtcTransaction tx3 = new BtcTransaction(networkParameters);
        tx3.addOutput(Coin.COIN, address1);
        tx3.addInput(Sha256Hash.ZERO_HASH, 0, new Script(new byte[]{}));
        assertTrue(BridgeUtils.isValidPegInTx(
            tx3,
            federations,
            null,
            btcContext,
            bridgeConstantsRegtest,
            activations
        ));

        // Tx sending 1 btc to the second federation, is a peg-in tx
        tx3 = new BtcTransaction(networkParameters);
        tx3.addOutput(Coin.COIN, address2);
        tx3.addInput(Sha256Hash.ZERO_HASH, 0, new Script(new byte[]{}));
        assertTrue(BridgeUtils.isValidPegInTx(
            tx3,
            federations,
            null,
            btcContext,
            bridgeConstantsRegtest,
            activations
        ));

        // Tx sending 1 btc to the both federations, is a peg-in tx
        tx3 = new BtcTransaction(networkParameters);
        tx3.addOutput(Coin.COIN, address1);
        tx3.addOutput(Coin.COIN, address2);
        tx3.addInput(Sha256Hash.ZERO_HASH, 0, new Script(new byte[]{}));
        assertTrue(BridgeUtils.isValidPegInTx(
            tx3,
            federations,
            null,
            btcContext,
            bridgeConstantsRegtest,
            activations
        ));

        // Tx sending 50 btc to the first federation, is a peg-in tx
        BtcTransaction tx4 = new BtcTransaction(networkParameters);
        tx4.addOutput(Coin.FIFTY_COINS, address1);
        tx4.addInput(Sha256Hash.ZERO_HASH, 0, new Script(new byte[]{}));
        assertTrue(BridgeUtils.isValidPegInTx(
            tx4,
            federations,
            null,
            btcContext,
            bridgeConstantsRegtest,
            activations
        ));

        // Tx sending 50 btc to the second federation, is a peg-in tx
        tx4 = new BtcTransaction(networkParameters);
        tx4.addOutput(Coin.FIFTY_COINS, address2);
        tx4.addInput(Sha256Hash.ZERO_HASH, 0, new Script(new byte[]{}));
        assertTrue(BridgeUtils.isValidPegInTx(
            tx4,
            federations,
            null,
            btcContext,
            bridgeConstantsRegtest,
            activations
        ));

        // Tx sending 50 btc to the both federations, is a peg-in tx
        tx4 = new BtcTransaction(networkParameters);
        tx4.addOutput(Coin.FIFTY_COINS, address1);
        tx4.addOutput(Coin.FIFTY_COINS, address2);
        tx4.addInput(Sha256Hash.ZERO_HASH, 0, new Script(new byte[]{}));
        assertTrue(BridgeUtils.isValidPegInTx(
            tx4,
            federations,
            null,
            btcContext,
            bridgeConstantsRegtest,
            activations
        ));
    }

    @Test
    public void testIsValidPegInTx_hasChangeUtxoFromFastBridgeFederation_beforeRskip201_isPegin() {
        Context btcContext = new Context(networkParameters);
        when(activations.isActive(ConsensusRule.RSKIP201)).thenReturn(false);

        Federation activeFederation = bridgeConstantsRegtest.getGenesisFederation();
        Script fastBridgeRedeemScript = FastBridgeRedeemScriptParser.createMultiSigFastBridgeRedeemScript(
            activeFederation.getRedeemScript(),
            Sha256Hash.of(PegTestUtils.createHash(1).getBytes())
        );

        // Create a tx from the fast bridge fed to the active fed
        BtcTransaction tx = new BtcTransaction(networkParameters);
        tx.addOutput(Coin.COIN, activeFederation.getAddress());
        tx.addInput(Sha256Hash.ZERO_HASH, 0, fastBridgeRedeemScript);

        Assert.assertTrue(BridgeUtils.isValidPegInTx(tx, activeFederation, btcContext,
            bridgeConstantsRegtest, activations));
    }

    @Test
    public void testIsValidPegInTx_hasChangeUtxoFromFastBridgeFederation_afterRskip201_notPegin() {
        Context btcContext = new Context(networkParameters);
        when(activations.isActive(ConsensusRule.RSKIP201)).thenReturn(true);

        Federation activeFederation = bridgeConstantsRegtest.getGenesisFederation();
        Script fastBridgeRedeemScript = FastBridgeRedeemScriptParser.createMultiSigFastBridgeRedeemScript(
            activeFederation.getRedeemScript(),
            Sha256Hash.of(PegTestUtils.createHash(1).getBytes())
        );

        // Create a tx from the fast bridge fed to the active fed
        BtcTransaction tx = new BtcTransaction(networkParameters);
        tx.addOutput(Coin.COIN, activeFederation.getAddress());
        tx.addInput(Sha256Hash.ZERO_HASH, 0, fastBridgeRedeemScript);

        Assert.assertFalse(BridgeUtils.isValidPegInTx(tx, activeFederation, btcContext,
            bridgeConstantsRegtest, activations));
    }

    @Test
    public void testIsValidPegInTx_hasChangeUtxoFromFastBridgeErpFederation_beforeRskip201_isPegin() {
        Context btcContext = new Context(networkParameters);
        when(activations.isActive(ConsensusRule.RSKIP201)).thenReturn(false);

        Federation activeFederation = bridgeConstantsRegtest.getGenesisFederation();
        List<BtcECKey> erpFederationKeys = Arrays.asList(
            BtcECKey.fromPrivate(Hex.decode("fa01")),
            BtcECKey.fromPrivate(Hex.decode("fa02"))
        );
        erpFederationKeys.sort(BtcECKey.PUBKEY_COMPARATOR);
        Federation erpFederation = new Federation(
            FederationTestUtils.getFederationMembersWithBtcKeys(erpFederationKeys),
            Instant.ofEpochMilli(1000L),
            0L,
            networkParameters
        );

        Script fastBridgeErpRedeemScript = FastBridgeErpRedeemScriptParser.createFastBridgeErpRedeemScript(
            activeFederation.getRedeemScript(),
            erpFederation.getRedeemScript(),
            500L,
            Sha256Hash.of(PegTestUtils.createHash(1).getBytes())
        );

        // Create a tx from the fast bridge erp fed to the active fed
        BtcTransaction tx = new BtcTransaction(networkParameters);
        tx.addOutput(Coin.COIN, activeFederation.getAddress());
        tx.addInput(Sha256Hash.ZERO_HASH, 0, fastBridgeErpRedeemScript);

        Assert.assertTrue(BridgeUtils.isValidPegInTx(tx, activeFederation, btcContext,
            bridgeConstantsRegtest, activations));
    }

    @Test
    public void testIsValidPegInTx_hasChangeUtxoFromFastBridgeErpFederation_afterRskip201_notPegin() {
        Context btcContext = new Context(networkParameters);
        when(activations.isActive(ConsensusRule.RSKIP201)).thenReturn(true);

        Federation activeFederation = bridgeConstantsRegtest.getGenesisFederation();
        List<BtcECKey> erpFederationKeys = Arrays.asList(
            BtcECKey.fromPrivate(Hex.decode("fa01")),
            BtcECKey.fromPrivate(Hex.decode("fa02"))
        );
        erpFederationKeys.sort(BtcECKey.PUBKEY_COMPARATOR);
        Federation erpFederation = new Federation(
            FederationTestUtils.getFederationMembersWithBtcKeys(erpFederationKeys),
            Instant.ofEpochMilli(1000L),
            0L,
            networkParameters
        );

        Script fastBridgeErpRedeemScript = FastBridgeErpRedeemScriptParser.createFastBridgeErpRedeemScript(
            activeFederation.getRedeemScript(),
            erpFederation.getRedeemScript(),
            500L,
            Sha256Hash.of(PegTestUtils.createHash(1).getBytes())
        );

        // Create a tx from the fast bridge erp fed to the active fed
        BtcTransaction tx = new BtcTransaction(networkParameters);
        tx.addOutput(Coin.COIN, activeFederation.getAddress());
        tx.addInput(Sha256Hash.ZERO_HASH, 0, fastBridgeErpRedeemScript);

        Assert.assertFalse(BridgeUtils.isValidPegInTx(tx, activeFederation, btcContext,
            bridgeConstantsRegtest, activations));
    }

    @Test
    public void testIsValidPegInTx_hasChangeUtxoFromErpFederation_beforeRskip201_isPegin() {
        Context btcContext = new Context(networkParameters);
        when(activations.isActive(ConsensusRule.RSKIP201)).thenReturn(false);

        Federation activeFederation = bridgeConstantsRegtest.getGenesisFederation();
        List<BtcECKey> erpFederationKeys = Arrays.asList(
            BtcECKey.fromPrivate(Hex.decode("fa01")),
            BtcECKey.fromPrivate(Hex.decode("fa02"))
        );
        erpFederationKeys.sort(BtcECKey.PUBKEY_COMPARATOR);
        Federation erpFederation = new Federation(
            FederationTestUtils.getFederationMembersWithBtcKeys(erpFederationKeys),
            Instant.ofEpochMilli(1000L),
            0L,
            networkParameters
        );

        Script erpRedeemScript = ErpFederationRedeemScriptParser.createErpRedeemScript(
            activeFederation.getRedeemScript(),
            erpFederation.getRedeemScript(),
            500L
        );

        // Create a tx from the erp fed to the active fed
        BtcTransaction tx = new BtcTransaction(networkParameters);
        tx.addOutput(Coin.COIN, activeFederation.getAddress());
        tx.addInput(Sha256Hash.ZERO_HASH, 0, erpRedeemScript);

        Assert.assertTrue(BridgeUtils.isValidPegInTx(tx, activeFederation, btcContext,
            bridgeConstantsRegtest, activations));
    }

    @Test
    public void testIsValidPegInTx_hasChangeUtxoFromErpFederation_afterRskip201_notPegin() {
        Context btcContext = new Context(networkParameters);
        when(activations.isActive(ConsensusRule.RSKIP201)).thenReturn(true);

        Federation activeFederation = bridgeConstantsRegtest.getGenesisFederation();
        List<BtcECKey> erpFederationKeys = Arrays.asList(
            BtcECKey.fromPrivate(Hex.decode("fa01")),
            BtcECKey.fromPrivate(Hex.decode("fa02"))
        );
        erpFederationKeys.sort(BtcECKey.PUBKEY_COMPARATOR);
        Federation erpFederation = new Federation(
            FederationTestUtils.getFederationMembersWithBtcKeys(erpFederationKeys),
            Instant.ofEpochMilli(1000L),
            0L,
            networkParameters
        );

        Script erpRedeemScript = ErpFederationRedeemScriptParser.createErpRedeemScript(
            activeFederation.getRedeemScript(),
            erpFederation.getRedeemScript(),
            500L
        );

        // Create a tx from the erp fed to the active fed
        BtcTransaction tx = new BtcTransaction(networkParameters);
        tx.addOutput(Coin.COIN, activeFederation.getAddress());
        tx.addInput(Sha256Hash.ZERO_HASH, 0, erpRedeemScript);

        Assert.assertFalse(BridgeUtils.isValidPegInTx(tx, activeFederation, btcContext,
            bridgeConstantsRegtest, activations));
    }

    @Test
    public void testIsValidPegInTx_hasChangeUtxoFromFastBridgeRetiredFederation_beforeRskip201_isPegin() {
        Context btcContext = new Context(networkParameters);
        Federation activeFederation = bridgeConstantsRegtest.getGenesisFederation();
        when(activations.isActive(ConsensusRule.RSKIP201)).thenReturn(false);

        List<BtcECKey> retiredFederationKeys = Arrays.asList(
            BtcECKey.fromPrivate(Hex.decode("fa01")),
            BtcECKey.fromPrivate(Hex.decode("fa02"))
        );
        retiredFederationKeys.sort(BtcECKey.PUBKEY_COMPARATOR);
        Federation retiredFederation = new Federation(
            FederationTestUtils.getFederationMembersWithBtcKeys(retiredFederationKeys),
            Instant.ofEpochMilli(1000L),
            0L,
            networkParameters
        );

        // Create a tx from the retired fast bridge fed to the active fed
        BtcTransaction tx = new BtcTransaction(networkParameters);
        tx.addOutput(Coin.COIN, activeFederation.getAddress());
        TransactionInput txInput = new TransactionInput(
            networkParameters,
            tx,
            new byte[0],
            new TransactionOutPoint(networkParameters, 0, Sha256Hash.ZERO_HASH)
        );
        tx.addInput(txInput);

        Script fastBridgeRedeemScript = FastBridgeRedeemScriptParser.createMultiSigFastBridgeRedeemScript(
            retiredFederation.getRedeemScript(),
            PegTestUtils.createHash(2)
        );
        signWithNecessaryKeys(retiredFederation, fastBridgeRedeemScript, retiredFederationKeys, txInput, tx);

        assertTrue(BridgeUtils.isValidPegInTx(
            tx,
            Collections.singletonList(activeFederation),
            retiredFederation.getP2SHScript(),
            btcContext,
            bridgeConstantsRegtest,
            activations
        ));
    }

    @Test
    public void testIsValidPegInTx_hasChangeUtxoFromFastBridgeRetiredFederation_afterRskip201_notPegin() {
        Context btcContext = new Context(networkParameters);
        Federation activeFederation = bridgeConstantsRegtest.getGenesisFederation();
        when(activations.isActive(ConsensusRule.RSKIP201)).thenReturn(true);

        List<BtcECKey> retiredFederationKeys = Arrays.asList(
            BtcECKey.fromPrivate(Hex.decode("fa01")),
            BtcECKey.fromPrivate(Hex.decode("fa02"))
        );
        retiredFederationKeys.sort(BtcECKey.PUBKEY_COMPARATOR);
        Federation retiredFederation = new Federation(
            FederationTestUtils.getFederationMembersWithBtcKeys(retiredFederationKeys),
            Instant.ofEpochMilli(1000L),
            0L,
            networkParameters
        );

        // Create a tx from the retired fast bridge fed to the active fed
        BtcTransaction tx = new BtcTransaction(networkParameters);
        tx.addOutput(Coin.COIN, activeFederation.getAddress());
        TransactionInput txInput = new TransactionInput(
            networkParameters,
            tx,
            new byte[0],
            new TransactionOutPoint(networkParameters, 0, Sha256Hash.ZERO_HASH)
        );
        tx.addInput(txInput);

        Script fastBridgeRedeemScript = FastBridgeRedeemScriptParser.createMultiSigFastBridgeRedeemScript(
            retiredFederation.getRedeemScript(),
            PegTestUtils.createHash(2)
        );
        signWithNecessaryKeys(retiredFederation, fastBridgeRedeemScript, retiredFederationKeys, txInput, tx);

        assertFalse(BridgeUtils.isValidPegInTx(
            tx,
            Collections.singletonList(activeFederation),
            retiredFederation.getP2SHScript(),
            btcContext,
            bridgeConstantsRegtest,
            activations
        ));
    }

    @Test
    public void testIsValidPegInTx_hasChangeUtxoFromFastBridgeErpRetiredFederation_beforeRskip201_isPegin() {
        Context btcContext = new Context(networkParameters);
        Federation activeFederation = bridgeConstantsRegtest.getGenesisFederation();
        when(activations.isActive(ConsensusRule.RSKIP201)).thenReturn(false);
        when(activations.isActive(ConsensusRule.RSKIP284)).thenReturn(true);

        List<BtcECKey> retiredFederationKeys = Arrays.asList(
            BtcECKey.fromPrivate(Hex.decode("fa01")),
            BtcECKey.fromPrivate(Hex.decode("fa02"))
        );
        retiredFederationKeys.sort(BtcECKey.PUBKEY_COMPARATOR);
        Federation retiredFederation = new Federation(
            FederationTestUtils.getFederationMembersWithBtcKeys(retiredFederationKeys),
            Instant.ofEpochMilli(1000L),
            0L,
            networkParameters
        );

        List<BtcECKey> erpFederationPublicKeys = Arrays.asList(
            BtcECKey.fromPrivate(Hex.decode("fa03")),
            BtcECKey.fromPrivate(Hex.decode("fa04"))
        );
        erpFederationPublicKeys.sort(BtcECKey.PUBKEY_COMPARATOR);

        Federation erpFederation = new ErpFederation(
            FederationTestUtils.getFederationMembersWithBtcKeys(retiredFederationKeys),
            Instant.ofEpochMilli(1000L),
            0L,
            networkParameters,
            erpFederationPublicKeys,
            500L,
            activations
        );

        // Create a tx from the retired fast bridge fed to the active fed
        BtcTransaction tx = new BtcTransaction(networkParameters);
        tx.addOutput(Coin.COIN, activeFederation.getAddress());
        TransactionInput txInput = new TransactionInput(
            networkParameters,
            tx,
            new byte[0],
            new TransactionOutPoint(networkParameters, 0, Sha256Hash.ZERO_HASH)
        );
        tx.addInput(txInput);

        Script fastBridgeErpRedeemScript = FastBridgeErpRedeemScriptParser.createFastBridgeErpRedeemScript(
            erpFederation.getRedeemScript(),
            PegTestUtils.createHash(2)
        );
        signWithNecessaryKeys(erpFederation, fastBridgeErpRedeemScript, retiredFederationKeys, txInput, tx);

        assertTrue(BridgeUtils.isValidPegInTx(
            tx,
            Collections.singletonList(activeFederation),
            retiredFederation.getP2SHScript(),
            btcContext,
            bridgeConstantsRegtest,
            activations
        ));
    }

    @Test
    public void testIsValidPegInTx_hasChangeUtxoFromFastBridgeErpRetiredFederation_afterRskip201_notPegin() {
        Context btcContext = new Context(networkParameters);
        Federation activeFederation = bridgeConstantsRegtest.getGenesisFederation();
        when(activations.isActive(ConsensusRule.RSKIP201)).thenReturn(true);
        when(activations.isActive(ConsensusRule.RSKIP284)).thenReturn(true);

        List<BtcECKey> retiredFederationKeys = Arrays.asList(
            BtcECKey.fromPrivate(Hex.decode("fa01")),
            BtcECKey.fromPrivate(Hex.decode("fa02"))
        );
        retiredFederationKeys.sort(BtcECKey.PUBKEY_COMPARATOR);
        Federation retiredFederation = new Federation(
            FederationTestUtils.getFederationMembersWithBtcKeys(retiredFederationKeys),
            Instant.ofEpochMilli(1000L),
            0L,
            networkParameters
        );

        List<BtcECKey> erpFederationPublicKeys = Arrays.asList(
            BtcECKey.fromPrivate(Hex.decode("fa03")),
            BtcECKey.fromPrivate(Hex.decode("fa04"))
        );
        erpFederationPublicKeys.sort(BtcECKey.PUBKEY_COMPARATOR);

        Federation erpFederation = new ErpFederation(
            FederationTestUtils.getFederationMembersWithBtcKeys(retiredFederationKeys),
            Instant.ofEpochMilli(1000L),
            0L,
            networkParameters,
            erpFederationPublicKeys,
            500L,
            activations
        );

        // Create a tx from the retired fast bridge fed to the active fed
        BtcTransaction tx = new BtcTransaction(networkParameters);
        tx.addOutput(Coin.COIN, activeFederation.getAddress());
        TransactionInput txInput = new TransactionInput(
            networkParameters,
            tx,
            new byte[0],
            new TransactionOutPoint(networkParameters, 0, Sha256Hash.ZERO_HASH)
        );
        tx.addInput(txInput);

        Script fastBridgeErpRedeemScript = FastBridgeErpRedeemScriptParser.createFastBridgeErpRedeemScript(
            erpFederation.getRedeemScript(),
            PegTestUtils.createHash(2)
        );
        signWithNecessaryKeys(erpFederation, fastBridgeErpRedeemScript, retiredFederationKeys, txInput, tx);

        assertFalse(BridgeUtils.isValidPegInTx(
            tx,
            Collections.singletonList(activeFederation),
            retiredFederation.getP2SHScript(),
            btcContext,
            bridgeConstantsRegtest,
            activations
        ));
    }

    @Test
    public void testIsValidPegInTx_hasChangeUtxoFromErpRetiredFederation_beforeRskip201_isPegin() {
        Context btcContext = new Context(networkParameters);
        Federation activeFederation = bridgeConstantsRegtest.getGenesisFederation();

        when(activations.isActive(ConsensusRule.RSKIP284)).thenReturn(true);

        List<BtcECKey> retiredFederationKeys = Arrays.asList(
            BtcECKey.fromPrivate(Hex.decode("fa01")),
            BtcECKey.fromPrivate(Hex.decode("fa02"))
        );
        retiredFederationKeys.sort(BtcECKey.PUBKEY_COMPARATOR);
        Federation retiredFederation = new Federation(
            FederationTestUtils.getFederationMembersWithBtcKeys(retiredFederationKeys),
            Instant.ofEpochMilli(1000L),
            0L,
            networkParameters
        );

        List<BtcECKey> erpFederationPublicKeys = Arrays.asList(
            BtcECKey.fromPrivate(Hex.decode("fa03")),
            BtcECKey.fromPrivate(Hex.decode("fa04"))
        );
        erpFederationPublicKeys.sort(BtcECKey.PUBKEY_COMPARATOR);

        Federation erpFederation = new ErpFederation(
            FederationTestUtils.getFederationMembersWithBtcKeys(retiredFederationKeys),
            Instant.ofEpochMilli(1000L),
            0L,
            networkParameters,
            erpFederationPublicKeys,
            500L,
            activations
        );

        // Create a tx from the retired erp fed to the active fed
        BtcTransaction tx = new BtcTransaction(networkParameters);
        tx.addOutput(Coin.COIN, activeFederation.getAddress());
        TransactionInput txInput = new TransactionInput(
            networkParameters,
            tx,
            new byte[0],
            new TransactionOutPoint(networkParameters, 0, Sha256Hash.ZERO_HASH)
        );
        tx.addInput(txInput);
        signWithErpFederation(erpFederation, retiredFederationKeys, txInput, tx);

        assertTrue(BridgeUtils.isValidPegInTx(
            tx,
            Collections.singletonList(activeFederation),
            retiredFederation.getP2SHScript(),
            btcContext,
            bridgeConstantsRegtest,
            activations
        ));
    }

    @Test
    public void testIsValidPegInTx_hasChangeUtxoFromErpRetiredFederation_afterRskip201_notPegin() {
        Context btcContext = new Context(networkParameters);
        Federation activeFederation = bridgeConstantsRegtest.getGenesisFederation();
        when(activations.isActive(ConsensusRule.RSKIP201)).thenReturn(true);
        when(activations.isActive(ConsensusRule.RSKIP284)).thenReturn(true);

        List<BtcECKey> retiredFederationKeys = Arrays.asList(
            BtcECKey.fromPrivate(Hex.decode("fa01")),
            BtcECKey.fromPrivate(Hex.decode("fa02"))
        );
        retiredFederationKeys.sort(BtcECKey.PUBKEY_COMPARATOR);
        Federation retiredFederation = new Federation(
            FederationTestUtils.getFederationMembersWithBtcKeys(retiredFederationKeys),
            Instant.ofEpochMilli(1000L),
            0L,
            networkParameters
        );

        List<BtcECKey> erpFederationPublicKeys = Arrays.asList(
            BtcECKey.fromPrivate(Hex.decode("fa03")),
            BtcECKey.fromPrivate(Hex.decode("fa04"))
        );
        erpFederationPublicKeys.sort(BtcECKey.PUBKEY_COMPARATOR);

        Federation erpFederation = new ErpFederation(
            FederationTestUtils.getFederationMembersWithBtcKeys(retiredFederationKeys),
            Instant.ofEpochMilli(1000L),
            0L,
            networkParameters,
            erpFederationPublicKeys,
            500L,
            activations
        );

        // Create a tx from the retired erp fed to the active fed
        BtcTransaction tx = new BtcTransaction(networkParameters);
        tx.addOutput(Coin.COIN, activeFederation.getAddress());
        TransactionInput txInput = new TransactionInput(
            networkParameters,
            tx,
            new byte[0],
            new TransactionOutPoint(networkParameters, 0, Sha256Hash.ZERO_HASH)
        );
        tx.addInput(txInput);
        signWithErpFederation(erpFederation, retiredFederationKeys, txInput, tx);

        assertFalse(BridgeUtils.isValidPegInTx(
            tx,
            Collections.singletonList(activeFederation),
            retiredFederation.getP2SHScript(),
            btcContext,
            bridgeConstantsRegtest,
            activations
        ));
    }

    @Test
    public void testTxIsProcessableInLegacyVersion() {
        // Before hard fork
        when(activations.isActive(ConsensusRule.RSKIP143)).thenReturn(false);

        assertTrue(BridgeUtils.txIsProcessableInLegacyVersion(TxSenderAddressType.P2PKH, activations));
        assertFalse(BridgeUtils.txIsProcessableInLegacyVersion(TxSenderAddressType.P2SHP2WPKH, activations));
        assertFalse(BridgeUtils.txIsProcessableInLegacyVersion(TxSenderAddressType.P2SHMULTISIG, activations));
        assertFalse(BridgeUtils.txIsProcessableInLegacyVersion(TxSenderAddressType.P2SHP2WSH, activations));
        assertFalse(BridgeUtils.txIsProcessableInLegacyVersion(TxSenderAddressType.UNKNOWN, activations));

        // After hard fork
        when(activations.isActive(ConsensusRule.RSKIP143)).thenReturn(true);

        assertTrue(BridgeUtils.txIsProcessableInLegacyVersion(TxSenderAddressType.P2PKH, activations));
        assertTrue(BridgeUtils.txIsProcessableInLegacyVersion(TxSenderAddressType.P2SHP2WPKH, activations));
        assertTrue(BridgeUtils.txIsProcessableInLegacyVersion(TxSenderAddressType.P2SHMULTISIG, activations));
        assertTrue(BridgeUtils.txIsProcessableInLegacyVersion(TxSenderAddressType.P2SHP2WSH, activations));
        assertFalse(BridgeUtils.txIsProcessableInLegacyVersion(TxSenderAddressType.UNKNOWN, activations));
    }

    @Test
    public void testIsMigrationTx() {
        Context btcContext = new Context(networkParameters);

        List<BtcECKey> activeFederationKeys = Stream.of(
                BtcECKey.fromPrivate(Hex.decode("fa01")),
                BtcECKey.fromPrivate(Hex.decode("fa02"))
        ).sorted(BtcECKey.PUBKEY_COMPARATOR).collect(Collectors.toList());
        Federation activeFederation = new Federation(
            FederationTestUtils.getFederationMembersWithBtcKeys(activeFederationKeys),
            Instant.ofEpochMilli(2000L),
            2L,
            networkParameters
        );

        List<BtcECKey> retiringFederationKeys = Stream.of(
                BtcECKey.fromPrivate(Hex.decode("fb01")),
                BtcECKey.fromPrivate(Hex.decode("fb02")),
                BtcECKey.fromPrivate(Hex.decode("fb03"))
        ).sorted(BtcECKey.PUBKEY_COMPARATOR).collect(Collectors.toList());
        Federation retiringFederation = new Federation(
            FederationTestUtils.getFederationMembersWithBtcKeys(retiringFederationKeys),
            Instant.ofEpochMilli(1000L),
            1L,
            networkParameters
        );

        List<BtcECKey> retiredFederationKeys = Stream.of(
                BtcECKey.fromPrivate(Hex.decode("fc01")),
                BtcECKey.fromPrivate(Hex.decode("fc02"))
        ).sorted(BtcECKey.PUBKEY_COMPARATOR).collect(Collectors.toList());
        Federation retiredFederation = new Federation(
            FederationTestUtils.getFederationMembersWithBtcKeys(retiredFederationKeys),
            Instant.ofEpochMilli(1000L),
            1L,
            networkParameters
        );

        Address activeFederationAddress = activeFederation.getAddress();

        BtcTransaction migrationTx = new BtcTransaction(networkParameters);
        migrationTx.addOutput(Coin.COIN, activeFederationAddress);
        TransactionInput migrationTxInput = new TransactionInput(
            networkParameters,
            migrationTx,
            new byte[]{},
            new TransactionOutPoint(networkParameters, 0, Sha256Hash.ZERO_HASH)
        );
        migrationTx.addInput(migrationTxInput);
        signWithNecessaryKeys(retiringFederation, retiringFederationKeys, migrationTxInput, migrationTx);
        assertTrue(BridgeUtils.isMigrationTx(
            migrationTx,
            activeFederation,
            retiringFederation,
            null,
            btcContext,
            bridgeConstantsRegtest,
            activations
        ));

        BtcTransaction toActiveFederationTx = new BtcTransaction(networkParameters);
        toActiveFederationTx.addOutput(Coin.COIN, activeFederationAddress);
        toActiveFederationTx.addInput(Sha256Hash.ZERO_HASH, 0, new Script(new byte[]{}));
        assertFalse(BridgeUtils.isMigrationTx(
            toActiveFederationTx,
            activeFederation,
            retiringFederation,
            null,
            btcContext,
            bridgeConstantsRegtest,
            activations
        ));

        Address randomAddress = PegTestUtils.createRandomBtcAddress();
        BtcTransaction fromRetiringFederationTx = new BtcTransaction(networkParameters);
        fromRetiringFederationTx.addOutput(Coin.COIN, randomAddress);
        TransactionInput fromRetiringFederationTxInput = new TransactionInput(
            networkParameters,
            fromRetiringFederationTx,
            new byte[]{},
            new TransactionOutPoint(networkParameters, 0, Sha256Hash.ZERO_HASH)
        );
        fromRetiringFederationTx.addInput(fromRetiringFederationTxInput);
        signWithNecessaryKeys(retiringFederation, retiringFederationKeys, fromRetiringFederationTxInput, fromRetiringFederationTx);
        assertFalse(BridgeUtils.isMigrationTx(
            fromRetiringFederationTx,
            activeFederation,
            retiringFederation,
            null,
            btcContext,
            bridgeConstantsRegtest,
            activations
        ));

        assertFalse(BridgeUtils.isMigrationTx(
            migrationTx,
            activeFederation,
            null,
            null,
            btcContext,
            bridgeConstantsRegtest,
            activations
        ));

        BtcTransaction retiredMigrationTx = new BtcTransaction(networkParameters);
        retiredMigrationTx.addOutput(Coin.COIN, activeFederationAddress);
        TransactionInput retiredMigrationTxInput = new TransactionInput(
            networkParameters,
            retiredMigrationTx,
            new byte[]{},
            new TransactionOutPoint(networkParameters, 0, Sha256Hash.ZERO_HASH)
        );
        retiredMigrationTx.addInput(retiredMigrationTxInput);
        signWithNecessaryKeys(retiredFederation, retiredFederationKeys, retiredMigrationTxInput, retiredMigrationTx);
        Script p2SHScript = retiredFederation.getP2SHScript();
        assertTrue(BridgeUtils.isMigrationTx(
            retiredMigrationTx,
            activeFederation,
            null,
            p2SHScript,
            btcContext,
            bridgeConstantsRegtest,
            activations
        ));

        assertTrue(BridgeUtils.isMigrationTx(
            retiredMigrationTx,
            activeFederation,
            retiringFederation,
            p2SHScript,
            btcContext,
            bridgeConstantsRegtest,
            activations
        ));
        assertFalse(BridgeUtils.isMigrationTx(
            toActiveFederationTx,
            activeFederation,
            null,
            p2SHScript,
            btcContext,
            bridgeConstantsRegtest,
            activations
        ));
        assertFalse(BridgeUtils.isMigrationTx(
            toActiveFederationTx,
            activeFederation,
            retiringFederation,
            p2SHScript,
            btcContext,
            bridgeConstantsRegtest,
            activations
        ));
    }

    @Test
    public void testIsPegOutTx() {
        Federation federation = bridgeConstantsRegtest.getGenesisFederation();
        List<BtcECKey> activeFederationKeys = Stream.of(
            BtcECKey.fromPrivate(Hex.decode("fa01")),
            BtcECKey.fromPrivate(Hex.decode("fa02")),
            BtcECKey.fromPrivate(Hex.decode("fa03"))
        ).sorted(BtcECKey.PUBKEY_COMPARATOR).collect(Collectors.toList());
        Federation federation2 = new Federation(
            FederationTestUtils.getFederationMembersWithBtcKeys(activeFederationKeys),
            Instant.ofEpochMilli(2000L),
            2L,
            bridgeConstantsRegtest.getBtcParams()
        );
        List<BtcECKey> federationPrivateKeys = BridgeRegTestConstants.REGTEST_FEDERATION_PRIVATE_KEYS;
        Address randomAddress = PegTestUtils.createRandomBtcAddress();

        BtcTransaction pegOutTx1 = new BtcTransaction(networkParameters);
        pegOutTx1.addOutput(Coin.COIN, randomAddress);
        TransactionInput pegOutInput1 = new TransactionInput(
            networkParameters,
            pegOutTx1,
            new byte[]{},
            new TransactionOutPoint(networkParameters, 0, Sha256Hash.ZERO_HASH)
        );
        pegOutTx1.addInput(pegOutInput1);
        signWithNecessaryKeys(federation, federationPrivateKeys, pegOutInput1, pegOutTx1);

        assertTrue(BridgeUtils.isPegOutTx(pegOutTx1, Collections.singletonList(federation), activations));
        assertTrue(BridgeUtils.isPegOutTx(pegOutTx1, Arrays.asList(federation, federation2), activations));
        assertFalse(BridgeUtils.isPegOutTx(pegOutTx1, Collections.singletonList(federation2), activations));

        assertTrue(BridgeUtils.isPegOutTx(pegOutTx1, activations, federation.getP2SHScript()));
        assertTrue(BridgeUtils.isPegOutTx(pegOutTx1, activations, federation.getP2SHScript(), federation2.getP2SHScript()));
        assertFalse(BridgeUtils.isPegOutTx(pegOutTx1, activations, federation2.getP2SHScript()));
    }

    @Test
    public void testIsPegOutTx_fromFastBridgeFederation() {
        List<BtcECKey> fastBridgeFederationKeys = Arrays.asList(
            BtcECKey.fromPrivate(Hex.decode("fa01")),
            BtcECKey.fromPrivate(Hex.decode("fa02")),
            BtcECKey.fromPrivate(Hex.decode("fa03"))
        );
        fastBridgeFederationKeys.sort(BtcECKey.PUBKEY_COMPARATOR);
        Federation fastBridgeFederation = new Federation(
            FederationTestUtils.getFederationMembersWithBtcKeys(fastBridgeFederationKeys),
            Instant.ofEpochMilli(1000L),
            0L,
            networkParameters
        );

        Federation standardFederation = bridgeConstantsRegtest.getGenesisFederation();

        // Create a tx from the fast bridge fed to a random address
        Address randomAddress = PegTestUtils.createRandomBtcAddress();
        BtcTransaction pegOutTx1 = new BtcTransaction(networkParameters);
        pegOutTx1.addOutput(Coin.COIN, randomAddress);
        TransactionInput pegOutInput1 = new TransactionInput(
            networkParameters,
            pegOutTx1,
            new byte[]{},
            new TransactionOutPoint(networkParameters, 0, Sha256Hash.ZERO_HASH)
        );
        pegOutTx1.addInput(pegOutInput1);

        Script fastBridgeRedeemScript = FastBridgeRedeemScriptParser.createMultiSigFastBridgeRedeemScript(
            fastBridgeFederation.getRedeemScript(),
            PegTestUtils.createHash(2)
        );
        signWithNecessaryKeys(fastBridgeFederation, fastBridgeRedeemScript, fastBridgeFederationKeys, pegOutInput1, pegOutTx1);

        // Before RSKIP 201 activation
        when(activations.isActive(ConsensusRule.RSKIP201)).thenReturn(false);

        assertFalse(BridgeUtils.isPegOutTx(pegOutTx1, Collections.singletonList(fastBridgeFederation), activations));
        assertFalse(BridgeUtils.isPegOutTx(pegOutTx1, Arrays.asList(fastBridgeFederation, standardFederation), activations));
        assertFalse(BridgeUtils.isPegOutTx(pegOutTx1, Collections.singletonList(standardFederation), activations));

        assertFalse(BridgeUtils.isPegOutTx(pegOutTx1, activations, fastBridgeFederation.getP2SHScript()));
        assertFalse(BridgeUtils.isPegOutTx(pegOutTx1, activations, fastBridgeFederation.getP2SHScript(), standardFederation.getP2SHScript()));
        assertFalse(BridgeUtils.isPegOutTx(pegOutTx1, activations, standardFederation.getP2SHScript()));

        // After RSKIP 201 activation
        when(activations.isActive(ConsensusRule.RSKIP201)).thenReturn(true);

        assertTrue(BridgeUtils.isPegOutTx(pegOutTx1, Collections.singletonList(fastBridgeFederation), activations));
        assertTrue(BridgeUtils.isPegOutTx(pegOutTx1, Arrays.asList(fastBridgeFederation, standardFederation), activations));
        assertFalse(BridgeUtils.isPegOutTx(pegOutTx1, Collections.singletonList(standardFederation), activations));

        assertTrue(BridgeUtils.isPegOutTx(pegOutTx1, activations, fastBridgeFederation.getP2SHScript()));
        assertTrue(BridgeUtils.isPegOutTx(pegOutTx1, activations, fastBridgeFederation.getP2SHScript(), standardFederation.getP2SHScript()));
        assertFalse(BridgeUtils.isPegOutTx(pegOutTx1, activations, standardFederation.getP2SHScript()));
    }

    @Test
    public void testIsPegOutTx_fromErpFederation() {
        when(activations.isActive(ConsensusRule.RSKIP284)).thenReturn(true);

        List<BtcECKey> defaultFederationKeys = Arrays.asList(
            BtcECKey.fromPrivate(Hex.decode("fa01")),
            BtcECKey.fromPrivate(Hex.decode("fa02")),
            BtcECKey.fromPrivate(Hex.decode("fa03"))
        );
        defaultFederationKeys.sort(BtcECKey.PUBKEY_COMPARATOR);
        Federation defaultFederation = new Federation(
            FederationTestUtils.getFederationMembersWithBtcKeys(defaultFederationKeys),
            Instant.ofEpochMilli(1000L),
            0L,
            networkParameters
        );

        List<BtcECKey> erpFederationPublicKeys = Arrays.asList(
            BtcECKey.fromPrivate(Hex.decode("fa03")),
            BtcECKey.fromPrivate(Hex.decode("fa04")),
            BtcECKey.fromPrivate(Hex.decode("fa05"))
        );
        erpFederationPublicKeys.sort(BtcECKey.PUBKEY_COMPARATOR);

        Federation erpFederation = new ErpFederation(
            FederationTestUtils.getFederationMembersWithBtcKeys(defaultFederationKeys),
            Instant.ofEpochMilli(1000L),
            0L,
            networkParameters,
            erpFederationPublicKeys,
            500L,
            activations
        );

        Federation standardFederation = bridgeConstantsRegtest.getGenesisFederation();

        // Create a tx from the erp fed to a random address
        Address randomAddress = PegTestUtils.createRandomBtcAddress();
        BtcTransaction pegOutTx1 = new BtcTransaction(networkParameters);
        pegOutTx1.addOutput(Coin.COIN, randomAddress);
        TransactionInput pegOutInput1 = new TransactionInput(
            networkParameters,
            pegOutTx1,
            new byte[]{},
            new TransactionOutPoint(networkParameters, 0, Sha256Hash.ZERO_HASH)
        );
        pegOutTx1.addInput(pegOutInput1);
        signWithErpFederation(erpFederation, defaultFederationKeys, pegOutInput1, pegOutTx1);

        // Before RSKIP 201 activation
        when(activations.isActive(ConsensusRule.RSKIP201)).thenReturn(false);

        assertFalse(BridgeUtils.isPegOutTx(pegOutTx1, Collections.singletonList(defaultFederation), activations));
        assertFalse(BridgeUtils.isPegOutTx(pegOutTx1, Arrays.asList(defaultFederation, standardFederation), activations));
        assertFalse(BridgeUtils.isPegOutTx(pegOutTx1, Collections.singletonList(standardFederation), activations));

        assertFalse(BridgeUtils.isPegOutTx(pegOutTx1, activations, defaultFederation.getP2SHScript()));
        assertFalse(BridgeUtils.isPegOutTx(pegOutTx1, activations, defaultFederation.getP2SHScript(), standardFederation.getP2SHScript()));
        assertFalse(BridgeUtils.isPegOutTx(pegOutTx1, activations, standardFederation.getP2SHScript()));

        assertFalse(BridgeUtils.isPegOutTx(pegOutTx1, Collections.singletonList(erpFederation), activations));
        assertFalse(BridgeUtils.isPegOutTx(pegOutTx1, activations, erpFederation.getStandardP2SHScript()));

        // After RSKIP 201 activation
        when(activations.isActive(ConsensusRule.RSKIP201)).thenReturn(true);

        assertTrue(BridgeUtils.isPegOutTx(pegOutTx1, Collections.singletonList(defaultFederation), activations));
        assertTrue(BridgeUtils.isPegOutTx(pegOutTx1, Arrays.asList(defaultFederation, standardFederation), activations));
        assertFalse(BridgeUtils.isPegOutTx(pegOutTx1, Collections.singletonList(standardFederation), activations));

        assertTrue(BridgeUtils.isPegOutTx(pegOutTx1, activations, defaultFederation.getP2SHScript()));
        assertTrue(BridgeUtils.isPegOutTx(pegOutTx1, activations, defaultFederation.getP2SHScript(), standardFederation.getP2SHScript()));
        assertFalse(BridgeUtils.isPegOutTx(pegOutTx1, activations, standardFederation.getP2SHScript()));

        assertTrue(BridgeUtils.isPegOutTx(pegOutTx1, Collections.singletonList(erpFederation), activations));
        assertTrue(BridgeUtils.isPegOutTx(pegOutTx1, activations, erpFederation.getStandardP2SHScript()));
    }

    @Test
    public void testIsPegOutTx_fromFastBridgeErpFederation() {
        when(activations.isActive(ConsensusRule.RSKIP284)).thenReturn(true);

        List<BtcECKey> defaultFederationKeys = Arrays.asList(
            BtcECKey.fromPrivate(Hex.decode("fa01")),
            BtcECKey.fromPrivate(Hex.decode("fa02")),
            BtcECKey.fromPrivate(Hex.decode("fa03"))
        );
        defaultFederationKeys.sort(BtcECKey.PUBKEY_COMPARATOR);
        Federation defaultFederation = new Federation(
            FederationTestUtils.getFederationMembersWithBtcKeys(defaultFederationKeys),
            Instant.ofEpochMilli(1000L),
            0L,
            networkParameters
        );

        List<BtcECKey> erpFederationPublicKeys = Arrays.asList(
            BtcECKey.fromPrivate(Hex.decode("fa03")),
            BtcECKey.fromPrivate(Hex.decode("fa04")),
            BtcECKey.fromPrivate(Hex.decode("fa05"))
        );
        erpFederationPublicKeys.sort(BtcECKey.PUBKEY_COMPARATOR);

        Federation erpFederation = new ErpFederation(
            FederationTestUtils.getFederationMembersWithBtcKeys(defaultFederationKeys),
            Instant.ofEpochMilli(1000L),
            0L,
            networkParameters,
            erpFederationPublicKeys,
            500L,
            activations
        );

        Federation standardFederation = bridgeConstantsRegtest.getGenesisFederation();

        // Create a tx from the fast bridge erp fed to a random address
        Address randomAddress = PegTestUtils.createRandomBtcAddress();
        BtcTransaction pegOutTx1 = new BtcTransaction(networkParameters);
        pegOutTx1.addOutput(Coin.COIN, randomAddress);
        TransactionInput pegOutInput1 = new TransactionInput(
            networkParameters,
            pegOutTx1,
            new byte[]{},
            new TransactionOutPoint(networkParameters, 0, Sha256Hash.ZERO_HASH)
        );
        pegOutTx1.addInput(pegOutInput1);

        Script fastBridgeErpRedeemScript = FastBridgeErpRedeemScriptParser.createFastBridgeErpRedeemScript(
            erpFederation.getRedeemScript(),
            PegTestUtils.createHash(2)
        );
        signWithNecessaryKeys(erpFederation, fastBridgeErpRedeemScript, defaultFederationKeys, pegOutInput1, pegOutTx1);

        // Before RSKIP 201 activation
        when(activations.isActive(ConsensusRule.RSKIP201)).thenReturn(false);

        assertFalse(BridgeUtils.isPegOutTx(pegOutTx1, Collections.singletonList(defaultFederation), activations));
        assertFalse(BridgeUtils.isPegOutTx(pegOutTx1, Arrays.asList(defaultFederation, standardFederation), activations));
        assertFalse(BridgeUtils.isPegOutTx(pegOutTx1, Collections.singletonList(standardFederation), activations));

        assertFalse(BridgeUtils.isPegOutTx(pegOutTx1, activations, defaultFederation.getP2SHScript()));
        assertFalse(BridgeUtils.isPegOutTx(pegOutTx1, activations, defaultFederation.getP2SHScript(), standardFederation.getP2SHScript()));
        assertFalse(BridgeUtils.isPegOutTx(pegOutTx1, activations, standardFederation.getP2SHScript()));

        // After RSKIP 201 activation
        when(activations.isActive(ConsensusRule.RSKIP201)).thenReturn(true);

        assertTrue(BridgeUtils.isPegOutTx(pegOutTx1, Collections.singletonList(defaultFederation), activations));
        assertTrue(BridgeUtils.isPegOutTx(pegOutTx1, Arrays.asList(defaultFederation, standardFederation), activations));
        assertFalse(BridgeUtils.isPegOutTx(pegOutTx1, Collections.singletonList(standardFederation), activations));

        assertTrue(BridgeUtils.isPegOutTx(pegOutTx1, activations, defaultFederation.getP2SHScript()));
        assertTrue(BridgeUtils.isPegOutTx(pegOutTx1, activations, defaultFederation.getP2SHScript(), standardFederation.getP2SHScript()));
        assertFalse(BridgeUtils.isPegOutTx(pegOutTx1, activations, standardFederation.getP2SHScript()));
    }

    @Test
    public void testIsPegOutTx_noRedeemScript() {
        Federation federation = bridgeConstantsRegtest.getGenesisFederation();
        Address randomAddress = PegTestUtils.createRandomBtcAddress();

        BtcTransaction pegOutTx1 = new BtcTransaction(networkParameters);
        pegOutTx1.addOutput(Coin.COIN, randomAddress);
        TransactionInput pegOutInput1 = new TransactionInput(
            networkParameters,
            pegOutTx1,
            new byte[]{},
            new TransactionOutPoint(networkParameters, 0, Sha256Hash.ZERO_HASH)
        );
        pegOutTx1.addInput(pegOutInput1);

        assertFalse(BridgeUtils.isPegOutTx(pegOutTx1, Collections.singletonList(federation), activations));
    }

    @Test
    public void testIsPegOutTx_invalidRedeemScript() {
        Federation federation = bridgeConstantsRegtest.getGenesisFederation();
        Address randomAddress = PegTestUtils.createRandomBtcAddress();
        Script invalidRedeemScript = ScriptBuilder.createRedeemScript(2, Arrays.asList(new BtcECKey(), new BtcECKey()));

        BtcTransaction pegOutTx1 = new BtcTransaction(networkParameters);
        pegOutTx1.addOutput(Coin.COIN, randomAddress);
        TransactionInput pegOutInput1 = new TransactionInput(
            networkParameters,
            pegOutTx1,
            invalidRedeemScript.getProgram(),
            new TransactionOutPoint(networkParameters, 0, Sha256Hash.ZERO_HASH)
        );
        pegOutTx1.addInput(pegOutInput1);

        assertFalse(BridgeUtils.isPegOutTx(pegOutTx1, Collections.singletonList(federation), activations));
    }

    @Test
    public void testChangeBetweenFederations() {
        Address randomAddress = PegTestUtils.createRandomBtcAddress();
        Context btcContext = new Context(networkParameters);

        List<BtcECKey> federation1Keys = Stream.of("fa01", "fa02")
            .map(Hex::decode)
            .map(BtcECKey::fromPrivate)
            .sorted(BtcECKey.PUBKEY_COMPARATOR)
            .collect(Collectors.toList());
        Federation federation1 = new Federation(
            FederationTestUtils.getFederationMembersWithBtcKeys(federation1Keys),
            Instant.ofEpochMilli(1000L), 0L, networkParameters
        );

        List<BtcECKey> federation2Keys = Stream.of("fb01", "fb02", "fb03")
            .map(Hex::decode)
            .map(BtcECKey::fromPrivate)
            .sorted(BtcECKey.PUBKEY_COMPARATOR)
            .collect(Collectors.toList());
        Federation federation2 = new Federation(
            FederationTestUtils.getFederationMembersWithBtcKeys(federation2Keys),
            Instant.ofEpochMilli(2000L), 0L, networkParameters
        );

        Address federation2Address = federation2.getAddress();

        List<Federation> federations = Arrays.asList(federation1, federation2);

        BtcTransaction pegOutWithChange = new BtcTransaction(networkParameters);
        pegOutWithChange.addOutput(Coin.COIN, randomAddress);
        pegOutWithChange.addOutput(Coin.COIN, federation2Address);
        TransactionInput pegOutFromFederation2 = new TransactionInput(
            networkParameters,
            pegOutWithChange,
            new byte[]{},
            new TransactionOutPoint(networkParameters, 0, Sha256Hash.ZERO_HASH)
        );
        pegOutWithChange.addInput(pegOutFromFederation2);
        signWithNecessaryKeys(federation2, federation2Keys, pegOutFromFederation2, pegOutWithChange);
        assertFalse(BridgeUtils.isValidPegInTx(
            pegOutWithChange,
            federations,
            null,
            btcContext,
            bridgeConstantsRegtest,
            mock(ActivationConfig.ForBlock.class)
        ));
        assertTrue(BridgeUtils.isPegOutTx(pegOutWithChange, federations, activations));
    }

    @Test
    public void getAddressFromEthTransaction() {
        org.ethereum.core.Transaction tx = Transaction
                .builder()
                .nonce(NONCE)
                .gasPrice(GAS_PRICE)
                .gasLimit(GAS_LIMIT)
                .destination(Hex.decode(TO_ADDRESS))
                .data(Hex.decode(DATA))
                .chainId(constants.getChainId())
                .value(AMOUNT)
                .build();
        byte[] privKey = generatePrivKey();
        tx.sign(privKey);

        Address expectedAddress = BtcECKey.fromPrivate(privKey).toAddress(RegTestParams.get());
        Address result = BridgeUtils.recoverBtcAddressFromEthTransaction(tx, RegTestParams.get());

        assertEquals(expectedAddress, result);
    }

    @Test(expected = Exception.class)
    public void getAddressFromEthNotSignTransaction() {
        org.ethereum.core.Transaction tx = Transaction
                .builder()
                .nonce(NONCE)
                .gasPrice(GAS_PRICE)
                .gasLimit(BigIntegers.asUnsignedByteArray(GAS_LIMIT))
                .destination(Hex.decode(TO_ADDRESS))
                .data(Hex.decode(DATA))
                .chainId(constants.getChainId())
                .value(AMOUNT)
                .build();
        BridgeUtils.recoverBtcAddressFromEthTransaction(tx, RegTestParams.get());
    }

    @Test
    public void hasEnoughSignatures_two_signatures() {
        // Create 2 signatures
        byte[] sign1 = new byte[]{0x79};
        byte[] sign2 = new byte[]{0x78};

        BtcTransaction btcTx = createPegOutTx(Arrays.asList(sign1, sign2), 1);
        Assert.assertTrue(BridgeUtils.hasEnoughSignatures(mock(Context.class), btcTx));
    }

    @Test
    public void hasEnoughSignatures_one_signature() {
        // Create 2 signatures
        byte[] sign1 = new byte[]{0x79};

        BtcTransaction btcTx = createPegOutTx(Arrays.asList(sign1, MISSING_SIGNATURE), 1);
        Assert.assertFalse(BridgeUtils.hasEnoughSignatures(mock(Context.class), btcTx));
    }

    @Test
    public void hasEnoughSignatures_no_signatures() {
        BtcTransaction btcTx = createPegOutTx(Collections.emptyList(), 1);
        Assert.assertFalse(BridgeUtils.hasEnoughSignatures(mock(Context.class), btcTx));
    }

    @Test
    public void hasEnoughSignatures_several_inputs_all_signed() {
        // Create 2 signatures
        byte[] sign1 = new byte[]{0x79};
        byte[] sign2 = new byte[]{0x78};

        BtcTransaction btcTx = createPegOutTx(Arrays.asList(sign1, sign2), 3);
        Assert.assertTrue(BridgeUtils.hasEnoughSignatures(mock(Context.class), btcTx));
    }

    @Test
    public void hasEnoughSignatures_several_inputs_all_signed_erp_fed() {
        // Create 2 signatures
        byte[] sign1 = new byte[]{0x79};
        byte[] sign2 = new byte[]{0x78};

        Federation erpFederation = createErpFederation();
        BtcTransaction btcTx = createPegOutTx(
            Arrays.asList(sign1, sign2),
            3,
            erpFederation,
            false
        );

        Assert.assertTrue(BridgeUtils.hasEnoughSignatures(mock(Context.class), btcTx));
    }

    @Test
    public void hasEnoughSignatures_several_inputs_all_signed_fast_bridge() {
        // Create 2 signatures
        byte[] sign1 = new byte[]{0x79};
        byte[] sign2 = new byte[]{0x78};

        BtcTransaction btcTx = createPegOutTxForFastBridge(
            Arrays.asList(sign1, sign2),
            3,
            null
        );

        Assert.assertTrue(BridgeUtils.hasEnoughSignatures(mock(Context.class), btcTx));
    }

    @Test
    public void hasEnoughSignatures_several_inputs_all_signed_erp_fast_bridge() {
        // Create 2 signatures
        byte[] sign1 = new byte[]{0x79};
        byte[] sign2 = new byte[]{0x78};

        Federation erpFederation = createErpFederation();
        BtcTransaction btcTx = createPegOutTxForFastBridge(
            Arrays.asList(sign1, sign2),
            3,
            erpFederation
        );

        Assert.assertTrue(BridgeUtils.hasEnoughSignatures(mock(Context.class), btcTx));
    }

    @Test
    public void hasEnoughSignatures_several_inputs_one_missing_signature() {
        // Create 1 signature
        byte[] sign1 = new byte[]{0x79};

        BtcTransaction btcTx = createPegOutTx(Arrays.asList(sign1, MISSING_SIGNATURE), 3);
        Assert.assertFalse(BridgeUtils.hasEnoughSignatures(mock(Context.class), btcTx));
    }

    @Test
    public void countMissingSignatures_two_signatures() {
        // Create 2 signatures
        byte[] sign1 = new byte[]{0x79};
        byte[] sign2 = new byte[]{0x78};

        BtcTransaction btcTx = createPegOutTx(Arrays.asList(sign1, sign2), 1);
        Assert.assertEquals(0, BridgeUtils.countMissingSignatures(mock(Context.class), btcTx));
    }

    @Test
    public void countMissingSignatures_one_signature() {
        // Add 1 signature
        byte[] sign1 = new byte[]{0x79};

        BtcTransaction btcTx = createPegOutTx(Arrays.asList(sign1, MISSING_SIGNATURE), 1);
        Assert.assertEquals(1, BridgeUtils.countMissingSignatures(mock(Context.class), btcTx));
    }

    @Test
    public void countMissingSignatures_no_signatures() {
        // As no signature was added, missing signatures is 2
        BtcTransaction btcTx = createPegOutTx(Collections.emptyList(), 1);
        Assert.assertEquals(2, BridgeUtils.countMissingSignatures(mock(Context.class), btcTx));
    }

    @Test
    public void countMissingSignatures_several_inputs_all_signed() {
        // Create 2 signatures
        byte[] sign1 = new byte[]{0x79};
        byte[] sign2 = new byte[]{0x78};

        BtcTransaction btcTx = createPegOutTx(Arrays.asList(sign1, sign2), 3);
        Assert.assertEquals(0, BridgeUtils.countMissingSignatures(mock(Context.class), btcTx));
    }

    @Test
    public void countMissingSignatures_several_inputs_all_signed_erp_fed() {
        // Create 2 signatures
        byte[] sign1 = new byte[]{0x79};
        byte[] sign2 = new byte[]{0x78};

        Federation erpFederation = createErpFederation();
        BtcTransaction btcTx = createPegOutTx(
            Arrays.asList(sign1, sign2),
            3,
            erpFederation,
            false
        );

        Assert.assertEquals(0, BridgeUtils.countMissingSignatures(mock(Context.class), btcTx));
    }

    @Test
    public void countMissingSignatures_several_inputs_all_signed_fast_bridge() {
        // Create 2 signatures
        byte[] sign1 = new byte[]{0x79};
        byte[] sign2 = new byte[]{0x78};

        BtcTransaction btcTx = createPegOutTxForFastBridge(
            Arrays.asList(sign1, sign2),
            3,
            null
        );

        Assert.assertEquals(0, BridgeUtils.countMissingSignatures(mock(Context.class), btcTx));
    }

    @Test
    public void countMissingSignatures_several_inputs_all_signed_erp_fast_bridge() {
        // Create 2 signatures
        byte[] sign1 = new byte[]{0x79};
        byte[] sign2 = new byte[]{0x78};

        Federation erpFederation = createErpFederation();
        BtcTransaction btcTx = createPegOutTxForFastBridge(
            Arrays.asList(sign1, sign2),
            3,
            erpFederation
        );

        Assert.assertEquals(0, BridgeUtils.countMissingSignatures(mock(Context.class), btcTx));
    }

    @Test
    public void countMissingSignatures_several_inputs_one_missing_signature() {
        // Create 1 signature
        byte[] sign1 = new byte[]{0x79};

        BtcTransaction btcTx = createPegOutTx(Arrays.asList(sign1, MISSING_SIGNATURE), 3);
        Assert.assertEquals(1, BridgeUtils.countMissingSignatures(mock(Context.class), btcTx));
    }

    @Test
    public void isFreeBridgeTxTrue() {
        activationConfig = ActivationConfigsForTest.bridgeUnitTest();
        isFreeBridgeTx(true, PrecompiledContracts.BRIDGE_ADDR, BridgeRegTestConstants.REGTEST_FEDERATION_PRIVATE_KEYS.get(0).getPrivKeyBytes());
    }

    @Test
    public void isFreeBridgeTxOtherContract() {
        activationConfig = ActivationConfigsForTest.bridgeUnitTest();
        isFreeBridgeTx(false, PrecompiledContracts.IDENTITY_ADDR, BridgeRegTestConstants.REGTEST_FEDERATION_PRIVATE_KEYS.get(0).getPrivKeyBytes());
    }

    @Test
    public void isFreeBridgeTxFreeTxDisabled() {
        activationConfig = ActivationConfigsForTest.only(ConsensusRule.ARE_BRIDGE_TXS_PAID);
        isFreeBridgeTx(false, PrecompiledContracts.BRIDGE_ADDR, BridgeRegTestConstants.REGTEST_FEDERATION_PRIVATE_KEYS.get(0).getPrivKeyBytes());
    }

    @Test
    public void isFreeBridgeTxNonFederatorKey() {
        activationConfig = ActivationConfigsForTest.bridgeUnitTest();
        isFreeBridgeTx(false, PrecompiledContracts.BRIDGE_ADDR, new BtcECKey().getPrivKeyBytes());
    }

    @Test
    public void getFederationNoSpendWallet() {
        test_getNoSpendWallet(false);
    }

    @Test
    public void getFederationNoSpendWallet_fastBridgeCompatible() {
        test_getNoSpendWallet(true);
    }

    @Test
    public void getFederationSpendWallet() throws UTXOProviderException {
        test_getSpendWallet(false);
    }

    @Test
    public void getFederationSpendWallet_fastBridgeCompatible() throws UTXOProviderException {
        test_getSpendWallet(true);
    }

    @Test
    public void testIsContractTx() {
        Assert.assertFalse(
                BridgeUtils.isContractTx(
                        Transaction.builder().build()
                )
        );
        Assert.assertTrue(
            BridgeUtils.isContractTx(new org.ethereum.vm.program.InternalTransaction(
                Keccak256.ZERO_HASH.getBytes(),
                0,
                0,
                null,
                null,
                null,
                null,
                null,
                null,
                null,
                null
            ))
        );
    }

    @Test(expected = IllegalArgumentException.class)
    public void testIsContractTxInvalidTx() {
        new ImmutableTransaction(null);
    }

    @Test(expected = BridgeIllegalArgumentException.class)
    public void getCoinFromBigInteger_bigger_than_long_value() throws BridgeIllegalArgumentException {
        BridgeUtils.getCoinFromBigInteger(new BigInteger("9223372036854775808"));
    }

    @Test(expected = BridgeIllegalArgumentException.class)
    public void getCoinFromBigInteger_null_value() throws BridgeIllegalArgumentException {
        BridgeUtils.getCoinFromBigInteger(null);
    }

    @Test
    public void getCoinFromBigInteger() throws BridgeIllegalArgumentException {
        Assert.assertEquals(Coin.COIN, BridgeUtils.getCoinFromBigInteger(BigInteger.valueOf(Coin.COIN.getValue())));
    }

    @Test(expected = Exception.class)
    public void validateHeightAndConfirmations_invalid_height() throws Exception {
        Assert.assertFalse(BridgeUtils.validateHeightAndConfirmations(-1, 0, 0, null));
    }

    @Test
    public void validateHeightAndConfirmation_insufficient_confirmations() throws Exception {
        Assert.assertFalse(BridgeUtils.validateHeightAndConfirmations(2, 5, 10, Sha256Hash.of(Hex.decode("ab"))));
    }

    @Test
    public void validateHeightAndConfirmation_enough_confirmations() throws Exception {
        Assert.assertTrue(BridgeUtils.validateHeightAndConfirmations(
            2,
            5,
            3,
            Sha256Hash.of(Hex.decode("ab")))
        );
    }

    @Test(expected = Exception.class)
    public void calculateMerkleRoot_invalid_pmt() {
        BridgeUtils.calculateMerkleRoot(networkParameters, Hex.decode("ab"), null);
    }

    @Test
    public void calculateMerkleRoot_hashes_not_in_pmt() {
        byte[] bits = new byte[1];
        bits[0] = 0x01;
        List<Sha256Hash> hashes = new ArrayList<>();
        hashes.add(PegTestUtils.createHash(2));

        BtcTransaction tx = new BtcTransaction(networkParameters);
        PartialMerkleTree pmt = new PartialMerkleTree(networkParameters, bits, hashes, 1);

        Assert.assertNull(BridgeUtils.calculateMerkleRoot(networkParameters, pmt.bitcoinSerialize(), tx.getHash()));
    }

    @Test
    public void calculateMerkleRoot_hashes_in_pmt() {
        BtcTransaction tx = new BtcTransaction(networkParameters);
        byte[] bits = new byte[1];
        bits[0] = 0x5;
        List<Sha256Hash> hashes = new ArrayList<>();
        hashes.add(Sha256Hash.ZERO_HASH);
        hashes.add(tx.getHash());
        PartialMerkleTree pmt = new PartialMerkleTree(networkParameters, bits, hashes, 2);
        Sha256Hash merkleRoot = BridgeUtils.calculateMerkleRoot(networkParameters, pmt.bitcoinSerialize(), tx.getHash());
        Assert.assertNotNull(merkleRoot);
    }

    @Test(expected = VerificationException.class)
    public void validateInputsCount_active_rskip() {
        BridgeUtils.validateInputsCount(Hex.decode("00000000000100"), true);
    }

    @Test(expected = VerificationException.class)
    public void validateInputsCount_inactive_rskip() {
        BtcTransaction tx = new BtcTransaction(networkParameters);
        BridgeUtils.validateInputsCount(tx.bitcoinSerialize(), false);
    }

    @Test
    public void isInputSignedByThisFederator_isSigned() {
        // Arrange
        BtcECKey federator1Key = new BtcECKey();
        BtcECKey federator2Key = new BtcECKey();
        Federation federation = new Federation(
                FederationMember.getFederationMembersFromKeys(Arrays.asList(federator1Key, federator2Key)),
                Instant.now(),
                0,
                networkParameters
        );

        // Create a tx from the Fed to a random btc address
        BtcTransaction tx = new BtcTransaction(networkParameters);
        TransactionInput txInput = new TransactionInput(
                networkParameters,
                tx,
                new byte[]{},
                new TransactionOutPoint(networkParameters, 0, Sha256Hash.ZERO_HASH)
        );

        // Create script to be signed by federation members
        Script inputScript = PegTestUtils.createBaseInputScriptThatSpendsFromTheFederation(federation);
        txInput.setScriptSig(inputScript);

        tx.addInput(txInput);

        List<ScriptChunk> chunks = inputScript.getChunks();
        byte[] program = chunks.get(chunks.size() - 1).data;
        Script redeemScript = new Script(program);

        Sha256Hash sighash = tx.hashForSignature(0, redeemScript, BtcTransaction.SigHash.ALL, false);
        BtcECKey.ECDSASignature sig = federator1Key.sign(sighash);

        TransactionSignature txSig = new TransactionSignature(sig, BtcTransaction.SigHash.ALL, false);
        byte[] txSigEncoded = txSig.encodeToBitcoin();

        int sigIndex = inputScript.getSigInsertionIndex(sighash, federator1Key);
        inputScript = ScriptBuilder.updateScriptWithSignature(inputScript, txSigEncoded, sigIndex, 1, 1);
        txInput.setScriptSig(inputScript);

        // Act
        boolean isSigned = BridgeUtils.isInputSignedByThisFederator(federator1Key, sighash, txInput);

        // Assert
        Assert.assertTrue(isSigned);
    }

    @Test
    public void isInputSignedByThisFederator_isSignedByAnotherFederator() {
        // Arrange
        BtcECKey federator1Key = new BtcECKey();
        BtcECKey federator2Key = new BtcECKey();
        Federation federation = new Federation(
                FederationMember.getFederationMembersFromKeys(Arrays.asList(federator1Key, federator2Key)),
                Instant.now(),
                0,
                networkParameters
        );

        // Create a tx from the Fed to a random btc address
        BtcTransaction tx = new BtcTransaction(networkParameters);
        TransactionInput txInput = new TransactionInput(
                networkParameters,
                tx,
                new byte[]{},
                new TransactionOutPoint(networkParameters, 0, Sha256Hash.ZERO_HASH)
        );

        // Create script to be signed by federation members
        Script inputScript = PegTestUtils.createBaseInputScriptThatSpendsFromTheFederation(federation);
        txInput.setScriptSig(inputScript);

        tx.addInput(txInput);

        List<ScriptChunk> chunks = inputScript.getChunks();
        byte[] program = chunks.get(chunks.size() - 1).data;
        Script redeemScript = new Script(program);

        Sha256Hash sighash = tx.hashForSignature(0, redeemScript, BtcTransaction.SigHash.ALL, false);
        BtcECKey.ECDSASignature sig = federator1Key.sign(sighash);

        TransactionSignature txSig = new TransactionSignature(sig, BtcTransaction.SigHash.ALL, false);
        byte[] txSigEncoded = txSig.encodeToBitcoin();

        int sigIndex = inputScript.getSigInsertionIndex(sighash, federator1Key);
        inputScript = ScriptBuilder.updateScriptWithSignature(inputScript, txSigEncoded, sigIndex, 1, 1);
        txInput.setScriptSig(inputScript);

        // Act
        boolean isSigned = BridgeUtils.isInputSignedByThisFederator(federator2Key, sighash, txInput);

        // Assert
        Assert.assertFalse(isSigned);
    }

    @Test
    public void isInputSignedByThisFederator_notSigned() {
        // Arrange
        BtcECKey federator1Key = new BtcECKey();
        BtcECKey federator2Key = new BtcECKey();
        Federation federation = new Federation(
                FederationMember.getFederationMembersFromKeys(Arrays.asList(federator1Key, federator2Key)),
                Instant.now(),
                0,
                networkParameters
        );

        // Create a tx from the Fed to a random btc address
        BtcTransaction tx = new BtcTransaction(networkParameters);
        TransactionInput txInput = new TransactionInput(
                networkParameters,
                tx,
                new byte[]{},
                new TransactionOutPoint(networkParameters, 0, Sha256Hash.ZERO_HASH)
        );

        // Create script to be signed by federation members
        Script inputScript = PegTestUtils.createBaseInputScriptThatSpendsFromTheFederation(federation);
        txInput.setScriptSig(inputScript);

        tx.addInput(txInput);

        List<ScriptChunk> chunks = inputScript.getChunks();
        byte[] program = chunks.get(chunks.size() - 1).data;
        Script redeemScript = new Script(program);

        Sha256Hash sighash = tx.hashForSignature(0, redeemScript, BtcTransaction.SigHash.ALL, false);

        // Act
        boolean isSigned = BridgeUtils.isInputSignedByThisFederator(federator1Key, sighash, txInput);

        // Assert
        Assert.assertFalse(isSigned);
    }

    @Test
    public void serializeBtcAddressWithVersion_p2pkh_testnet_before_rskip284() {
        Address address = Address.fromBase58(networkParameters, "mmWFbkYYKCT9jvCUzJD9XoVjSkfachVpMs");
        byte[] serializedVersion = Hex.decode("6f"); // Testnet pubkey hash
        byte[] serializedAddress = Hex.decode("41aec8ca3fcf17e62077e9f35961385360d6a570");

        test_serializeBtcAddressWithVersion(false, address, serializedVersion, serializedAddress);
    }

    @Test
    public void serializeBtcAddressWithVersion_p2sh_testnet_before_rskip284() {
        Address address = Address.fromBase58(networkParameters, "2MyEXHyt2fXqdFm3r4xXEkTdbwdZm7qFiDP");
        byte[] serializedVersion = Hex.decode("00c4"); // Testnet script hash, with leading zeroes
        byte[] serializedAddress = Hex.decode("41aec8ca3fcf17e62077e9f35961385360d6a570");

        test_serializeBtcAddressWithVersion(false, address, serializedVersion, serializedAddress);
    }

    @Test
    public void serializeBtcAddressWithVersion_p2pkh_mainnet_before_rskip284() {
        Address address = Address.fromBase58(bridgeConstantsMainnet.getBtcParams(), "16zJJhTZWB1txoisGjEmhtHQam4sikpTd2");
        byte[] serializedVersion = Hex.decode("00"); // Mainnet pubkey hash
        byte[] serializedAddress = Hex.decode("41aec8ca3fcf17e62077e9f35961385360d6a570");

        test_serializeBtcAddressWithVersion(false, address, serializedVersion, serializedAddress);
    }

    @Test
    public void serializeBtcAddressWithVersion_p2sh_mainnet_before_rskip284() {
        Address address = Address.fromBase58(bridgeConstantsMainnet.getBtcParams(), "37gKEEx145LH3yRJPpuN8WeLjHMbJJo8vn");
        byte[] serializedVersion = Hex.decode("05"); // Mainnet script hash
        byte[] serializedAddress = Hex.decode("41aec8ca3fcf17e62077e9f35961385360d6a570");

        test_serializeBtcAddressWithVersion(false, address, serializedVersion, serializedAddress);
    }

    @Test
    public void serializeBtcAddressWithVersion_p2pkh_testnet_after_rskip284() {
        Address address = Address.fromBase58(networkParameters, "mmWFbkYYKCT9jvCUzJD9XoVjSkfachVpMs");
        byte[] serializedVersion = Hex.decode("6f"); // Testnet pubkey hash
        byte[] serializedAddress = Hex.decode("41aec8ca3fcf17e62077e9f35961385360d6a570");

        test_serializeBtcAddressWithVersion(true, address, serializedVersion, serializedAddress);
    }

    @Test
    public void serializeBtcAddressWithVersion_p2sh_testnet_after_rskip284() {
        Address address = Address.fromBase58(networkParameters, "2MyEXHyt2fXqdFm3r4xXEkTdbwdZm7qFiDP");
        byte[] serializedVersion = Hex.decode("c4"); // Testnet script hash, no leading zeroes after HF activation
        byte[] serializedAddress = Hex.decode("41aec8ca3fcf17e62077e9f35961385360d6a570");

        test_serializeBtcAddressWithVersion(true, address, serializedVersion, serializedAddress);
    }

    @Test
    public void serializeBtcAddressWithVersion_p2pkh_mainnet_after_rskip284() {
        Address address = Address.fromBase58(bridgeConstantsMainnet.getBtcParams(), "16zJJhTZWB1txoisGjEmhtHQam4sikpTd2");
        byte[] serializedVersion = Hex.decode("00"); // Mainnet pubkey hash
        byte[] serializedAddress = Hex.decode("41aec8ca3fcf17e62077e9f35961385360d6a570");

        test_serializeBtcAddressWithVersion(true, address, serializedVersion, serializedAddress);
    }

    @Test
    public void serializeBtcAddressWithVersion_p2sh_mainnet_after_rskip284() {
        Address address = Address.fromBase58(bridgeConstantsMainnet.getBtcParams(), "37gKEEx145LH3yRJPpuN8WeLjHMbJJo8vn");
        byte[] serializedVersion = Hex.decode("05"); // Mainnet script hash
        byte[] serializedAddress = Hex.decode("41aec8ca3fcf17e62077e9f35961385360d6a570");

        test_serializeBtcAddressWithVersion(true, address, serializedVersion, serializedAddress);
    }

    @Test(expected = IllegalArgumentException.class)
    public void deserializeBtcAddressWithVersion_before_rskip284_p2sh_testnet() throws BridgeIllegalArgumentException {
        String addressVersionHex = "c4"; // Testnet script hash
        String addressHash160Hex = "41aec8ca3fcf17e62077e9f35961385360d6a570";
        byte[] addressBytes = Hex.decode(addressVersionHex.concat(addressHash160Hex));

        // Should use the legacy method and fail for using testnet script hash
        test_deserializeBtcAddressWithVersion(
            false,
            NetworkParameters.ID_TESTNET,
            addressBytes,
            0,
            new byte[]{},
            ""
        );
    }

    @Test
    public void deserializeBtcAddressWithVersion_before_rskip284_p2pkh_testnet() throws BridgeIllegalArgumentException {
        int addressVersion = 111;
        String addressVersionHex = "6f"; // Testnet pubkey hash
        String addressHash160Hex = "41aec8ca3fcf17e62077e9f35961385360d6a570";
        byte[] addressBytes = Hex.decode(addressVersionHex.concat(addressHash160Hex));
        String addressBase58 = "mmWFbkYYKCT9jvCUzJD9XoVjSkfachVpMs";

        // Should use the legacy method and deserialize correctly if using testnet p2pkh
        test_deserializeBtcAddressWithVersion(
            false,
            NetworkParameters.ID_TESTNET,
            addressBytes,
            addressVersion,
            Hex.decode(addressHash160Hex),
            addressBase58
        );
    }

    @Test(expected = BridgeIllegalArgumentException.class)
    public void deserializeBtcAddressWithVersion_null_bytes() throws BridgeIllegalArgumentException {
        when(activations.isActive(ConsensusRule.RSKIP284)).thenReturn(true);

        BridgeUtils.deserializeBtcAddressWithVersion(
            bridgeConstantsRegtest.getBtcParams(),
            activations,
            null
        );
    }

    @Test(expected = BridgeIllegalArgumentException.class)
    public void deserializeBtcAddressWithVersion_empty_bytes() throws BridgeIllegalArgumentException {
        when(activations.isActive(ConsensusRule.RSKIP284)).thenReturn(true);

        BridgeUtils.deserializeBtcAddressWithVersion(
            bridgeConstantsRegtest.getBtcParams(),
            activations,
            new byte[]{}
        );
    }

    @Test
    public void deserializeBtcAddressWithVersion_p2pkh_testnet() throws BridgeIllegalArgumentException {
        int addressVersion = 111;
        String addressVersionHex = "6f"; // Testnet pubkey hash
        String addressHash160Hex = "41aec8ca3fcf17e62077e9f35961385360d6a570";
        byte[] addressBytes = Hex.decode(addressVersionHex.concat(addressHash160Hex));
        String addressBase58 = "mmWFbkYYKCT9jvCUzJD9XoVjSkfachVpMs";

        test_deserializeBtcAddressWithVersion(
            true,
            NetworkParameters.ID_TESTNET,
            addressBytes,
            addressVersion,
            Hex.decode(addressHash160Hex),
            addressBase58
        );
    }

    @Test(expected = IllegalArgumentException.class)
    public void deserializeBtcAddressWithVersion_p2pkh_testnet_wrong_network() throws BridgeIllegalArgumentException {
        String addressVersionHex = "6f"; // Testnet pubkey hash
        String addressHash160Hex = "41aec8ca3fcf17e62077e9f35961385360d6a570";
        byte[] addressBytes = Hex.decode(addressVersionHex.concat(addressHash160Hex));

        test_deserializeBtcAddressWithVersion(
            true,
            NetworkParameters.ID_MAINNET,
            addressBytes,
            0,
            new byte[]{},
            ""
        );
    }

    @Test
    public void deserializeBtcAddressWithVersion_p2sh_testnet() throws BridgeIllegalArgumentException {
        int addressVersion = 196;
        String addressVersionHex = "c4"; // Testnet script hash
        String addressHash160Hex = "41aec8ca3fcf17e62077e9f35961385360d6a570";
        byte[] addressBytes = Hex.decode(addressVersionHex.concat(addressHash160Hex));
        String addressBase58 = "2MyEXHyt2fXqdFm3r4xXEkTdbwdZm7qFiDP";

        test_deserializeBtcAddressWithVersion(
            true,
            NetworkParameters.ID_TESTNET,
            addressBytes,
            addressVersion,
            Hex.decode(addressHash160Hex),
            addressBase58
        );
    }

    @Test(expected = IllegalArgumentException.class)
    public void deserializeBtcAddressWithVersion_p2sh_testnet_wrong_network() throws BridgeIllegalArgumentException {
        String addressVersionHex = "c4"; // Testnet script hash
        String addressHash160Hex = "41aec8ca3fcf17e62077e9f35961385360d6a570";
        byte[] addressBytes = Hex.decode(addressVersionHex.concat(addressHash160Hex));

        test_deserializeBtcAddressWithVersion(
            true,
            NetworkParameters.ID_MAINNET,
            addressBytes,
            0,
            new byte[]{},
            ""
        );
    }

    @Test
    public void deserializeBtcAddressWithVersion_p2pkh_mainnet() throws BridgeIllegalArgumentException {
        int addressVersion = 0;
        String addressVersionHex = "00"; // Mainnet pubkey hash
        String addressHash160Hex = "41aec8ca3fcf17e62077e9f35961385360d6a570";
        byte[] addressBytes = Hex.decode(addressVersionHex.concat(addressHash160Hex));
        String addressBase58 = "16zJJhTZWB1txoisGjEmhtHQam4sikpTd2";

        test_deserializeBtcAddressWithVersion(
            true,
            NetworkParameters.ID_MAINNET,
            addressBytes,
            addressVersion,
            Hex.decode(addressHash160Hex),
            addressBase58
        );
    }

    @Test(expected = IllegalArgumentException.class)
    public void deserializeBtcAddressWithVersion_p2pkh_mainnet_wrong_network() throws BridgeIllegalArgumentException {
        String addressVersionHex = "00"; // Mainnet pubkey hash
        String addressHash160Hex = "41aec8ca3fcf17e62077e9f35961385360d6a570";
        byte[] addressBytes = Hex.decode(addressVersionHex.concat(addressHash160Hex));

        test_deserializeBtcAddressWithVersion(
            true,
            NetworkParameters.ID_TESTNET,
            addressBytes,
            0,
            new byte[]{},
            ""
        );
    }

    @Test
    public void deserializeBtcAddressWithVersion_p2sh_mainnet() throws BridgeIllegalArgumentException {
        int addressVersion = 5;
        String addressVersionHex = "05"; // Mainnet script hash
        String addressHash160Hex = "41aec8ca3fcf17e62077e9f35961385360d6a570";
        byte[] addressBytes = Hex.decode(addressVersionHex.concat(addressHash160Hex));
        String addressBase58 = "37gKEEx145LH3yRJPpuN8WeLjHMbJJo8vn";

        test_deserializeBtcAddressWithVersion(
            true,
            NetworkParameters.ID_MAINNET,
            addressBytes,
            addressVersion,
            Hex.decode(addressHash160Hex),
            addressBase58
        );
    }

    @Test(expected = IllegalArgumentException.class)
    public void deserializeBtcAddressWithVersion_p2sh_mainnet_wrong_network() throws BridgeIllegalArgumentException {
        String addressVersionHex = "05"; // Mainnet script hash
        String addressHash160Hex = "41aec8ca3fcf17e62077e9f35961385360d6a570";
        byte[] addressBytes = Hex.decode(addressVersionHex.concat(addressHash160Hex));

        test_deserializeBtcAddressWithVersion(
            true,
            NetworkParameters.ID_TESTNET,
            addressBytes,
            0,
            new byte[]{},
            ""
        );
    }

    @Test(expected = BridgeIllegalArgumentException.class)
    public void deserializeBtcAddressWithVersion_with_extra_bytes() throws BridgeIllegalArgumentException {
        String addressVersionHex = "6f"; // Testnet pubkey hash
        String addressHash160Hex = "41aec8ca3fcf17e62077e9f35961385360d6a570";
        String extraData = "0000aaaaeeee1111ffff";
        byte[] addressBytes = Hex.decode(addressVersionHex.concat(addressHash160Hex).concat(extraData));

        // Should fail for having more than 21 bytes
        test_deserializeBtcAddressWithVersion(
            true,
            NetworkParameters.ID_TESTNET,
            addressBytes,
            0,
            new byte[]{},
            ""
        );
    }

    @Test(expected = BridgeIllegalArgumentException.class)
    public void deserializeBtcAddressWithVersion_invalid_address_hash() throws BridgeIllegalArgumentException {
        String addressVersionHex = "6f"; // Testnet pubkey hash
        String addressHash160Hex = "41";
        byte[] addressBytes = Hex.decode(addressVersionHex.concat(addressHash160Hex));

        // Should fail for having less than 21 bytes
        test_deserializeBtcAddressWithVersion(
            true,
            NetworkParameters.ID_TESTNET,
            addressBytes,
            0,
            new byte[]{},
            ""
        );
    }

    @Test
    public void calculatePegoutTxSize() {
        Federation fed = new Federation(
            Arrays.asList(FederationMember.getFederationMemberFromKey(new BtcECKey())),
            Instant.now(),
            0,
            networkParameters
        );

        int pegoutTxSize = BridgeUtils.calculatePegoutTxSize(fed, 1, 1, 1, 1);

        // 58 accounts for all the added values as part of a peg-out tx
        int calculation = fed.getRedeemScript().getProgram().length+ 58;
        assertEquals(calculation, pegoutTxSize);
    }

    @Test
    public void getRegularPegoutTxSize_has_proper_calculations() {
        BtcECKey key1 = new BtcECKey();
        BtcECKey key2 = new BtcECKey();
        BtcECKey key3 = new BtcECKey();
        List<BtcECKey> keys = Arrays.asList(key1, key2, key3);
        Federation fed = new Federation(
            FederationMember.getFederationMembersFromKeys(keys),
            Instant.now(),
            0,
            networkParameters
        );

        // Create a pegout tx with two inputs and two outputs
        int inputs = 2;
        BtcTransaction pegoutTx = createPegOutTx(Collections.emptyList(), inputs, fed, false);

        for (int inputIndex = 0; inputIndex < inputs; inputIndex++) {
            Script inputScript = pegoutTx.getInput(inputIndex).getScriptSig();

            Sha256Hash sighash = pegoutTx.hashForSignature(inputIndex, fed.getRedeemScript(), BtcTransaction.SigHash.ALL, false);

            for (int keyIndex = 0; keyIndex < keys.size() - 1; keyIndex++) {
                BtcECKey key = keys.get(keyIndex);
                BtcECKey.ECDSASignature sig = key.sign(sighash);
                TransactionSignature txSig = new TransactionSignature(sig, BtcTransaction.SigHash.ALL, false);
                byte[] txSigEncoded = txSig.encodeToBitcoin();

                int sigIndex = inputScript.getSigInsertionIndex(sighash, key);
                inputScript = ScriptBuilder.updateScriptWithSignature(inputScript, txSigEncoded, sigIndex, 1, 1);
                pegoutTx.getInput(inputIndex).setScriptSig(inputScript);
            }
        }

        int pegoutTxSize = BridgeUtils.getRegularPegoutTxSize(fed);

        // The difference between the calculated size and a real tx size should be smaller than 10% in any direction
        int difference = pegoutTx.bitcoinSerialize().length - pegoutTxSize;
        double tolerance = pegoutTxSize * .1;
        assertTrue(difference < tolerance && difference > -tolerance);
    }

    @Test
    public void scriptCorrectlySpends_fromGenesisFederation_ok() {
        Federation genesisFederation = bridgeConstantsRegtest.getGenesisFederation();
        Address destinationAddress = PegTestUtils.createRandomBtcAddress();

        BtcTransaction tx = new BtcTransaction(networkParameters);
        tx.addOutput(Coin.COIN, destinationAddress);
        TransactionInput txIn = new TransactionInput(
            networkParameters,
            tx,
            new byte[]{},
            new TransactionOutPoint(networkParameters, 0, Sha256Hash.ZERO_HASH)
        );
        tx.addInput(txIn);
        signWithNecessaryKeys(genesisFederation, BridgeRegTestConstants.REGTEST_FEDERATION_PRIVATE_KEYS, txIn, tx);

        assertTrue(BridgeUtils.scriptCorrectlySpendsTx(tx, 0, genesisFederation.getP2SHScript()));
    }

    @Test
    public void scriptCorrectlySpends_invalidScript() {
        Federation genesisFederation = bridgeConstantsRegtest.getGenesisFederation();
        Address destinationAddress = PegTestUtils.createRandomBtcAddress();

        BtcTransaction tx = new BtcTransaction(networkParameters);
        tx.addOutput(Coin.COIN, destinationAddress);
        TransactionInput txIn = new TransactionInput(
            networkParameters,
            tx,
            new byte[]{},
            new TransactionOutPoint(networkParameters, 0, Sha256Hash.ZERO_HASH)
        );
        tx.addInput(txIn);
        signWithNecessaryKeys(genesisFederation, BridgeRegTestConstants.REGTEST_FEDERATION_PRIVATE_KEYS, txIn, tx);

        // Add script op codes to the tx input script sig to make it invalid
        ScriptBuilder scriptBuilder = new ScriptBuilder(tx.getInput(0).getScriptSig());
        Script invalidScript = scriptBuilder
            .op(ScriptOpCodes.OP_IF)
            .op(ScriptOpCodes.OP_ENDIF)
            .build();
        tx.getInput(0).setScriptSig(invalidScript);

        assertFalse(BridgeUtils.scriptCorrectlySpendsTx(tx, 0, genesisFederation.getP2SHScript()));
    }

    private void test_getSpendWallet(boolean isFastBridgeCompatible) throws UTXOProviderException {
        Federation federation = new Federation(FederationTestUtils.getFederationMembersWithBtcKeys(Arrays.asList(
            BtcECKey.fromPublicOnly(Hex.decode("036bb9eab797eadc8b697f0e82a01d01cabbfaaca37e5bafc06fdc6fdd38af894a")),
            BtcECKey.fromPublicOnly(Hex.decode("031da807c71c2f303b7f409dd2605b297ac494a563be3b9ca5f52d95a43d183cc5")))),
            Instant.ofEpochMilli(5005L),
            0L,
            networkParameters);
        Context mockedBtcContext = mock(Context.class);
        when(mockedBtcContext.getParams()).thenReturn(networkParameters);

        List<UTXO> mockedUtxos = new ArrayList<>();
        mockedUtxos.add(mock(UTXO.class));
        mockedUtxos.add(mock(UTXO.class));
        mockedUtxos.add(mock(UTXO.class));

        Wallet wallet = BridgeUtils.getFederationSpendWallet(mockedBtcContext, federation, mockedUtxos, isFastBridgeCompatible, null);

        if (isFastBridgeCompatible) {
            Assert.assertEquals(FastBridgeCompatibleBtcWalletWithStorage.class, wallet.getClass());
        } else {
            Assert.assertEquals(BridgeBtcWallet.class, wallet.getClass());
        }

        assertIsWatching(federation.getAddress(), wallet, networkParameters);
        CoinSelector selector = wallet.getCoinSelector();
        Assert.assertEquals(RskAllowUnconfirmedCoinSelector.class, selector.getClass());
        UTXOProvider utxoProvider = wallet.getUTXOProvider();
        Assert.assertEquals(RskUTXOProvider.class, utxoProvider.getClass());
        Assert.assertEquals(mockedUtxos, utxoProvider.getOpenTransactionOutputs(Collections.emptyList()));
    }

    private void test_getNoSpendWallet(boolean isFastBridgeCompatible) {
        Federation federation = new Federation(FederationTestUtils.getFederationMembersWithBtcKeys(Arrays.asList(
            BtcECKey.fromPublicOnly(Hex.decode("036bb9eab797eadc8b697f0e82a01d01cabbfaaca37e5bafc06fdc6fdd38af894a")),
            BtcECKey.fromPublicOnly(Hex.decode("031da807c71c2f303b7f409dd2605b297ac494a563be3b9ca5f52d95a43d183cc5")))),
            Instant.ofEpochMilli(5005L),
            0L,
            networkParameters);
        Context mockedBtcContext = mock(Context.class);
        when(mockedBtcContext.getParams()).thenReturn(networkParameters);

        Wallet wallet = BridgeUtils.getFederationNoSpendWallet(mockedBtcContext, federation, isFastBridgeCompatible, null);

        if (isFastBridgeCompatible) {
            Assert.assertEquals(FastBridgeCompatibleBtcWalletWithStorage.class, wallet.getClass());
        } else {
            Assert.assertEquals(BridgeBtcWallet.class, wallet.getClass());
        }

        assertIsWatching(federation.getAddress(), wallet, networkParameters);
    }

    private Federation getFederation(BridgeConstants bridgeConstants, String... fedKeys) {
        List<BtcECKey> keys = Arrays.stream(fedKeys).map(s -> BtcECKey.fromPrivate(Hex.decode(s)))
                .collect(Collectors.toList());
        keys.sort(BtcECKey.PUBKEY_COMPARATOR);

        return new Federation(FederationTestUtils.getFederationMembersWithBtcKeys(keys), Instant.ofEpochMilli(1000L), 0L, bridgeConstants.getBtcParams());
    }

    private void getAmountSentToAddresses_ok_by_network(BridgeConstants bridgeConstants) {
        Federation activeFederation = getFederation(bridgeConstants, "fa03", "fa04");
        Address activeFederationAddress = activeFederation.getAddress();

        Federation retiringFederation = getFederation(bridgeConstants, "fa01", "fa02");
        Address retiringFederationAddress = retiringFederation.getAddress();

        Coin valueToTransfer = Coin.COIN;
        BtcTransaction btcTx = new BtcTransaction(bridgeConstants.getBtcParams());
        btcTx.addOutput(valueToTransfer, activeFederationAddress);
        btcTx.addOutput(valueToTransfer, retiringFederationAddress);

        Coin totalAmountExpected = valueToTransfer.multiply(2);

<<<<<<< HEAD
        Assert.assertEquals(totalAmountExpected, BridgeUtils.getAmountSentToAddresses(new Context(bridgeConstants.getBtcParams()), btcTx, activeFederationAddress, retiringFederationAddress));
=======
        Assert.assertEquals(
            totalAmountExpected,
            BridgeUtils.getAmountSentToAddresses(
                activations,
                bridgeConstants.getBtcParams(),
                new Context(bridgeConstants.getBtcParams()),
                btcTx,
                activeFederationAddress,
                retiringFederationAddress
            )
        );
>>>>>>> efc355a0

        btcTx = new BtcTransaction(bridgeConstants.getBtcParams());
        btcTx.addOutput(valueToTransfer, activeFederationAddress);
        totalAmountExpected = Coin.COIN;
<<<<<<< HEAD
        Assert.assertEquals(totalAmountExpected, BridgeUtils.getAmountSentToAddresses(new Context(bridgeConstants.getBtcParams()), btcTx, activeFederationAddress, retiringFederationAddress));
=======
        Assert.assertEquals(
            totalAmountExpected,
            BridgeUtils.getAmountSentToAddresses(
                activations,
                bridgeConstants.getBtcParams(),
                new Context(bridgeConstants.getBtcParams()),
                btcTx,
                activeFederationAddress,
                retiringFederationAddress
            )
        );
>>>>>>> efc355a0

        btcTx = new BtcTransaction(bridgeConstants.getBtcParams());
        btcTx.addOutput(valueToTransfer, activeFederationAddress);
        totalAmountExpected = Coin.COIN;
<<<<<<< HEAD
        Assert.assertEquals(totalAmountExpected, BridgeUtils.getAmountSentToAddresses(new Context(bridgeConstants.getBtcParams()), btcTx, activeFederationAddress));
=======
        Assert.assertEquals(
            totalAmountExpected,
            BridgeUtils.getAmountSentToAddresses(
                activations,
                bridgeConstants.getBtcParams(),
                new Context(bridgeConstants.getBtcParams()),
                btcTx,
                activeFederationAddress
            )
        );
>>>>>>> efc355a0

        btcTx = new BtcTransaction(bridgeConstants.getBtcParams());
        btcTx.addOutput(valueToTransfer, retiringFederationAddress);
        totalAmountExpected = Coin.COIN;
<<<<<<< HEAD
        Assert.assertEquals(totalAmountExpected, BridgeUtils.getAmountSentToAddresses(new Context(bridgeConstants.getBtcParams()), btcTx, retiringFederationAddress));
=======
        Assert.assertEquals(
            totalAmountExpected,
            BridgeUtils.getAmountSentToAddresses(
                activations,
                bridgeConstants.getBtcParams(),
                new Context(bridgeConstants.getBtcParams()),
                btcTx,
                retiringFederationAddress
            )
        );
>>>>>>> efc355a0
    }

    @Test
    public void getAmountSentToAddresses_ok() {
        when(activations.isActive(ConsensusRule.RSKIP293)).thenReturn(true);
        getAmountSentToAddresses_ok_by_network(bridgeConstantsMainnet);
        getAmountSentToAddresses_ok_by_network(bridgeConstantsRegtest);
    }

    private void getAmountSentToAddresses_no_output_for_address_by_network(BridgeConstants bridgeConstants) {
        Federation genesisFederation = bridgeConstants.getGenesisFederation();
        Address receiver = genesisFederation.getAddress();
        BtcTransaction btcTx = new BtcTransaction(bridgeConstants.getBtcParams());

        Assert.assertEquals(
            Coin.ZERO,
            BridgeUtils.getAmountSentToAddresses(
                activations,
                bridgeConstants.getBtcParams(),
                new Context(bridgeConstants.getBtcParams()),
                btcTx,
                receiver
            )
        );
    }

    @Test
    public void getAmountSentToAddresses_no_output_for_address() {
        when(activations.isActive(ConsensusRule.RSKIP293)).thenReturn(true);
        getAmountSentToAddresses_no_output_for_address_by_network(bridgeConstantsMainnet);
        getAmountSentToAddresses_no_output_for_address_by_network(bridgeConstantsRegtest);
    }

    private void getAmountSentToAddresses_output_value_is_0_by_network(BridgeConstants bridgeConstants) {
        Federation genesisFederation = bridgeConstants.getGenesisFederation();
        Address receiver = genesisFederation.getAddress();

        Coin valueToTransfer = Coin.ZERO;

        BtcTransaction btcTx = new BtcTransaction(bridgeConstants.getBtcParams());
        btcTx.addOutput(valueToTransfer, receiver);

        Assert.assertEquals(
            Coin.ZERO,
            BridgeUtils.getAmountSentToAddresses(
                activations,
                bridgeConstants.getBtcParams(),
                new Context(bridgeConstants.getBtcParams()),
                btcTx,
                receiver
            )
        );
    }

    @Test
    public void getAmountSentToAddresses_output_value_is_0() {
        when(activations.isActive(ConsensusRule.RSKIP293)).thenReturn(true);
        getAmountSentToAddresses_output_value_is_0_by_network(bridgeConstantsMainnet);
        getAmountSentToAddresses_output_value_is_0_by_network(bridgeConstantsRegtest);
    }

    private void test_serializeBtcAddressWithVersion(boolean isRskip284Active, Address address, byte[] serializedVersion, byte[] serializedAddress) {
        when(activations.isActive(ConsensusRule.RSKIP284)).thenReturn(isRskip284Active);

        byte[] addressWithVersionBytes = BridgeUtils.serializeBtcAddressWithVersion(activations, address);
        int expectedLength = serializedVersion.length + serializedAddress.length;
        Assert.assertEquals(expectedLength, addressWithVersionBytes.length);

        byte[] versionBytes = new byte[serializedVersion.length];
        System.arraycopy(addressWithVersionBytes, 0, versionBytes, 0, serializedVersion.length);

        byte[] addressBytes = new byte[serializedAddress.length];
        System.arraycopy(addressWithVersionBytes, serializedVersion.length, addressBytes, 0, serializedAddress.length);

        Assert.assertArrayEquals(serializedVersion, versionBytes);
        Assert.assertArrayEquals(serializedAddress, addressBytes);
    }

    private void test_deserializeBtcAddressWithVersion(boolean isRskip284Active, String networkId, byte[] serializedAddress,
        int expectedVersion, byte[] expectedHash, String expectedAddress) throws BridgeIllegalArgumentException {

        when(activations.isActive(ConsensusRule.RSKIP284)).thenReturn(isRskip284Active);

        BridgeConstants bridgeConstants = networkId.equals(NetworkParameters.ID_MAINNET) ?
            BridgeMainNetConstants.getInstance() :
            BridgeRegTestConstants.getInstance();

        Address address = BridgeUtils.deserializeBtcAddressWithVersion(
            bridgeConstants.getBtcParams(),
            activations,
            serializedAddress
        );

        Assert.assertEquals(expectedVersion, address.getVersion());
        Assert.assertArrayEquals(expectedHash, address.getHash160());
        Assert.assertEquals(expectedAddress, address.toBase58());
    }

    private void assertIsWatching(Address address, Wallet wallet, NetworkParameters parameters) {
        List<Script> watchedScripts = wallet.getWatchedScripts();
        Assert.assertEquals(1, watchedScripts.size());
        Script watchedScript = watchedScripts.get(0);
        Assert.assertTrue(watchedScript.isPayToScriptHash());
        Assert.assertEquals(address.toString(), watchedScript.getToAddress(parameters).toString());
    }

    private void isFreeBridgeTx(boolean expected, RskAddress destinationAddress, byte[] privKeyBytes) {
        BridgeSupportFactory bridgeSupportFactory = new BridgeSupportFactory(
                new RepositoryBtcBlockStoreWithCache.Factory(constants.getBridgeConstants().getBtcParams()),
                constants.getBridgeConstants(),
                activationConfig);

        Bridge bridge = new Bridge(PrecompiledContracts.BRIDGE_ADDR, constants, activationConfig, bridgeSupportFactory);
        org.ethereum.core.Transaction rskTx = CallTransaction.createCallTransaction(
                0,
                1,
                1,
                destinationAddress,
                0,
                Bridge.UPDATE_COLLECTIONS, constants.getChainId());
        rskTx.sign(privKeyBytes);

        TrieStore trieStore = new TrieStoreImpl(new HashMapDB());
        Repository repository = new MutableRepository(new MutableTrieCache(new MutableTrieImpl(trieStore, new Trie())));
        Block rskExecutionBlock = new BlockGenerator().createChildBlock(getGenesisInstance(trieStore));
        bridge.init(rskTx, rskExecutionBlock, repository.startTracking(), null, null, null);
        Assert.assertEquals(expected, BridgeUtils.isFreeBridgeTx(rskTx, constants, activationConfig.forBlock(rskExecutionBlock.getNumber())));
    }

    private Genesis getGenesisInstance(TrieStore trieStore) {
        return new TestGenesisLoader(trieStore, "frontier.json", constants.getInitialNonce(), false, true, true).load();
    }

    private ErpFederation createErpFederation() {
        Federation genesisFederation = bridgeConstantsRegtest.getGenesisFederation();
        return new ErpFederation(
            genesisFederation.getMembers(),
            genesisFederation.getCreationTime(),
            genesisFederation.getCreationBlockNumber(),
            genesisFederation.getBtcParams(),
            bridgeConstantsRegtest.getErpFedPubKeysList(),
            bridgeConstantsRegtest.getErpFedActivationDelay(),
            activations
        );
    }

    private BtcTransaction createPegOutTx(
        List<byte[]> signatures,
        int inputsToAdd,
        Federation federation,
        boolean isFastBridge
    ) {
        // Setup
        Address address;
        byte[] program;

        if (federation == null) {
            federation = BridgeRegTestConstants.getInstance().getGenesisFederation();
        }

        if (isFastBridge) {
            // Create fast bridge redeem script
            Sha256Hash derivationArgumentsHash = Sha256Hash.of(new byte[]{1});
            Script fastBridgeRedeemScript;

            if (federation instanceof ErpFederation) {
                fastBridgeRedeemScript =
                    FastBridgeErpRedeemScriptParser.createFastBridgeErpRedeemScript(
                        federation.getRedeemScript(),
                        derivationArgumentsHash
                    );
            } else {
                fastBridgeRedeemScript =
                    FastBridgeRedeemScriptParser.createMultiSigFastBridgeRedeemScript(
                        federation.getRedeemScript(),
                        derivationArgumentsHash
                    );
            }

            Script fastBridgeP2SH = ScriptBuilder
                .createP2SHOutputScript(fastBridgeRedeemScript);
            address = Address.fromP2SHHash(networkParameters, fastBridgeP2SH.getPubKeyHash());
            program = fastBridgeRedeemScript.getProgram();

        } else {
            address = federation.getAddress();
            program = federation.getRedeemScript().getProgram();
        }

        // Build prev btc tx
        BtcTransaction prevTx = new BtcTransaction(networkParameters);
        TransactionOutput prevOut = new TransactionOutput(networkParameters, prevTx, Coin.FIFTY_COINS, address);
        prevTx.addOutput(prevOut);

        // Build btc tx to be signed
        BtcTransaction btcTx = new BtcTransaction(networkParameters);

        // Add inputs
        for (int i = 0; i < inputsToAdd; i++) {
            btcTx.addInput(prevOut);
        }

        Script scriptSig;

        if (signatures.isEmpty()) {
            scriptSig = PegTestUtils.createBaseInputScriptThatSpendsFromTheFederation(federation);
        } else {
            scriptSig = ScriptBuilder.createMultiSigInputScriptBytes(signatures, program);
        }

        // Sign inputs
        for (int i = 0; i < inputsToAdd; i++) {
            btcTx.getInput(i).setScriptSig(scriptSig);
        }

        TransactionOutput output = new TransactionOutput(
            networkParameters,
            btcTx,
            Coin.COIN,
            new BtcECKey().toAddress(networkParameters)
        );
        btcTx.addOutput(output);

        TransactionOutput changeOutput = new TransactionOutput(
            networkParameters,
            btcTx,
            Coin.COIN,
            federation.getAddress()
        );
        btcTx.addOutput(changeOutput);

        return btcTx;
    }

    private BtcTransaction createPegOutTx(List<byte[]> signatures, int inputsToAdd) {
        return createPegOutTx(signatures, inputsToAdd, null, false);
    }

    private BtcTransaction createPegOutTxForFastBridge(List<byte[]> signatures, int inputsToAdd, Federation federation) {
        return createPegOutTx(signatures, inputsToAdd, federation, true);
    }

    private byte[] generatePrivKey() {
        SecureRandom random = new SecureRandom();
        byte[] privKey = new byte[32];
        random.nextBytes(privKey);
        return privKey;
    }

    private void signWithErpFederation(Federation erpFederation, List<BtcECKey> privateKeys, TransactionInput txIn, BtcTransaction tx) {
        signWithNecessaryKeys(erpFederation, privateKeys, txIn, tx);
        // Add OP_0 prefix to make it a valid erp federation script
        Script erpInputScript = new ScriptBuilder()
            .number(ScriptOpCodes.OP_0)
            .addChunks(txIn.getScriptSig().getChunks())
            .build();

        txIn.setScriptSig(erpInputScript);
    }

    private void signWithNecessaryKeys(
        Federation federation,
        List<BtcECKey> privateKeys,
        TransactionInput txIn,
        BtcTransaction tx) {

        signWithNecessaryKeys(
            federation,
            federation.getRedeemScript(),
            privateKeys,
            txIn,
            tx
        );
    }

    private void signWithNecessaryKeys(
        Federation federation,
        Script federationRedeemScript,
        List<BtcECKey> privateKeys,
        TransactionInput txIn,
        BtcTransaction tx) {

        signWithNKeys(
            federation,
            federationRedeemScript,
            privateKeys,
            txIn,
            tx,
            federation.getNumberOfSignaturesRequired()
        );
    }

    private void signWithNKeys(
        Federation federation,
        Script federationRedeemScript,
        List<BtcECKey> privateKeys,
        TransactionInput txIn,
        BtcTransaction tx,
        int numberOfSignatures) {

        Script scriptPubKey = federation.getP2SHScript();
        RedeemData redeemData = RedeemData.of(federation.getBtcPublicKeys(), federationRedeemScript);
        Script inputScript = scriptPubKey.createEmptyInputScript(redeemData.keys.get(0), redeemData.redeemScript);

        txIn.setScriptSig(inputScript);

        Sha256Hash sighash = tx.hashForSignature(
            0,
            federationRedeemScript,
            BtcTransaction.SigHash.ALL,
            false
        );

        for (int i = 0; i < numberOfSignatures; i++) {
            inputScript = signWithOneKey(federation, privateKeys, inputScript, sighash, i);
        }
        txIn.setScriptSig(inputScript);
    }

    private Script signWithOneKey(
        Federation federation,
        List<BtcECKey> privateKeys,
        Script inputScript,
        Sha256Hash sighash,
        int federatorIndex) {

        BtcECKey federatorPrivKey = privateKeys.get(federatorIndex);
        BtcECKey federatorPublicKey = federation.getBtcPublicKeys().get(federatorIndex);

        BtcECKey.ECDSASignature sig = federatorPrivKey.sign(sighash);
        TransactionSignature txSig = new TransactionSignature(sig, BtcTransaction.SigHash.ALL, false);

        int sigIndex = inputScript.getSigInsertionIndex(sighash, federatorPublicKey);
        inputScript = ScriptBuilder.updateScriptWithSignature(inputScript, txSig.encodeToBitcoin(), sigIndex, 1, 1);

        return inputScript;
    }

    private Federation getGenesisFederationForTest(BridgeConstants bridgeConstants, Context btcContext){
        Federation federation = bridgeConstants.getGenesisFederation();
        Wallet wallet = new BridgeBtcWallet(btcContext, Collections.singletonList(federation));
        Address federationAddress = federation.getAddress();
        wallet.addWatchedAddress(federationAddress, federation.getCreationTime().toEpochMilli());
        return federation;
    }

    @Test
    public void getMinimumPegInTxValue() {
        ActivationConfig.ForBlock activations = mock(ActivationConfig.ForBlock.class);
        // Before RSKIP219 activation
        when(activations.isActive(ConsensusRule.RSKIP176)).thenReturn(true);
        when(activations.isActive(ConsensusRule.RSKIP219)).thenReturn(false);

        BridgeConstants bridgeConstants = bridgeConstantsRegtest;
        Coin minimumPeginTxValue = bridgeConstants.getLegacyMinimumPeginTxValueInSatoshis();
        assertEquals(
            minimumPeginTxValue,
            BridgeUtils.getMinimumPegInTxValue(activations, bridgeConstants)
        );

        bridgeConstants = bridgeConstantsMainnet;
        minimumPeginTxValue = bridgeConstants.getLegacyMinimumPeginTxValueInSatoshis();
        assertEquals(
            minimumPeginTxValue,
            BridgeUtils.getMinimumPegInTxValue(activations, bridgeConstants)
        );

        // After RSKIP219 activation
        when(activations.isActive(ConsensusRule.RSKIP176)).thenReturn(true);
        when(activations.isActive(ConsensusRule.RSKIP219)).thenReturn(true);

        bridgeConstants = bridgeConstantsRegtest;
        minimumPeginTxValue = bridgeConstantsRegtest.getMinimumPeginTxValueInSatoshis();
        assertEquals(
            minimumPeginTxValue,
            BridgeUtils.getMinimumPegInTxValue(activations, bridgeConstants)
        );

        bridgeConstants = bridgeConstantsMainnet;
        minimumPeginTxValue = bridgeConstants.getMinimumPeginTxValueInSatoshis();
        assertEquals(
            minimumPeginTxValue,
            BridgeUtils.getMinimumPegInTxValue(activations, bridgeConstants)
        );
    }

    private void isTotalAmountSentOverMinimum_by_network(BridgeConstants bridgeConstants) {
        ActivationConfig.ForBlock activations = mock(ActivationConfig.ForBlock.class);

        when(activations.isActive(ConsensusRule.RSKIP176)).thenReturn(true);
        when(activations.isActive(ConsensusRule.RSKIP219)).thenReturn(true);

        assertFalse(BridgeUtils.isTotalAmountSentOverMinimum(
            bridgeConstants.getMinimumPeginTxValueInSatoshis().minus(Coin.CENT),
            activations,
            bridgeConstants));

        assertFalse(BridgeUtils.isTotalAmountSentOverMinimum(
            Coin.ZERO,
            activations,
            bridgeConstants));

        assertTrue(BridgeUtils.isTotalAmountSentOverMinimum(
            bridgeConstants.getMinimumPeginTxValueInSatoshis(),
            activations,
            bridgeConstants)
        );

        assertTrue(BridgeUtils.isTotalAmountSentOverMinimum(
            Coin.COIN,
            activations,
            bridgeConstants));

    }

    @Test
    public void isTotalAmountSentOverMinimum() {
        isTotalAmountSentOverMinimum_by_network(bridgeConstantsRegtest);
        isTotalAmountSentOverMinimum_by_network(bridgeConstantsMainnet);
    }

    private void testValidateFastBridgePeginValue_by_network(BridgeConstants bridgeConstants, ActivationConfig.ForBlock activations) {
        Assert.assertEquals(
            FastBridgeTxResponseCodes.UNPROCESSABLE_TX_AMOUNT_SENT_BELOW_MINIMUM_ERROR,
            BridgeUtils.validateFastBridgePeginValue(
                activations,
                bridgeConstants,
                bridgeConstants.getMinimumPeginTxValueInSatoshis().minus(Coin.CENT)
            )
        );

        Assert.assertEquals(
            FastBridgeTxResponseCodes.UNPROCESSABLE_TX_VALUE_ZERO_ERROR,
            BridgeUtils.validateFastBridgePeginValue(
                activations,
                bridgeConstants,
                Coin.ZERO
            )
        );

        Coin value;
        if (activations.isActive(ConsensusRule.RSKIP293)){
            value = bridgeConstants.getMinimumPeginTxValueInSatoshis();
        } else {
            value = bridgeConstants.getLegacyMinimumPeginTxValueInSatoshis();
        }

        Assert.assertEquals(
            FastBridgeTxResponseCodes.VALID_TX,
            BridgeUtils.validateFastBridgePeginValue(
                activations,
                bridgeConstants,
                value
            )
        );

        Assert.assertEquals(
            FastBridgeTxResponseCodes.VALID_TX,
            BridgeUtils.validateFastBridgePeginValue(
                activations,
                bridgeConstants,
                value.add(Coin.COIN)
            )
        );
    }

    @Test
    public void testValidateFastBridgePeginValue() {
        ActivationConfig.ForBlock activations = mock(ActivationConfig.ForBlock.class);
        when(activations.isActive(ConsensusRule.RSKIP176)).thenReturn(true);
        when(activations.isActive(ConsensusRule.RSKIP219)).thenReturn(true);
        when(activations.isActive(ConsensusRule.RSKIP293)).thenReturn(false);

        testValidateFastBridgePeginValue_by_network(bridgeConstantsMainnet, activations);
        testValidateFastBridgePeginValue_by_network(bridgeConstantsRegtest, activations);

        when(activations.isActive(ConsensusRule.RSKIP293)).thenReturn(true);

        testValidateFastBridgePeginValue_by_network(bridgeConstantsMainnet, activations);
        testValidateFastBridgePeginValue_by_network(bridgeConstantsRegtest, activations);
    }
}<|MERGE_RESOLUTION|>--- conflicted
+++ resolved
@@ -2523,9 +2523,6 @@
 
         Coin totalAmountExpected = valueToTransfer.multiply(2);
 
-<<<<<<< HEAD
-        Assert.assertEquals(totalAmountExpected, BridgeUtils.getAmountSentToAddresses(new Context(bridgeConstants.getBtcParams()), btcTx, activeFederationAddress, retiringFederationAddress));
-=======
         Assert.assertEquals(
             totalAmountExpected,
             BridgeUtils.getAmountSentToAddresses(
@@ -2537,14 +2534,10 @@
                 retiringFederationAddress
             )
         );
->>>>>>> efc355a0
 
         btcTx = new BtcTransaction(bridgeConstants.getBtcParams());
         btcTx.addOutput(valueToTransfer, activeFederationAddress);
         totalAmountExpected = Coin.COIN;
-<<<<<<< HEAD
-        Assert.assertEquals(totalAmountExpected, BridgeUtils.getAmountSentToAddresses(new Context(bridgeConstants.getBtcParams()), btcTx, activeFederationAddress, retiringFederationAddress));
-=======
         Assert.assertEquals(
             totalAmountExpected,
             BridgeUtils.getAmountSentToAddresses(
@@ -2556,14 +2549,10 @@
                 retiringFederationAddress
             )
         );
->>>>>>> efc355a0
 
         btcTx = new BtcTransaction(bridgeConstants.getBtcParams());
         btcTx.addOutput(valueToTransfer, activeFederationAddress);
         totalAmountExpected = Coin.COIN;
-<<<<<<< HEAD
-        Assert.assertEquals(totalAmountExpected, BridgeUtils.getAmountSentToAddresses(new Context(bridgeConstants.getBtcParams()), btcTx, activeFederationAddress));
-=======
         Assert.assertEquals(
             totalAmountExpected,
             BridgeUtils.getAmountSentToAddresses(
@@ -2574,14 +2563,10 @@
                 activeFederationAddress
             )
         );
->>>>>>> efc355a0
 
         btcTx = new BtcTransaction(bridgeConstants.getBtcParams());
         btcTx.addOutput(valueToTransfer, retiringFederationAddress);
         totalAmountExpected = Coin.COIN;
-<<<<<<< HEAD
-        Assert.assertEquals(totalAmountExpected, BridgeUtils.getAmountSentToAddresses(new Context(bridgeConstants.getBtcParams()), btcTx, retiringFederationAddress));
-=======
         Assert.assertEquals(
             totalAmountExpected,
             BridgeUtils.getAmountSentToAddresses(
@@ -2592,7 +2577,6 @@
                 retiringFederationAddress
             )
         );
->>>>>>> efc355a0
     }
 
     @Test
@@ -2936,142 +2920,7 @@
         Wallet wallet = new BridgeBtcWallet(btcContext, Collections.singletonList(federation));
         Address federationAddress = federation.getAddress();
         wallet.addWatchedAddress(federationAddress, federation.getCreationTime().toEpochMilli());
+
         return federation;
     }
-
-    @Test
-    public void getMinimumPegInTxValue() {
-        ActivationConfig.ForBlock activations = mock(ActivationConfig.ForBlock.class);
-        // Before RSKIP219 activation
-        when(activations.isActive(ConsensusRule.RSKIP176)).thenReturn(true);
-        when(activations.isActive(ConsensusRule.RSKIP219)).thenReturn(false);
-
-        BridgeConstants bridgeConstants = bridgeConstantsRegtest;
-        Coin minimumPeginTxValue = bridgeConstants.getLegacyMinimumPeginTxValueInSatoshis();
-        assertEquals(
-            minimumPeginTxValue,
-            BridgeUtils.getMinimumPegInTxValue(activations, bridgeConstants)
-        );
-
-        bridgeConstants = bridgeConstantsMainnet;
-        minimumPeginTxValue = bridgeConstants.getLegacyMinimumPeginTxValueInSatoshis();
-        assertEquals(
-            minimumPeginTxValue,
-            BridgeUtils.getMinimumPegInTxValue(activations, bridgeConstants)
-        );
-
-        // After RSKIP219 activation
-        when(activations.isActive(ConsensusRule.RSKIP176)).thenReturn(true);
-        when(activations.isActive(ConsensusRule.RSKIP219)).thenReturn(true);
-
-        bridgeConstants = bridgeConstantsRegtest;
-        minimumPeginTxValue = bridgeConstantsRegtest.getMinimumPeginTxValueInSatoshis();
-        assertEquals(
-            minimumPeginTxValue,
-            BridgeUtils.getMinimumPegInTxValue(activations, bridgeConstants)
-        );
-
-        bridgeConstants = bridgeConstantsMainnet;
-        minimumPeginTxValue = bridgeConstants.getMinimumPeginTxValueInSatoshis();
-        assertEquals(
-            minimumPeginTxValue,
-            BridgeUtils.getMinimumPegInTxValue(activations, bridgeConstants)
-        );
-    }
-
-    private void isTotalAmountSentOverMinimum_by_network(BridgeConstants bridgeConstants) {
-        ActivationConfig.ForBlock activations = mock(ActivationConfig.ForBlock.class);
-
-        when(activations.isActive(ConsensusRule.RSKIP176)).thenReturn(true);
-        when(activations.isActive(ConsensusRule.RSKIP219)).thenReturn(true);
-
-        assertFalse(BridgeUtils.isTotalAmountSentOverMinimum(
-            bridgeConstants.getMinimumPeginTxValueInSatoshis().minus(Coin.CENT),
-            activations,
-            bridgeConstants));
-
-        assertFalse(BridgeUtils.isTotalAmountSentOverMinimum(
-            Coin.ZERO,
-            activations,
-            bridgeConstants));
-
-        assertTrue(BridgeUtils.isTotalAmountSentOverMinimum(
-            bridgeConstants.getMinimumPeginTxValueInSatoshis(),
-            activations,
-            bridgeConstants)
-        );
-
-        assertTrue(BridgeUtils.isTotalAmountSentOverMinimum(
-            Coin.COIN,
-            activations,
-            bridgeConstants));
-
-    }
-
-    @Test
-    public void isTotalAmountSentOverMinimum() {
-        isTotalAmountSentOverMinimum_by_network(bridgeConstantsRegtest);
-        isTotalAmountSentOverMinimum_by_network(bridgeConstantsMainnet);
-    }
-
-    private void testValidateFastBridgePeginValue_by_network(BridgeConstants bridgeConstants, ActivationConfig.ForBlock activations) {
-        Assert.assertEquals(
-            FastBridgeTxResponseCodes.UNPROCESSABLE_TX_AMOUNT_SENT_BELOW_MINIMUM_ERROR,
-            BridgeUtils.validateFastBridgePeginValue(
-                activations,
-                bridgeConstants,
-                bridgeConstants.getMinimumPeginTxValueInSatoshis().minus(Coin.CENT)
-            )
-        );
-
-        Assert.assertEquals(
-            FastBridgeTxResponseCodes.UNPROCESSABLE_TX_VALUE_ZERO_ERROR,
-            BridgeUtils.validateFastBridgePeginValue(
-                activations,
-                bridgeConstants,
-                Coin.ZERO
-            )
-        );
-
-        Coin value;
-        if (activations.isActive(ConsensusRule.RSKIP293)){
-            value = bridgeConstants.getMinimumPeginTxValueInSatoshis();
-        } else {
-            value = bridgeConstants.getLegacyMinimumPeginTxValueInSatoshis();
-        }
-
-        Assert.assertEquals(
-            FastBridgeTxResponseCodes.VALID_TX,
-            BridgeUtils.validateFastBridgePeginValue(
-                activations,
-                bridgeConstants,
-                value
-            )
-        );
-
-        Assert.assertEquals(
-            FastBridgeTxResponseCodes.VALID_TX,
-            BridgeUtils.validateFastBridgePeginValue(
-                activations,
-                bridgeConstants,
-                value.add(Coin.COIN)
-            )
-        );
-    }
-
-    @Test
-    public void testValidateFastBridgePeginValue() {
-        ActivationConfig.ForBlock activations = mock(ActivationConfig.ForBlock.class);
-        when(activations.isActive(ConsensusRule.RSKIP176)).thenReturn(true);
-        when(activations.isActive(ConsensusRule.RSKIP219)).thenReturn(true);
-        when(activations.isActive(ConsensusRule.RSKIP293)).thenReturn(false);
-
-        testValidateFastBridgePeginValue_by_network(bridgeConstantsMainnet, activations);
-        testValidateFastBridgePeginValue_by_network(bridgeConstantsRegtest, activations);
-
-        when(activations.isActive(ConsensusRule.RSKIP293)).thenReturn(true);
-
-        testValidateFastBridgePeginValue_by_network(bridgeConstantsMainnet, activations);
-        testValidateFastBridgePeginValue_by_network(bridgeConstantsRegtest, activations);
-    }
 }