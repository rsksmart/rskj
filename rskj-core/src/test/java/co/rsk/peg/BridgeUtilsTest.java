/*
 * This file is part of RskJ
 * Copyright (C) 2017 RSK Labs Ltd.
 *
 * This program is free software: you can redistribute it and/or modify
 * it under the terms of the GNU Lesser General Public License as published by
 * the Free Software Foundation, either version 3 of the License, or
 * (at your option) any later version.
 *
 * This program is distributed in the hope that it will be useful,
 * but WITHOUT ANY WARRANTY; without even the implied warranty of
 * MERCHANTABILITY or FITNESS FOR A PARTICULAR PURPOSE. See the
 * GNU Lesser General Public License for more details.
 *
 * You should have received a copy of the GNU Lesser General Public License
 * along with this program. If not, see <http://www.gnu.org/licenses/>.
 */

package co.rsk.peg;

import co.rsk.bitcoinj.core.*;
import co.rsk.bitcoinj.crypto.TransactionSignature;
import co.rsk.bitcoinj.params.RegTestParams;
import co.rsk.bitcoinj.script.*;
import co.rsk.bitcoinj.wallet.CoinSelector;
import co.rsk.bitcoinj.wallet.RedeemData;
import co.rsk.bitcoinj.wallet.Wallet;
import co.rsk.blockchain.utils.BlockGenerator;
import co.rsk.config.BridgeConstants;
import co.rsk.config.BridgeMainNetConstants;
import co.rsk.config.BridgeRegTestConstants;
import co.rsk.core.RskAddress;
import co.rsk.core.genesis.TestGenesisLoader;
import co.rsk.crypto.Keccak256;
import co.rsk.db.MutableTrieCache;
import co.rsk.db.MutableTrieImpl;
import co.rsk.peg.bitcoin.RskAllowUnconfirmedCoinSelector;
import co.rsk.peg.btcLockSender.BtcLockSender.TxSenderAddressType;
import co.rsk.peg.flyover.FlyoverTxResponseCodes;
import co.rsk.trie.Trie;
import co.rsk.trie.TrieStore;
import co.rsk.trie.TrieStoreImpl;
import org.bouncycastle.util.BigIntegers;
import org.bouncycastle.util.encoders.Hex;
import org.ethereum.config.Constants;
import org.ethereum.config.blockchain.upgrades.ActivationConfig;
import org.ethereum.config.blockchain.upgrades.ActivationConfigsForTest;
import org.ethereum.config.blockchain.upgrades.ConsensusRule;
import org.ethereum.core.*;
import org.ethereum.datasource.HashMapDB;
import org.ethereum.db.MutableRepository;
import org.ethereum.vm.PrecompiledContracts;
import org.junit.jupiter.api.Assertions;
import org.junit.jupiter.api.BeforeEach;
import org.junit.jupiter.api.Test;

import java.math.BigInteger;
import java.security.SecureRandom;
import java.time.Instant;
import java.util.ArrayList;
import java.util.Arrays;
import java.util.Collections;
import java.util.List;
import java.util.stream.Collectors;
import java.util.stream.Stream;

import static org.junit.jupiter.api.Assertions.*;
import static org.mockito.ArgumentMatchers.any;
import static org.mockito.Mockito.*;

class BridgeUtilsTest {
    private static final String TO_ADDRESS = "0000000000000000000000000000000000000006";
    private static final BigInteger AMOUNT = new BigInteger("1");
    private static final BigInteger NONCE = new BigInteger("0");
    private static final BigInteger GAS_PRICE = new BigInteger("100");
    private static final BigInteger GAS_LIMIT = new BigInteger("1000");
    private static final String DATA = "80af2871";
    private static final byte[] MISSING_SIGNATURE = new byte[0];

    private Constants constants;
    private ActivationConfig activationConfig;
    private ActivationConfig.ForBlock activations;
    private BridgeConstants bridgeConstantsRegtest;
    private BridgeConstants bridgeConstantsMainnet;
    private NetworkParameters networkParameters;

    @BeforeEach
    void setupConfig() {
        constants = Constants.regtest();
        activationConfig = spy(ActivationConfigsForTest.all());
        activations = mock(ActivationConfig.ForBlock.class);
        bridgeConstantsRegtest = BridgeRegTestConstants.getInstance();
        bridgeConstantsMainnet = BridgeMainNetConstants.getInstance();
        networkParameters = bridgeConstantsRegtest.getBtcParams();
    }

    @Test
    void testIsValidPegInTx() {
        // Peg-in is for the genesis federation ATM
        Context btcContext = new Context(networkParameters);

        Federation federation = bridgeConstantsRegtest.getGenesisFederation();
        Wallet wallet = new BridgeBtcWallet(btcContext, Collections.singletonList(federation));
        Address federationAddress = federation.getAddress();
        wallet.addWatchedAddress(federationAddress, federation.getCreationTime().toEpochMilli());
        when(activations.isActive(any(ConsensusRule.class))).thenReturn(false);

        // Tx sending less than the minimum allowed, not a peg-in tx
        Coin minimumLockValue = bridgeConstantsRegtest.getLegacyMinimumPeginTxValueInSatoshis();
        BtcTransaction tx = new BtcTransaction(networkParameters);
        tx.addOutput(minimumLockValue.subtract(Coin.CENT), federationAddress);
        tx.addInput(Sha256Hash.ZERO_HASH, 0, new Script(new byte[]{}));
        assertFalse(BridgeUtils.isValidPegInTx(tx, federation, btcContext, bridgeConstantsRegtest, activations));

        // Tx sending 1 btc to the federation, but also spending from the federation address,
        // the typical peg-out tx, not a peg-in tx.
        BtcTransaction tx2 = new BtcTransaction(networkParameters);
        tx2.addOutput(Coin.COIN, federationAddress);
        TransactionInput txIn = new TransactionInput(
            networkParameters,
            tx2,
            new byte[]{},
            new TransactionOutPoint(networkParameters, 0, Sha256Hash.ZERO_HASH)
        );
        tx2.addInput(txIn);
        signWithNecessaryKeys(bridgeConstantsRegtest.getGenesisFederation(), BridgeRegTestConstants.REGTEST_FEDERATION_PRIVATE_KEYS, txIn, tx2);
        assertFalse(BridgeUtils.isValidPegInTx(tx2, federation, btcContext, bridgeConstantsRegtest, activations));

        // Tx sending 1 btc to the federation, is a peg-in tx
        BtcTransaction tx3 = new BtcTransaction(networkParameters);
        tx3.addOutput(Coin.COIN, federationAddress);
        tx3.addInput(Sha256Hash.ZERO_HASH, 0, new Script(new byte[]{}));
        assertTrue(BridgeUtils.isValidPegInTx(tx3, federation, btcContext, bridgeConstantsRegtest, activations));

        // Tx sending 50 btc to the federation, is a peg-in tx
        BtcTransaction tx4 = new BtcTransaction(networkParameters);
        tx4.addOutput(Coin.FIFTY_COINS, federationAddress);
        tx4.addInput(Sha256Hash.ZERO_HASH, 0, new Script(new byte[]{}));
        assertTrue(BridgeUtils.isValidPegInTx(tx4, federation, btcContext, bridgeConstantsRegtest, activations));
    }

    @Test
    void testIsValidPegInTx_less_than_minimum_not_pegin_after_iris() {
        // Tx sending less than the minimum allowed, not a peg-in tx
        Context btcContext = new Context(networkParameters);
        Federation federation = this.getGenesisFederationForTest(bridgeConstantsRegtest, btcContext);

        when(activations.isActive(ConsensusRule.RSKIP219)).thenReturn(true);
        Coin minimumPegInValueAfterIris = bridgeConstantsRegtest.getMinimumPeginTxValueInSatoshis();

        // Tx sending less than the minimum allowed, not a peg-in tx
        BtcTransaction tx = new BtcTransaction(networkParameters);
        tx.addOutput(minimumPegInValueAfterIris.subtract(Coin.CENT), federation.getAddress());
        tx.addInput(Sha256Hash.ZERO_HASH, 0, new Script(new byte[]{}));

        assertFalse(BridgeUtils.isValidPegInTx(tx, federation, btcContext, bridgeConstantsRegtest, activations));
    }

    @Test
    void testIsValidPegInTx_spending_from_federation_is_pegout_after_iris() {
        // Tx sending 1 btc to the federation, but also spending from the federation address,
        // the typical peg-out tx, not a peg-in tx.
        Context btcContext = new Context(networkParameters);
        Federation federation = this.getGenesisFederationForTest(bridgeConstantsRegtest, btcContext);

        when(activations.isActive(ConsensusRule.RSKIP219)).thenReturn(true);

        BtcTransaction tx = new BtcTransaction(networkParameters);
        tx.addOutput(Coin.COIN, federation.getAddress());
        TransactionInput txIn = new TransactionInput(
            networkParameters,
            tx,
            new byte[]{},
            new TransactionOutPoint(networkParameters, 0, Sha256Hash.ZERO_HASH)
        );
        tx.addInput(txIn);
        signWithNecessaryKeys(bridgeConstantsRegtest.getGenesisFederation(), BridgeRegTestConstants.REGTEST_FEDERATION_PRIVATE_KEYS, txIn, tx);

        assertFalse(BridgeUtils.isValidPegInTx(tx, federation, btcContext, bridgeConstantsRegtest, activations));
    }

    @Test
    void testIsValidPegInTx_sending_50_btc_after_iris() {
        // Tx sending 50 btc to the federation, is a peg-in tx
        Context btcContext = new Context(networkParameters);
        Federation federation = this.getGenesisFederationForTest(bridgeConstantsRegtest, btcContext);

        when(activations.isActive(ConsensusRule.RSKIP219)).thenReturn(true);

        BtcTransaction tx = new BtcTransaction(networkParameters);
        tx.addOutput(Coin.FIFTY_COINS, federation.getAddress());
        tx.addInput(Sha256Hash.ZERO_HASH, 0, new Script(new byte[]{}));

        assertTrue(BridgeUtils.isValidPegInTx(tx, federation, btcContext, bridgeConstantsRegtest, activations));
    }

    @Test
    void testIsValidPegInTx_value_between_old_and_new_before_iris() {
        // Tx sending btc between old and new value, it is not a peg-in before iris
        Context btcContext = new Context(networkParameters);
        Federation federation = this.getGenesisFederationForTest(bridgeConstantsRegtest, btcContext);

        when(activations.isActive(ConsensusRule.RSKIP219)).thenReturn(false);

        BtcTransaction tx = new BtcTransaction(networkParameters);

        // Get a value in between pre and post iris minimum
        Coin minimumPegInValueBeforeIris = bridgeConstantsRegtest.getLegacyMinimumPeginTxValueInSatoshis();
        Coin minimumPegInValueAfterIris = bridgeConstantsRegtest.getMinimumPeginTxValueInSatoshis();
        Coin valueLock = minimumPegInValueAfterIris.plus((minimumPegInValueBeforeIris.subtract(minimumPegInValueAfterIris)).div(2));
        assertTrue(valueLock.isLessThan(minimumPegInValueBeforeIris));
        assertTrue(valueLock.isGreaterThan(minimumPegInValueAfterIris));

        tx.addOutput(valueLock, federation.getAddress());
        tx.addInput(Sha256Hash.ZERO_HASH, 0, new Script(new byte[]{}));

        assertFalse(BridgeUtils.isValidPegInTx(tx, federation, btcContext, bridgeConstantsRegtest, activations));
    }

    @Test
    void testIsValidPegInTx_value_between_old_and_new_after_iris() {
        // Tx sending btc between old and new value, it is a peg-in after iris
        Context btcContext = new Context(networkParameters);
        Federation federation = this.getGenesisFederationForTest(bridgeConstantsRegtest, btcContext);

        when(activations.isActive(ConsensusRule.RSKIP219)).thenReturn(true);

        BtcTransaction tx = new BtcTransaction(networkParameters);

        // Get a value in between pre and post iris minimum
        Coin minimumPegInValueBeforeIris = bridgeConstantsRegtest.getLegacyMinimumPeginTxValueInSatoshis();
        Coin minimumPegInValueAfterIris = bridgeConstantsRegtest.getMinimumPeginTxValueInSatoshis();
        Coin valueLock = minimumPegInValueAfterIris.plus((minimumPegInValueBeforeIris.subtract(minimumPegInValueAfterIris)).div(2));
        assertTrue(valueLock.isGreaterThan(minimumPegInValueAfterIris));
        assertTrue(valueLock.isLessThan(minimumPegInValueBeforeIris));

        tx.addOutput(valueLock, federation.getAddress());
        tx.addInput(Sha256Hash.ZERO_HASH, 0, new Script(new byte[]{}));

        assertTrue(BridgeUtils.isValidPegInTx(tx, federation, btcContext, bridgeConstantsRegtest, activations));
    }

    @Test
    void testIsValidPegInTxForTwoFederations() {
        Context btcContext = new Context(networkParameters);
        when(activations.isActive(any(ConsensusRule.class))).thenReturn(false);

        List<BtcECKey> federation1Keys = Arrays.asList(
                BtcECKey.fromPrivate(Hex.decode("fa01")),
                BtcECKey.fromPrivate(Hex.decode("fa02"))
        );
        federation1Keys.sort(BtcECKey.PUBKEY_COMPARATOR);
        Federation federation1 = new Federation(
            FederationTestUtils.getFederationMembersWithBtcKeys(federation1Keys),
            Instant.ofEpochMilli(1000L),
            0L,
            networkParameters
        );

        List<BtcECKey> federation2Keys = Arrays.asList(
                BtcECKey.fromPrivate(Hex.decode("fb01")),
                BtcECKey.fromPrivate(Hex.decode("fb02")),
                BtcECKey.fromPrivate(Hex.decode("fb03"))
        );
        federation2Keys.sort(BtcECKey.PUBKEY_COMPARATOR);
        Federation federation2 = new Federation(
            FederationTestUtils.getFederationMembersWithBtcKeys(federation2Keys),
            Instant.ofEpochMilli(2000L),
            0L,
            networkParameters
        );

        Address address1 = federation1.getAddress();
        Address address2 = federation2.getAddress();

        List<Federation> federations = Arrays.asList(federation1, federation2);

        // Tx sending less than 1 btc to the first federation, not a peg-in tx
        BtcTransaction tx = new BtcTransaction(networkParameters);
        tx.addOutput(Coin.CENT, address1);
        tx.addInput(Sha256Hash.ZERO_HASH, 0, new Script(new byte[]{}));
        assertFalse(BridgeUtils.isValidPegInTx(
            tx,
            federations,
            null,
            btcContext,
            bridgeConstantsRegtest,
            activations
        ));

        // Tx sending less than 1 btc to the second federation, not a peg-in tx
        tx = new BtcTransaction(networkParameters);
        tx.addOutput(Coin.CENT, address2);
        tx.addInput(Sha256Hash.ZERO_HASH, 0, new Script(new byte[]{}));
        assertFalse(BridgeUtils.isValidPegInTx(
            tx,
            federations,
            null,
            btcContext,
            bridgeConstantsRegtest,
            activations
        ));

        // Tx sending less than 1 btc to both federations, not a peg-in tx
        tx = new BtcTransaction(networkParameters);
        tx.addOutput(Coin.CENT, address1);
        tx.addOutput(Coin.CENT, address2);
        tx.addInput(Sha256Hash.ZERO_HASH, 0, new Script(new byte[]{}));
        assertFalse(BridgeUtils.isValidPegInTx(
            tx,
            federations,
            null,
            btcContext,
            bridgeConstantsRegtest,
            activations
        ));

        // Tx sending 1 btc to the first federation, but also spending from the first federation address, the typical peg-out tx, not a peg-in tx.
        BtcTransaction tx2 = new BtcTransaction(networkParameters);
        tx2.addOutput(Coin.COIN, address1);
        TransactionInput txIn = new TransactionInput(
            networkParameters,
            tx2,
            new byte[]{},
            new TransactionOutPoint(networkParameters, 0, Sha256Hash.ZERO_HASH)
        );
        tx2.addInput(txIn);
        signWithNecessaryKeys(federation1, federation1Keys, txIn, tx2);
        assertFalse(BridgeUtils.isValidPegInTx(
            tx2,
            federations,
            null,
            btcContext,
            bridgeConstantsRegtest,
            activations
        ));

        // Tx sending 1 btc to the second federation, but also spending from the second federation address,
        // the typical peg-out tx, not a peg-in tx.
        tx2 = new BtcTransaction(networkParameters);
        tx2.addOutput(Coin.COIN, address2);
        txIn = new TransactionInput(
            networkParameters,
            tx2,
            new byte[]{},
            new TransactionOutPoint(networkParameters, 0, Sha256Hash.ZERO_HASH)
        );
        tx2.addInput(txIn);
        signWithNecessaryKeys(federation2, federation2Keys, txIn, tx2);
        assertFalse(BridgeUtils.isValidPegInTx(
            tx2,
            federations,
            null,
            btcContext,
            bridgeConstantsRegtest,
            activations
        ));

        // Tx sending 1 btc to both federations, but also spending from the first federation address,
        // the typical peg-out tx, not a peg-in tx.
        tx2 = new BtcTransaction(networkParameters);
        tx2.addOutput(Coin.COIN, address1);
        tx2.addOutput(Coin.COIN, address2);
        txIn = new TransactionInput(
            networkParameters,
            tx2,
            new byte[]{},
            new TransactionOutPoint(networkParameters, 0, Sha256Hash.ZERO_HASH)
        );
        tx2.addInput(txIn);
        signWithNecessaryKeys(federation1, federation1Keys, txIn, tx2);
        assertFalse(BridgeUtils.isValidPegInTx(
            tx2,
            federations,
            null,
            btcContext,
            bridgeConstantsRegtest,
            activations
        ));

        // Tx sending 1 btc to both federations, but also spending from the second federation address,
        // the typical peg-out tx, not a peg-in tx.
        tx2 = new BtcTransaction(networkParameters);
        tx2.addOutput(Coin.COIN, address1);
        tx2.addOutput(Coin.COIN, address2);
        txIn = new TransactionInput(
            networkParameters,
            tx2,
            new byte[]{},
            new TransactionOutPoint(networkParameters, 0, Sha256Hash.ZERO_HASH)
        );
        tx2.addInput(txIn);
        signWithNecessaryKeys(federation2, federation2Keys, txIn, tx2);
        assertFalse(BridgeUtils.isValidPegInTx(
            tx2,
            federations,
            null,
            btcContext,
            bridgeConstantsRegtest,
            activations
        ));

        // Tx sending 1 btc from federation1 to federation2, the typical migration tx, not a peg-in tx.
        tx2 = new BtcTransaction(networkParameters);
        tx2.addOutput(Coin.COIN, address2);
        txIn = new TransactionInput(
            networkParameters,
            tx2,
            new byte[]{},
            new TransactionOutPoint(networkParameters, 0, Sha256Hash.ZERO_HASH)
        );
        tx2.addInput(txIn);
        signWithNecessaryKeys(federation1, federation1Keys, txIn, tx2);
        assertFalse(BridgeUtils.isValidPegInTx(
            tx2,
            federations,
            null,
            btcContext,
            bridgeConstantsRegtest,
            activations
        ));

        // Tx sending 1 btc from federation1 to federation2, the typical migration tx from the retired federation,
        // not a peg-in tx.
        tx2 = new BtcTransaction(networkParameters);
        tx2.addOutput(Coin.COIN, address2);
        txIn = new TransactionInput(
            networkParameters,
            tx2,
            new byte[]{},
            new TransactionOutPoint(networkParameters, 0, Sha256Hash.ZERO_HASH)
        );
        tx2.addInput(txIn);
        signWithNecessaryKeys(federation1, federation1Keys, txIn, tx2);
        assertFalse(BridgeUtils.isValidPegInTx(
            tx2,
            Collections.singletonList(federation2),
            federation1.getP2SHScript(),
            btcContext,
            bridgeConstantsRegtest,
            activations
        ));

        // Tx sending 1 btc to the first federation, is a peg-in tx
        BtcTransaction tx3 = new BtcTransaction(networkParameters);
        tx3.addOutput(Coin.COIN, address1);
        tx3.addInput(Sha256Hash.ZERO_HASH, 0, new Script(new byte[]{}));
        assertTrue(BridgeUtils.isValidPegInTx(
            tx3,
            federations,
            null,
            btcContext,
            bridgeConstantsRegtest,
            activations
        ));

        // Tx sending 1 btc to the second federation, is a peg-in tx
        tx3 = new BtcTransaction(networkParameters);
        tx3.addOutput(Coin.COIN, address2);
        tx3.addInput(Sha256Hash.ZERO_HASH, 0, new Script(new byte[]{}));
        assertTrue(BridgeUtils.isValidPegInTx(
            tx3,
            federations,
            null,
            btcContext,
            bridgeConstantsRegtest,
            activations
        ));

        // Tx sending 1 btc to the both federations, is a peg-in tx
        tx3 = new BtcTransaction(networkParameters);
        tx3.addOutput(Coin.COIN, address1);
        tx3.addOutput(Coin.COIN, address2);
        tx3.addInput(Sha256Hash.ZERO_HASH, 0, new Script(new byte[]{}));
        assertTrue(BridgeUtils.isValidPegInTx(
            tx3,
            federations,
            null,
            btcContext,
            bridgeConstantsRegtest,
            activations
        ));

        // Tx sending 50 btc to the first federation, is a peg-in tx
        BtcTransaction tx4 = new BtcTransaction(networkParameters);
        tx4.addOutput(Coin.FIFTY_COINS, address1);
        tx4.addInput(Sha256Hash.ZERO_HASH, 0, new Script(new byte[]{}));
        assertTrue(BridgeUtils.isValidPegInTx(
            tx4,
            federations,
            null,
            btcContext,
            bridgeConstantsRegtest,
            activations
        ));

        // Tx sending 50 btc to the second federation, is a peg-in tx
        tx4 = new BtcTransaction(networkParameters);
        tx4.addOutput(Coin.FIFTY_COINS, address2);
        tx4.addInput(Sha256Hash.ZERO_HASH, 0, new Script(new byte[]{}));
        assertTrue(BridgeUtils.isValidPegInTx(
            tx4,
            federations,
            null,
            btcContext,
            bridgeConstantsRegtest,
            activations
        ));

        // Tx sending 50 btc to the both federations, is a peg-in tx
        tx4 = new BtcTransaction(networkParameters);
        tx4.addOutput(Coin.FIFTY_COINS, address1);
        tx4.addOutput(Coin.FIFTY_COINS, address2);
        tx4.addInput(Sha256Hash.ZERO_HASH, 0, new Script(new byte[]{}));
        assertTrue(BridgeUtils.isValidPegInTx(
            tx4,
            federations,
            null,
            btcContext,
            bridgeConstantsRegtest,
            activations
        ));
    }

    @Test
    void testIsValidPegInTx_hasChangeUtxoFromFlyoverFederation_beforeRskip201_isPegin() {
        Context btcContext = new Context(networkParameters);
        when(activations.isActive(ConsensusRule.RSKIP201)).thenReturn(false);

        Federation activeFederation = bridgeConstantsRegtest.getGenesisFederation();
        Script flyoverRedeemScript = FastBridgeRedeemScriptParser.createMultiSigFastBridgeRedeemScript(
            activeFederation.getRedeemScript(),
            Sha256Hash.of(PegTestUtils.createHash(1).getBytes())
        );

        // Create a tx from the fast bridge fed to the active fed
        BtcTransaction tx = new BtcTransaction(networkParameters);
        tx.addOutput(Coin.COIN, activeFederation.getAddress());
        tx.addInput(Sha256Hash.ZERO_HASH, 0, flyoverRedeemScript);

        Assertions.assertTrue(BridgeUtils.isValidPegInTx(tx, activeFederation, btcContext,
            bridgeConstantsRegtest, activations));
    }

    @Test
    void testIsValidPegInTx_hasChangeUtxoFromFlyoverFederation_afterRskip201_notPegin() {
        Context btcContext = new Context(networkParameters);
        when(activations.isActive(ConsensusRule.RSKIP201)).thenReturn(true);

        Federation activeFederation = bridgeConstantsRegtest.getGenesisFederation();
        Script flyoverRedeemScript = FastBridgeRedeemScriptParser.createMultiSigFastBridgeRedeemScript(
            activeFederation.getRedeemScript(),
            Sha256Hash.of(PegTestUtils.createHash(1).getBytes())
        );

        // Create a tx from the fast bridge fed to the active fed
        BtcTransaction tx = new BtcTransaction(networkParameters);
        tx.addOutput(Coin.COIN, activeFederation.getAddress());
        tx.addInput(Sha256Hash.ZERO_HASH, 0, flyoverRedeemScript);

        Assertions.assertFalse(BridgeUtils.isValidPegInTx(tx, activeFederation, btcContext,
            bridgeConstantsRegtest, activations));
    }

    @Test
    void testIsValidPegInTx_hasChangeUtxoFromFlyoverErpFederation_beforeRskip201_isPegin() {
        Context btcContext = new Context(networkParameters);
        when(activations.isActive(ConsensusRule.RSKIP201)).thenReturn(false);

        Federation activeFederation = bridgeConstantsRegtest.getGenesisFederation();
        List<BtcECKey> erpFederationKeys = Arrays.asList(
            BtcECKey.fromPrivate(Hex.decode("fa01")),
            BtcECKey.fromPrivate(Hex.decode("fa02"))
        );
        erpFederationKeys.sort(BtcECKey.PUBKEY_COMPARATOR);
        Federation erpFederation = new Federation(
            FederationTestUtils.getFederationMembersWithBtcKeys(erpFederationKeys),
            Instant.ofEpochMilli(1000L),
            0L,
            networkParameters
        );

        Script erpRedeemScript = ErpFederationRedeemScriptParser.createErpRedeemScript(
            activeFederation.getRedeemScript(),
            erpFederation.getRedeemScript(),
            500L
        );
        Script flyoverErpRedeemScript = FastBridgeErpRedeemScriptParser.createFastBridgeErpRedeemScript(
            erpRedeemScript,
            Sha256Hash.of(PegTestUtils.createHash(1).getBytes())
        );

        // Create a tx from the fast bridge erp fed to the active fed
        BtcTransaction tx = new BtcTransaction(networkParameters);
        tx.addOutput(Coin.COIN, activeFederation.getAddress());
        tx.addInput(Sha256Hash.ZERO_HASH, 0, flyoverErpRedeemScript);

        Assertions.assertTrue(BridgeUtils.isValidPegInTx(
            tx,
            activeFederation,
            btcContext,
            bridgeConstantsRegtest,
            activations
        ));
    }

    @Test
    void testIsValidPegInTx_hasChangeUtxoFromFlyoverErpFederation_afterRskip201_notPegin() {
        Context btcContext = new Context(networkParameters);
        when(activations.isActive(ConsensusRule.RSKIP201)).thenReturn(true);

        Federation activeFederation = bridgeConstantsRegtest.getGenesisFederation();
        List<BtcECKey> erpFederationKeys = Arrays.asList(
            BtcECKey.fromPrivate(Hex.decode("fa01")),
            BtcECKey.fromPrivate(Hex.decode("fa02"))
        );
        erpFederationKeys.sort(BtcECKey.PUBKEY_COMPARATOR);
        Federation erpFederation = new Federation(
            FederationTestUtils.getFederationMembersWithBtcKeys(erpFederationKeys),
            Instant.ofEpochMilli(1000L),
            0L,
            networkParameters
        );

        Script erpRedeemScript = ErpFederationRedeemScriptParser.createErpRedeemScript(
            activeFederation.getRedeemScript(),
            erpFederation.getRedeemScript(),
            500L
        );
        Script flyoverErpRedeemScript = FastBridgeErpRedeemScriptParser.createFastBridgeErpRedeemScript(
            erpRedeemScript,
            Sha256Hash.of(PegTestUtils.createHash(1).getBytes())
        );

        // Create a tx from the fast bridge erp fed to the active fed
        BtcTransaction tx = new BtcTransaction(networkParameters);
        tx.addOutput(Coin.COIN, activeFederation.getAddress());
        tx.addInput(Sha256Hash.ZERO_HASH, 0, flyoverErpRedeemScript);

        Assertions.assertFalse(BridgeUtils.isValidPegInTx(
            tx,
            activeFederation,
            btcContext,
            bridgeConstantsRegtest,
            activations
        ));
    }

    @Test
    void testIsValidPegInTx_hasChangeUtxoFromErpFederation_beforeRskip201_isPegin() {
        Context btcContext = new Context(networkParameters);
        when(activations.isActive(ConsensusRule.RSKIP201)).thenReturn(false);

        Federation activeFederation = bridgeConstantsRegtest.getGenesisFederation();
        List<BtcECKey> erpFederationKeys = Arrays.asList(
            BtcECKey.fromPrivate(Hex.decode("fa01")),
            BtcECKey.fromPrivate(Hex.decode("fa02"))
        );
        erpFederationKeys.sort(BtcECKey.PUBKEY_COMPARATOR);
        Federation erpFederation = new Federation(
            FederationTestUtils.getFederationMembersWithBtcKeys(erpFederationKeys),
            Instant.ofEpochMilli(1000L),
            0L,
            networkParameters
        );

        Script erpRedeemScript = ErpFederationRedeemScriptParser.createErpRedeemScript(
            activeFederation.getRedeemScript(),
            erpFederation.getRedeemScript(),
            500L
        );

        // Create a tx from the erp fed to the active fed
        BtcTransaction tx = new BtcTransaction(networkParameters);
        tx.addOutput(Coin.COIN, activeFederation.getAddress());
        tx.addInput(Sha256Hash.ZERO_HASH, 0, erpRedeemScript);

        Assertions.assertTrue(BridgeUtils.isValidPegInTx(tx, activeFederation, btcContext,
            bridgeConstantsRegtest, activations));
    }

    @Test
    void testIsValidPegInTx_hasChangeUtxoFromErpFederation_afterRskip201_notPegin() {
        Context btcContext = new Context(networkParameters);
        when(activations.isActive(ConsensusRule.RSKIP201)).thenReturn(true);

        Federation activeFederation = bridgeConstantsRegtest.getGenesisFederation();
        List<BtcECKey> erpFederationKeys = Arrays.asList(
            BtcECKey.fromPrivate(Hex.decode("fa01")),
            BtcECKey.fromPrivate(Hex.decode("fa02"))
        );
        erpFederationKeys.sort(BtcECKey.PUBKEY_COMPARATOR);
        Federation erpFederation = new Federation(
            FederationTestUtils.getFederationMembersWithBtcKeys(erpFederationKeys),
            Instant.ofEpochMilli(1000L),
            0L,
            networkParameters
        );

        Script erpRedeemScript = ErpFederationRedeemScriptParser.createErpRedeemScript(
            activeFederation.getRedeemScript(),
            erpFederation.getRedeemScript(),
            500L
        );

        // Create a tx from the erp fed to the active fed
        BtcTransaction tx = new BtcTransaction(networkParameters);
        tx.addOutput(Coin.COIN, activeFederation.getAddress());
        tx.addInput(Sha256Hash.ZERO_HASH, 0, erpRedeemScript);

        Assertions.assertFalse(BridgeUtils.isValidPegInTx(tx, activeFederation, btcContext,
            bridgeConstantsRegtest, activations));
    }

    @Test
    void testIsValidPegInTx_hasChangeUtxoFromFlyoverRetiredFederation_beforeRskip201_isPegin() {
        Context btcContext = new Context(networkParameters);
        Federation activeFederation = bridgeConstantsRegtest.getGenesisFederation();
        when(activations.isActive(ConsensusRule.RSKIP201)).thenReturn(false);

        List<BtcECKey> retiredFederationKeys = Arrays.asList(
            BtcECKey.fromPrivate(Hex.decode("fa01")),
            BtcECKey.fromPrivate(Hex.decode("fa02"))
        );
        retiredFederationKeys.sort(BtcECKey.PUBKEY_COMPARATOR);
        Federation retiredFederation = new Federation(
            FederationTestUtils.getFederationMembersWithBtcKeys(retiredFederationKeys),
            Instant.ofEpochMilli(1000L),
            0L,
            networkParameters
        );

        // Create a tx from the retired fast bridge fed to the active fed
        BtcTransaction tx = new BtcTransaction(networkParameters);
        tx.addOutput(Coin.COIN, activeFederation.getAddress());
        TransactionInput txInput = new TransactionInput(
            networkParameters,
            tx,
            new byte[0],
            new TransactionOutPoint(networkParameters, 0, Sha256Hash.ZERO_HASH)
        );
        tx.addInput(txInput);

        Script flyoverRedeemScript = FastBridgeRedeemScriptParser.createMultiSigFastBridgeRedeemScript(
            retiredFederation.getRedeemScript(),
            PegTestUtils.createHash(2)
        );
        signWithNecessaryKeys(retiredFederation, flyoverRedeemScript, retiredFederationKeys, txInput, tx);

        assertTrue(BridgeUtils.isValidPegInTx(
            tx,
            Collections.singletonList(activeFederation),
            retiredFederation.getP2SHScript(),
            btcContext,
            bridgeConstantsRegtest,
            activations
        ));
    }

    @Test
    void testIsValidPegInTx_hasChangeUtxoFromFlyoverRetiredFederation_afterRskip201_notPegin() {
        Context btcContext = new Context(networkParameters);
        Federation activeFederation = bridgeConstantsRegtest.getGenesisFederation();
        when(activations.isActive(ConsensusRule.RSKIP201)).thenReturn(true);

        List<BtcECKey> retiredFederationKeys = Arrays.asList(
            BtcECKey.fromPrivate(Hex.decode("fa01")),
            BtcECKey.fromPrivate(Hex.decode("fa02"))
        );
        retiredFederationKeys.sort(BtcECKey.PUBKEY_COMPARATOR);
        Federation retiredFederation = new Federation(
            FederationTestUtils.getFederationMembersWithBtcKeys(retiredFederationKeys),
            Instant.ofEpochMilli(1000L),
            0L,
            networkParameters
        );

        // Create a tx from the retired fast bridge fed to the active fed
        BtcTransaction tx = new BtcTransaction(networkParameters);
        tx.addOutput(Coin.COIN, activeFederation.getAddress());
        TransactionInput txInput = new TransactionInput(
            networkParameters,
            tx,
            new byte[0],
            new TransactionOutPoint(networkParameters, 0, Sha256Hash.ZERO_HASH)
        );
        tx.addInput(txInput);

        Script flyoverRedeemScript = FastBridgeRedeemScriptParser.createMultiSigFastBridgeRedeemScript(
            retiredFederation.getRedeemScript(),
            PegTestUtils.createHash(2)
        );
        signWithNecessaryKeys(retiredFederation, flyoverRedeemScript, retiredFederationKeys, txInput, tx);

        assertFalse(BridgeUtils.isValidPegInTx(
            tx,
            Collections.singletonList(activeFederation),
            retiredFederation.getP2SHScript(),
            btcContext,
            bridgeConstantsRegtest,
            activations
        ));
    }

    @Test
    void testIsValidPegInTx_hasChangeUtxoFromFlyoverErpRetiredFederation_beforeRskip201_isPegin() {
        Context btcContext = new Context(networkParameters);
        Federation activeFederation = bridgeConstantsRegtest.getGenesisFederation();
        when(activations.isActive(ConsensusRule.RSKIP201)).thenReturn(false);

        List<BtcECKey> retiredFederationKeys = Arrays.asList(
            BtcECKey.fromPrivate(Hex.decode("fa01")),
            BtcECKey.fromPrivate(Hex.decode("fa02"))
        );
        retiredFederationKeys.sort(BtcECKey.PUBKEY_COMPARATOR);
        Federation retiredFederation = new Federation(
            FederationTestUtils.getFederationMembersWithBtcKeys(retiredFederationKeys),
            Instant.ofEpochMilli(1000L),
            0L,
            networkParameters
        );

        List<BtcECKey> erpFederationPublicKeys = Arrays.asList(
            BtcECKey.fromPrivate(Hex.decode("fa03")),
            BtcECKey.fromPrivate(Hex.decode("fa04"))
        );
        erpFederationPublicKeys.sort(BtcECKey.PUBKEY_COMPARATOR);

        Federation erpFederation = new ErpFederation(
            FederationTestUtils.getFederationMembersWithBtcKeys(retiredFederationKeys),
            Instant.ofEpochMilli(1000L),
            0L,
            networkParameters,
            erpFederationPublicKeys,
            500L,
            activations
        );

        // Create a tx from the retired fast bridge fed to the active fed
        BtcTransaction tx = new BtcTransaction(networkParameters);
        tx.addOutput(Coin.COIN, activeFederation.getAddress());
        TransactionInput txInput = new TransactionInput(
            networkParameters,
            tx,
            new byte[0],
            new TransactionOutPoint(networkParameters, 0, Sha256Hash.ZERO_HASH)
        );
        tx.addInput(txInput);

        Script flyoverErpRedeemScript = FastBridgeErpRedeemScriptParser.createFastBridgeErpRedeemScript(
            erpFederation.getRedeemScript(),
            PegTestUtils.createHash(2)
        );
        signWithNecessaryKeys(erpFederation, flyoverErpRedeemScript, retiredFederationKeys, txInput, tx);

        assertTrue(BridgeUtils.isValidPegInTx(
            tx,
            Collections.singletonList(activeFederation),
            retiredFederation.getP2SHScript(),
            btcContext,
            bridgeConstantsRegtest,
            activations
        ));
    }

    @Test
    void testIsValidPegInTx_hasChangeUtxoFromFlyoverErpRetiredFederation_afterRskip201_notPegin() {
        Context btcContext = new Context(networkParameters);
        Federation activeFederation = bridgeConstantsRegtest.getGenesisFederation();
        when(activations.isActive(ConsensusRule.RSKIP201)).thenReturn(true);

        List<BtcECKey> retiredFederationKeys = Arrays.asList(
            BtcECKey.fromPrivate(Hex.decode("fa01")),
            BtcECKey.fromPrivate(Hex.decode("fa02"))
        );
        retiredFederationKeys.sort(BtcECKey.PUBKEY_COMPARATOR);
        Federation retiredFederation = new Federation(
            FederationTestUtils.getFederationMembersWithBtcKeys(retiredFederationKeys),
            Instant.ofEpochMilli(1000L),
            0L,
            networkParameters
        );

        List<BtcECKey> erpFederationPublicKeys = Arrays.asList(
            BtcECKey.fromPrivate(Hex.decode("fa03")),
            BtcECKey.fromPrivate(Hex.decode("fa04"))
        );
        erpFederationPublicKeys.sort(BtcECKey.PUBKEY_COMPARATOR);

        Federation erpFederation = new ErpFederation(
            FederationTestUtils.getFederationMembersWithBtcKeys(retiredFederationKeys),
            Instant.ofEpochMilli(1000L),
            0L,
            networkParameters,
            erpFederationPublicKeys,
            500L,
            activations
        );

        // Create a tx from the retired fast bridge fed to the active fed
        BtcTransaction tx = new BtcTransaction(networkParameters);
        tx.addOutput(Coin.COIN, activeFederation.getAddress());
        TransactionInput txInput = new TransactionInput(
            networkParameters,
            tx,
            new byte[0],
            new TransactionOutPoint(networkParameters, 0, Sha256Hash.ZERO_HASH)
        );
        tx.addInput(txInput);

        Script flyoverErpRedeemScript = FastBridgeErpRedeemScriptParser.createFastBridgeErpRedeemScript(
            erpFederation.getRedeemScript(),
            PegTestUtils.createHash(2)
        );
        signWithNecessaryKeys(erpFederation, flyoverErpRedeemScript, retiredFederationKeys, txInput, tx);

        assertFalse(BridgeUtils.isValidPegInTx(
            tx,
            Collections.singletonList(activeFederation),
            retiredFederation.getP2SHScript(),
            btcContext,
            bridgeConstantsRegtest,
            activations
        ));
    }

    @Test
    void testIsValidPegInTx_hasChangeUtxoFromErpRetiredFederation_beforeRskip201_isPegin() {
        Context btcContext = new Context(networkParameters);
        Federation activeFederation = bridgeConstantsRegtest.getGenesisFederation();

        List<BtcECKey> retiredFederationKeys = Arrays.asList(
            BtcECKey.fromPrivate(Hex.decode("fa01")),
            BtcECKey.fromPrivate(Hex.decode("fa02"))
        );
        retiredFederationKeys.sort(BtcECKey.PUBKEY_COMPARATOR);
        Federation retiredFederation = new Federation(
            FederationTestUtils.getFederationMembersWithBtcKeys(retiredFederationKeys),
            Instant.ofEpochMilli(1000L),
            0L,
            networkParameters
        );

        List<BtcECKey> erpFederationPublicKeys = Arrays.asList(
            BtcECKey.fromPrivate(Hex.decode("fa03")),
            BtcECKey.fromPrivate(Hex.decode("fa04"))
        );
        erpFederationPublicKeys.sort(BtcECKey.PUBKEY_COMPARATOR);

        Federation erpFederation = new ErpFederation(
            FederationTestUtils.getFederationMembersWithBtcKeys(retiredFederationKeys),
            Instant.ofEpochMilli(1000L),
            0L,
            networkParameters,
            erpFederationPublicKeys,
            500L,
            activations
        );

        // Create a tx from the retired erp fed to the active fed
        BtcTransaction tx = new BtcTransaction(networkParameters);
        tx.addOutput(Coin.COIN, activeFederation.getAddress());
        TransactionInput txInput = new TransactionInput(
            networkParameters,
            tx,
            new byte[0],
            new TransactionOutPoint(networkParameters, 0, Sha256Hash.ZERO_HASH)
        );
        tx.addInput(txInput);
        signWithErpFederation(erpFederation, retiredFederationKeys, txInput, tx);

        assertTrue(BridgeUtils.isValidPegInTx(
            tx,
            Collections.singletonList(activeFederation),
            retiredFederation.getP2SHScript(),
            btcContext,
            bridgeConstantsRegtest,
            activations
        ));
    }

    @Test
    void testIsValidPegInTx_hasChangeUtxoFromErpRetiredFederation_afterRskip201_notPegin() {
        Context btcContext = new Context(networkParameters);
        Federation activeFederation = bridgeConstantsRegtest.getGenesisFederation();
        when(activations.isActive(ConsensusRule.RSKIP201)).thenReturn(true);

        List<BtcECKey> retiredFederationKeys = Arrays.asList(
            BtcECKey.fromPrivate(Hex.decode("fa01")),
            BtcECKey.fromPrivate(Hex.decode("fa02"))
        );
        retiredFederationKeys.sort(BtcECKey.PUBKEY_COMPARATOR);
        Federation retiredFederation = new Federation(
            FederationTestUtils.getFederationMembersWithBtcKeys(retiredFederationKeys),
            Instant.ofEpochMilli(1000L),
            0L,
            networkParameters
        );

        List<BtcECKey> erpFederationPublicKeys = Arrays.asList(
            BtcECKey.fromPrivate(Hex.decode("fa03")),
            BtcECKey.fromPrivate(Hex.decode("fa04"))
        );
        erpFederationPublicKeys.sort(BtcECKey.PUBKEY_COMPARATOR);

        Federation erpFederation = new ErpFederation(
            FederationTestUtils.getFederationMembersWithBtcKeys(retiredFederationKeys),
            Instant.ofEpochMilli(1000L),
            0L,
            networkParameters,
            erpFederationPublicKeys,
            500L,
            activations
        );

        // Create a tx from the retired erp fed to the active fed
        BtcTransaction tx = new BtcTransaction(networkParameters);
        tx.addOutput(Coin.COIN, activeFederation.getAddress());
        TransactionInput txInput = new TransactionInput(
            networkParameters,
            tx,
            new byte[0],
            new TransactionOutPoint(networkParameters, 0, Sha256Hash.ZERO_HASH)
        );
        tx.addInput(txInput);
        signWithErpFederation(erpFederation, retiredFederationKeys, txInput, tx);

        assertFalse(BridgeUtils.isValidPegInTx(
            tx,
            Collections.singletonList(activeFederation),
            retiredFederation.getP2SHScript(),
            btcContext,
            bridgeConstantsRegtest,
            activations
        ));
    }

    @Test
    void testIsValidPegInTx_has_multiple_utxos_below_minimum_but_total_amount_is_ok_before_RSKIP293() {
        Context btcContext = new Context(networkParameters);
        Federation activeFederation = bridgeConstantsRegtest.getGenesisFederation();
        when(activations.isActive(ConsensusRule.RSKIP201)).thenReturn(true);
        when(activations.isActive(ConsensusRule.RSKIP293)).thenReturn(false);

        Coin minimumPeginValue = BridgeUtils.getMinimumPegInTxValue(activations, bridgeConstantsRegtest);
        // Create a tx with multiple utxos below the minimum but the sum of each utxos is equal to the minimum
        BtcTransaction tx = new BtcTransaction(networkParameters);
        tx.addOutput(minimumPeginValue.div(4), activeFederation.getAddress());
        tx.addOutput(minimumPeginValue.div(4), activeFederation.getAddress());
        tx.addOutput(minimumPeginValue.div(4), activeFederation.getAddress());
        tx.addOutput(minimumPeginValue.div(4), activeFederation.getAddress());

        assertTrue(BridgeUtils.isValidPegInTx(
            tx,
            Collections.singletonList(activeFederation),
            null,
            btcContext,
            bridgeConstantsRegtest,
            activations
        ));
    }

    @Test
    void testIsValidPegInTx_has_utxos_below_minimum_and_total_amount_as_well_before_RSKIP293() {
        Context btcContext = new Context(networkParameters);
        Federation activeFederation = bridgeConstantsRegtest.getGenesisFederation();
        when(activations.isActive(ConsensusRule.RSKIP201)).thenReturn(true);
        when(activations.isActive(ConsensusRule.RSKIP293)).thenReturn(false);

        Coin minimumPeginValue = BridgeUtils.getMinimumPegInTxValue(activations, bridgeConstantsRegtest);
        // Create a tx with multiple utxos below the minimum, and the sum of each utxos as well is below the minimum
        BtcTransaction tx = new BtcTransaction(networkParameters);
        tx.addOutput(minimumPeginValue.div(4), activeFederation.getAddress());
        tx.addOutput(minimumPeginValue.div(4), activeFederation.getAddress());
        tx.addOutput(minimumPeginValue.div(4), activeFederation.getAddress());
        tx.addOutput(minimumPeginValue.div(5), activeFederation.getAddress());

        assertFalse(BridgeUtils.isValidPegInTx(
            tx,
            Collections.singletonList(activeFederation),
            null,
            btcContext,
            bridgeConstantsRegtest,
            activations
        ));
    }

    @Test
    void testIsValidPegInTx_has_utxos_below_minimum_after_RSKIP293() {
        Context btcContext = new Context(networkParameters);
        Federation activeFederation = bridgeConstantsRegtest.getGenesisFederation();
        when(activations.isActive(ConsensusRule.RSKIP201)).thenReturn(true);
        when(activations.isActive(ConsensusRule.RSKIP293)).thenReturn(true);

        Coin minimumPeginValue = BridgeUtils.getMinimumPegInTxValue(activations, bridgeConstantsRegtest);
        Coin belowMinimumPeginValue = minimumPeginValue.divide(2);

        Coin aboveMinimumPeginValue = minimumPeginValue.add(Coin.COIN);
        // Create a tx with multiple utxos below, one equal to, and one above, the minimum.
        BtcTransaction tx = new BtcTransaction(networkParameters);
        tx.addOutput(belowMinimumPeginValue, activeFederation.getAddress());
        tx.addOutput(belowMinimumPeginValue, activeFederation.getAddress());
        tx.addOutput(belowMinimumPeginValue, activeFederation.getAddress());
        tx.addOutput(minimumPeginValue, activeFederation.getAddress());
        tx.addOutput(aboveMinimumPeginValue, activeFederation.getAddress());

        assertFalse(BridgeUtils.isValidPegInTx(
            tx,
            Collections.singletonList(activeFederation),
            null,
            btcContext,
            bridgeConstantsRegtest,
            activations
        ));
    }

    @Test
    void testIsValidPegInTx_utxo_equal_to_minimum_after_RSKIP293() {
        Context btcContext = new Context(networkParameters);
        Federation activeFederation = bridgeConstantsRegtest.getGenesisFederation();
        when(activations.isActive(ConsensusRule.RSKIP201)).thenReturn(true);
        when(activations.isActive(ConsensusRule.RSKIP293)).thenReturn(true);

        Coin minimumPeginValue = BridgeUtils.getMinimumPegInTxValue(activations, bridgeConstantsRegtest);

        BtcTransaction tx = new BtcTransaction(networkParameters);
        tx.addOutput(minimumPeginValue, activeFederation.getAddress());

        assertTrue(BridgeUtils.isValidPegInTx(
            tx,
            Collections.singletonList(activeFederation),
            null,
            btcContext,
            bridgeConstantsRegtest,
            activations
        ));
    }

    @Test
<<<<<<< HEAD
    void testTxIsProcessableInLegacyVersion() {
=======
    public void testIsValidPegInTx_p2shErpScript_sends_funds_to_federation_address_before_RSKIP353() {
        Address activeFederationAddress = bridgeConstantsRegtest.getGenesisFederation().getAddress();
        testIsValidPegInTx_fromP2shErpScriptSender(
            false,
            false,
            activeFederationAddress,
            true
        );
    }

    // It shouldn't identify transactions sent to random addresses as peg-in, but it is the current behaviour
    @Test
    public void testIsValidPegInTx_p2shErpScript_sends_funds_to_random_address_before_RSKIP353() {
        Address randomAddress = PegTestUtils.createRandomP2PKHBtcAddress(networkParameters);
        testIsValidPegInTx_fromP2shErpScriptSender(
            false,
            false,
            randomAddress,
            true
        );
    }

    @Test
    public void testIsValidPegInTx_p2shErpScript_sends_funds_to_federation_address_after_RSKIP353() {
        Address activeFederationAddress = bridgeConstantsRegtest.getGenesisFederation().getAddress();
        testIsValidPegInTx_fromP2shErpScriptSender(
            true,
            false,
            activeFederationAddress,
            false
        );
    }

    @Test
    public void testIsValidPegInTx_p2shErpScript_sends_funds_to_random_address_after_RSKIP353() {
        Address randomAddress = PegTestUtils.createRandomP2PKHBtcAddress(networkParameters);
        testIsValidPegInTx_fromP2shErpScriptSender(
            true,
            false,
            randomAddress,
            false
        );
    }

    @Test
    public void testIsValidPegInTx_flyoverP2shErpScript_sends_funds_to_federation_address_before_RSKIP353() {
        Address activeFederationAddress = bridgeConstantsRegtest.getGenesisFederation().getAddress();
        testIsValidPegInTx_fromP2shErpScriptSender(
            false,
            true,
            activeFederationAddress,
            true
        );
    }

    // It shouldn't identify transactions sent to random addresses as peg-in, but it is the current behaviour
    @Test
    public void testIsValidPegInTx_flyoverP2shErpScript_sends_funds_to_random_address_before_RSKIP353() {
        Address randomAddress = PegTestUtils.createRandomP2PKHBtcAddress(networkParameters);
        testIsValidPegInTx_fromP2shErpScriptSender(
            false,
            true,
            randomAddress,
            true
        );
    }

    @Test
    public void testIsValidPegInTx_flyoverpP2shErpScript_sends_funds_to_federation_address_after_RSKIP353() {
        Address activeFederationAddress = bridgeConstantsRegtest.getGenesisFederation().getAddress();
        testIsValidPegInTx_fromP2shErpScriptSender(
            true,
            true,
            activeFederationAddress,
            false
        );
    }

    @Test
    public void testIsValidPegInTx_flyoverP2shErpScript_sends_funds_to_random_address_after_RSKIP353() {
        Address randomAddress = PegTestUtils.createRandomP2PKHBtcAddress(networkParameters);
        testIsValidPegInTx_fromP2shErpScriptSender(
            true,
            true,
            randomAddress,
            false
        );
    }

    private void testIsValidPegInTx_fromP2shErpScriptSender(
        boolean isRskip353Active,
        boolean flyoverFederation,
        Address destinationAddress,
        boolean expectedResult) {

        when(activations.isActive(ConsensusRule.RSKIP201)).thenReturn(true);
        when(activations.isActive(ConsensusRule.RSKIP293)).thenReturn(true);
        when(activations.isActive(ConsensusRule.RSKIP353)).thenReturn(isRskip353Active);

        Context btcContext = new Context(networkParameters);
        Federation activeFederation = bridgeConstantsRegtest.getGenesisFederation();

        List<BtcECKey> emergencyKeys = PegTestUtils.createRandomBtcECKeys(3);
        long activationDelay = 256L;

        Federation p2shErpFederation = new P2shErpFederation(
            activeFederation.getMembers(),
            activeFederation.getCreationTime(),
            activeFederation.getCreationBlockNumber(),
            networkParameters,
            emergencyKeys,
            activationDelay,
            activations
        );

        Script flyoverP2shErpRedeemScript = FastBridgeP2shErpRedeemScriptParser.createFastBridgeP2shErpRedeemScript(
            p2shErpFederation.getRedeemScript(),
            PegTestUtils.createHash(2)
        );

        // Create a tx from the p2sh erp fed
        BtcTransaction tx = new BtcTransaction(networkParameters);
        tx.addOutput(Coin.COIN, destinationAddress);
        tx.addInput(
            Sha256Hash.ZERO_HASH,
            0,
            flyoverFederation ? flyoverP2shErpRedeemScript : p2shErpFederation.getRedeemScript()
        );

        Assert.assertEquals(expectedResult, BridgeUtils.isValidPegInTx(
            tx,
            activeFederation,
            btcContext,
            bridgeConstantsRegtest,
            activations)
        );
    }

    @Test
    public void testTxIsProcessableInLegacyVersion() {
>>>>>>> 347984b9
        // Before hard fork
        when(activations.isActive(ConsensusRule.RSKIP143)).thenReturn(false);

        assertTrue(BridgeUtils.txIsProcessableInLegacyVersion(TxSenderAddressType.P2PKH, activations));
        assertFalse(BridgeUtils.txIsProcessableInLegacyVersion(TxSenderAddressType.P2SHP2WPKH, activations));
        assertFalse(BridgeUtils.txIsProcessableInLegacyVersion(TxSenderAddressType.P2SHMULTISIG, activations));
        assertFalse(BridgeUtils.txIsProcessableInLegacyVersion(TxSenderAddressType.P2SHP2WSH, activations));
        assertFalse(BridgeUtils.txIsProcessableInLegacyVersion(TxSenderAddressType.UNKNOWN, activations));

        // After hard fork
        when(activations.isActive(ConsensusRule.RSKIP143)).thenReturn(true);

        assertTrue(BridgeUtils.txIsProcessableInLegacyVersion(TxSenderAddressType.P2PKH, activations));
        assertTrue(BridgeUtils.txIsProcessableInLegacyVersion(TxSenderAddressType.P2SHP2WPKH, activations));
        assertTrue(BridgeUtils.txIsProcessableInLegacyVersion(TxSenderAddressType.P2SHMULTISIG, activations));
        assertTrue(BridgeUtils.txIsProcessableInLegacyVersion(TxSenderAddressType.P2SHP2WSH, activations));
        assertFalse(BridgeUtils.txIsProcessableInLegacyVersion(TxSenderAddressType.UNKNOWN, activations));
    }

    @Test
    void testIsMigrationTx() {
        Context btcContext = new Context(networkParameters);

        List<BtcECKey> activeFederationKeys = Stream.of(
                BtcECKey.fromPrivate(Hex.decode("fa01")),
                BtcECKey.fromPrivate(Hex.decode("fa02"))
        ).sorted(BtcECKey.PUBKEY_COMPARATOR).collect(Collectors.toList());
        Federation activeFederation = new Federation(
            FederationTestUtils.getFederationMembersWithBtcKeys(activeFederationKeys),
            Instant.ofEpochMilli(2000L),
            2L,
            networkParameters
        );

        List<BtcECKey> retiringFederationKeys = Stream.of(
                BtcECKey.fromPrivate(Hex.decode("fb01")),
                BtcECKey.fromPrivate(Hex.decode("fb02")),
                BtcECKey.fromPrivate(Hex.decode("fb03"))
        ).sorted(BtcECKey.PUBKEY_COMPARATOR).collect(Collectors.toList());
        Federation retiringFederation = new Federation(
            FederationTestUtils.getFederationMembersWithBtcKeys(retiringFederationKeys),
            Instant.ofEpochMilli(1000L),
            1L,
            networkParameters
        );

        List<BtcECKey> retiredFederationKeys = Stream.of(
                BtcECKey.fromPrivate(Hex.decode("fc01")),
                BtcECKey.fromPrivate(Hex.decode("fc02"))
        ).sorted(BtcECKey.PUBKEY_COMPARATOR).collect(Collectors.toList());
        Federation retiredFederation = new Federation(
            FederationTestUtils.getFederationMembersWithBtcKeys(retiredFederationKeys),
            Instant.ofEpochMilli(1000L),
            1L,
            networkParameters
        );

        Address activeFederationAddress = activeFederation.getAddress();

        BtcTransaction migrationTx = new BtcTransaction(networkParameters);
        migrationTx.addOutput(Coin.COIN, activeFederationAddress);
        TransactionInput migrationTxInput = new TransactionInput(
            networkParameters,
            migrationTx,
            new byte[]{},
            new TransactionOutPoint(networkParameters, 0, Sha256Hash.ZERO_HASH)
        );
        migrationTx.addInput(migrationTxInput);
        signWithNecessaryKeys(retiringFederation, retiringFederationKeys, migrationTxInput, migrationTx);
        assertTrue(BridgeUtils.isMigrationTx(
            migrationTx,
            activeFederation,
            retiringFederation,
            null,
            btcContext,
            bridgeConstantsRegtest,
            activations
        ));

        BtcTransaction toActiveFederationTx = new BtcTransaction(networkParameters);
        toActiveFederationTx.addOutput(Coin.COIN, activeFederationAddress);
        toActiveFederationTx.addInput(Sha256Hash.ZERO_HASH, 0, new Script(new byte[]{}));
        assertFalse(BridgeUtils.isMigrationTx(
            toActiveFederationTx,
            activeFederation,
            retiringFederation,
            null,
            btcContext,
            bridgeConstantsRegtest,
            activations
        ));

        Address randomAddress = PegTestUtils.createRandomP2PKHBtcAddress(bridgeConstantsRegtest.getBtcParams());
        BtcTransaction fromRetiringFederationTx = new BtcTransaction(networkParameters);
        fromRetiringFederationTx.addOutput(Coin.COIN, randomAddress);
        TransactionInput fromRetiringFederationTxInput = new TransactionInput(
            networkParameters,
            fromRetiringFederationTx,
            new byte[]{},
            new TransactionOutPoint(networkParameters, 0, Sha256Hash.ZERO_HASH)
        );
        fromRetiringFederationTx.addInput(fromRetiringFederationTxInput);
        signWithNecessaryKeys(retiringFederation, retiringFederationKeys, fromRetiringFederationTxInput, fromRetiringFederationTx);
        assertFalse(BridgeUtils.isMigrationTx(
            fromRetiringFederationTx,
            activeFederation,
            retiringFederation,
            null,
            btcContext,
            bridgeConstantsRegtest,
            activations
        ));

        assertFalse(BridgeUtils.isMigrationTx(
            migrationTx,
            activeFederation,
            null,
            null,
            btcContext,
            bridgeConstantsRegtest,
            activations
        ));

        BtcTransaction retiredMigrationTx = new BtcTransaction(networkParameters);
        retiredMigrationTx.addOutput(Coin.COIN, activeFederationAddress);
        TransactionInput retiredMigrationTxInput = new TransactionInput(
            networkParameters,
            retiredMigrationTx,
            new byte[]{},
            new TransactionOutPoint(networkParameters, 0, Sha256Hash.ZERO_HASH)
        );
        retiredMigrationTx.addInput(retiredMigrationTxInput);
        signWithNecessaryKeys(retiredFederation, retiredFederationKeys, retiredMigrationTxInput, retiredMigrationTx);
        Script p2SHScript = retiredFederation.getP2SHScript();
        assertTrue(BridgeUtils.isMigrationTx(
            retiredMigrationTx,
            activeFederation,
            null,
            p2SHScript,
            btcContext,
            bridgeConstantsRegtest,
            activations
        ));

        assertTrue(BridgeUtils.isMigrationTx(
            retiredMigrationTx,
            activeFederation,
            retiringFederation,
            p2SHScript,
            btcContext,
            bridgeConstantsRegtest,
            activations
        ));
        assertFalse(BridgeUtils.isMigrationTx(
            toActiveFederationTx,
            activeFederation,
            null,
            p2SHScript,
            btcContext,
            bridgeConstantsRegtest,
            activations
        ));
        assertFalse(BridgeUtils.isMigrationTx(
            toActiveFederationTx,
            activeFederation,
            retiringFederation,
            p2SHScript,
            btcContext,
            bridgeConstantsRegtest,
            activations
        ));
    }

    @Test
    void testIsPegOutTx() {
        Federation federation = bridgeConstantsRegtest.getGenesisFederation();
        List<BtcECKey> activeFederationKeys = Stream.of(
            BtcECKey.fromPrivate(Hex.decode("fa01")),
            BtcECKey.fromPrivate(Hex.decode("fa02")),
            BtcECKey.fromPrivate(Hex.decode("fa03"))
        ).sorted(BtcECKey.PUBKEY_COMPARATOR).collect(Collectors.toList());
        Federation federation2 = new Federation(
            FederationTestUtils.getFederationMembersWithBtcKeys(activeFederationKeys),
            Instant.ofEpochMilli(2000L),
            2L,
            bridgeConstantsRegtest.getBtcParams()
        );
        List<BtcECKey> federationPrivateKeys = BridgeRegTestConstants.REGTEST_FEDERATION_PRIVATE_KEYS;
        Address randomAddress = PegTestUtils.createRandomP2PKHBtcAddress(bridgeConstantsRegtest.getBtcParams());

        BtcTransaction pegOutTx1 = new BtcTransaction(networkParameters);
        pegOutTx1.addOutput(Coin.COIN, randomAddress);
        TransactionInput pegOutInput1 = new TransactionInput(
            networkParameters,
            pegOutTx1,
            new byte[]{},
            new TransactionOutPoint(networkParameters, 0, Sha256Hash.ZERO_HASH)
        );
        pegOutTx1.addInput(pegOutInput1);
        signWithNecessaryKeys(federation, federationPrivateKeys, pegOutInput1, pegOutTx1);

        assertTrue(BridgeUtils.isPegOutTx(pegOutTx1, Collections.singletonList(federation), activations));
        assertTrue(BridgeUtils.isPegOutTx(pegOutTx1, Arrays.asList(federation, federation2), activations));
        assertFalse(BridgeUtils.isPegOutTx(pegOutTx1, Collections.singletonList(federation2), activations));

        assertTrue(BridgeUtils.isPegOutTx(pegOutTx1, activations, federation.getP2SHScript()));
        assertTrue(BridgeUtils.isPegOutTx(pegOutTx1, activations, federation.getP2SHScript(), federation2.getP2SHScript()));
        assertFalse(BridgeUtils.isPegOutTx(pegOutTx1, activations, federation2.getP2SHScript()));
    }

    @Test
    void testIsPegOutTx_fromFlyoverFederation() {
        List<BtcECKey> flyoverFederationKeys = Arrays.asList(
            BtcECKey.fromPrivate(Hex.decode("fa01")),
            BtcECKey.fromPrivate(Hex.decode("fa02")),
            BtcECKey.fromPrivate(Hex.decode("fa03"))
        );
        flyoverFederationKeys.sort(BtcECKey.PUBKEY_COMPARATOR);
        Federation flyoverFederation = new Federation(
            FederationTestUtils.getFederationMembersWithBtcKeys(flyoverFederationKeys),
            Instant.ofEpochMilli(1000L),
            0L,
            networkParameters
        );

        Federation standardFederation = bridgeConstantsRegtest.getGenesisFederation();

        // Create a tx from the fast bridge fed to a random address
        Address randomAddress = PegTestUtils.createRandomP2PKHBtcAddress(networkParameters);
        BtcTransaction pegOutTx1 = new BtcTransaction(networkParameters);
        pegOutTx1.addOutput(Coin.COIN, randomAddress);
        TransactionInput pegOutInput1 = new TransactionInput(
            networkParameters,
            pegOutTx1,
            new byte[]{},
            new TransactionOutPoint(networkParameters, 0, Sha256Hash.ZERO_HASH)
        );
        pegOutTx1.addInput(pegOutInput1);

        Script flyoverRedeemScript = FastBridgeRedeemScriptParser.createMultiSigFastBridgeRedeemScript(
            flyoverFederation.getRedeemScript(),
            PegTestUtils.createHash(2)
        );
        signWithNecessaryKeys(flyoverFederation, flyoverRedeemScript, flyoverFederationKeys, pegOutInput1, pegOutTx1);

        // Before RSKIP 201 activation
        when(activations.isActive(ConsensusRule.RSKIP201)).thenReturn(false);

        assertFalse(BridgeUtils.isPegOutTx(pegOutTx1, Collections.singletonList(flyoverFederation), activations));
        assertFalse(BridgeUtils.isPegOutTx(pegOutTx1, Arrays.asList(flyoverFederation, standardFederation), activations));
        assertFalse(BridgeUtils.isPegOutTx(pegOutTx1, Collections.singletonList(standardFederation), activations));

        assertFalse(BridgeUtils.isPegOutTx(pegOutTx1, activations, flyoverFederation.getP2SHScript()));
        assertFalse(BridgeUtils.isPegOutTx(pegOutTx1, activations, flyoverFederation.getP2SHScript(), standardFederation.getP2SHScript()));
        assertFalse(BridgeUtils.isPegOutTx(pegOutTx1, activations, standardFederation.getP2SHScript()));

        // After RSKIP 201 activation
        when(activations.isActive(ConsensusRule.RSKIP201)).thenReturn(true);

        assertTrue(BridgeUtils.isPegOutTx(pegOutTx1, Collections.singletonList(flyoverFederation), activations));
        assertTrue(BridgeUtils.isPegOutTx(pegOutTx1, Arrays.asList(flyoverFederation, standardFederation), activations));
        assertFalse(BridgeUtils.isPegOutTx(pegOutTx1, Collections.singletonList(standardFederation), activations));

        assertTrue(BridgeUtils.isPegOutTx(pegOutTx1, activations, flyoverFederation.getP2SHScript()));
        assertTrue(BridgeUtils.isPegOutTx(pegOutTx1, activations, flyoverFederation.getP2SHScript(), standardFederation.getP2SHScript()));
        assertFalse(BridgeUtils.isPegOutTx(pegOutTx1, activations, standardFederation.getP2SHScript()));
    }

    @Test
    void testIsPegOutTx_fromErpFederation() {
        List<BtcECKey> defaultFederationKeys = Arrays.asList(
            BtcECKey.fromPrivate(Hex.decode("fa01")),
            BtcECKey.fromPrivate(Hex.decode("fa02")),
            BtcECKey.fromPrivate(Hex.decode("fa03"))
        );
        defaultFederationKeys.sort(BtcECKey.PUBKEY_COMPARATOR);
        Federation defaultFederation = new Federation(
            FederationTestUtils.getFederationMembersWithBtcKeys(defaultFederationKeys),
            Instant.ofEpochMilli(1000L),
            0L,
            networkParameters
        );

        List<BtcECKey> erpFederationPublicKeys = Arrays.asList(
            BtcECKey.fromPrivate(Hex.decode("fa03")),
            BtcECKey.fromPrivate(Hex.decode("fa04")),
            BtcECKey.fromPrivate(Hex.decode("fa05"))
        );
        erpFederationPublicKeys.sort(BtcECKey.PUBKEY_COMPARATOR);

        Federation erpFederation = new ErpFederation(
            FederationTestUtils.getFederationMembersWithBtcKeys(defaultFederationKeys),
            Instant.ofEpochMilli(1000L),
            0L,
            networkParameters,
            erpFederationPublicKeys,
            500L,
            activations
        );

        Federation standardFederation = bridgeConstantsRegtest.getGenesisFederation();

        // Create a tx from the erp fed to a random address
        Address randomAddress = PegTestUtils.createRandomP2PKHBtcAddress(networkParameters);
        BtcTransaction pegOutTx1 = new BtcTransaction(networkParameters);
        pegOutTx1.addOutput(Coin.COIN, randomAddress);
        TransactionInput pegOutInput1 = new TransactionInput(
            networkParameters,
            pegOutTx1,
            new byte[]{},
            new TransactionOutPoint(networkParameters, 0, Sha256Hash.ZERO_HASH)
        );
        pegOutTx1.addInput(pegOutInput1);
        signWithErpFederation(erpFederation, defaultFederationKeys, pegOutInput1, pegOutTx1);

        // Before RSKIP 201 activation
        when(activations.isActive(ConsensusRule.RSKIP201)).thenReturn(false);

        assertFalse(BridgeUtils.isPegOutTx(pegOutTx1, Collections.singletonList(defaultFederation), activations));
        assertFalse(BridgeUtils.isPegOutTx(pegOutTx1, Arrays.asList(defaultFederation, standardFederation), activations));
        assertFalse(BridgeUtils.isPegOutTx(pegOutTx1, Collections.singletonList(standardFederation), activations));

        assertFalse(BridgeUtils.isPegOutTx(pegOutTx1, activations, defaultFederation.getP2SHScript()));
        assertFalse(BridgeUtils.isPegOutTx(pegOutTx1, activations, defaultFederation.getP2SHScript(), standardFederation.getP2SHScript()));
        assertFalse(BridgeUtils.isPegOutTx(pegOutTx1, activations, standardFederation.getP2SHScript()));

        assertFalse(BridgeUtils.isPegOutTx(pegOutTx1, Collections.singletonList(erpFederation), activations));
        assertFalse(BridgeUtils.isPegOutTx(pegOutTx1, activations, erpFederation.getStandardP2SHScript()));

        // After RSKIP 201 activation
        when(activations.isActive(ConsensusRule.RSKIP201)).thenReturn(true);

        assertTrue(BridgeUtils.isPegOutTx(pegOutTx1, Collections.singletonList(defaultFederation), activations));
        assertTrue(BridgeUtils.isPegOutTx(pegOutTx1, Arrays.asList(defaultFederation, standardFederation), activations));
        assertFalse(BridgeUtils.isPegOutTx(pegOutTx1, Collections.singletonList(standardFederation), activations));

        assertTrue(BridgeUtils.isPegOutTx(pegOutTx1, activations, defaultFederation.getP2SHScript()));
        assertTrue(BridgeUtils.isPegOutTx(pegOutTx1, activations, defaultFederation.getP2SHScript(), standardFederation.getP2SHScript()));
        assertFalse(BridgeUtils.isPegOutTx(pegOutTx1, activations, standardFederation.getP2SHScript()));

        assertTrue(BridgeUtils.isPegOutTx(pegOutTx1, Collections.singletonList(erpFederation), activations));
        assertTrue(BridgeUtils.isPegOutTx(pegOutTx1, activations, erpFederation.getStandardP2SHScript()));
    }

    @Test
    void testIsPegOutTx_fromFlyoverErpFederation() {
        List<BtcECKey> defaultFederationKeys = Arrays.asList(
            BtcECKey.fromPrivate(Hex.decode("fa01")),
            BtcECKey.fromPrivate(Hex.decode("fa02")),
            BtcECKey.fromPrivate(Hex.decode("fa03"))
        );
        defaultFederationKeys.sort(BtcECKey.PUBKEY_COMPARATOR);
        Federation defaultFederation = new Federation(
            FederationTestUtils.getFederationMembersWithBtcKeys(defaultFederationKeys),
            Instant.ofEpochMilli(1000L),
            0L,
            networkParameters
        );

        List<BtcECKey> erpFederationPublicKeys = Arrays.asList(
            BtcECKey.fromPrivate(Hex.decode("fa03")),
            BtcECKey.fromPrivate(Hex.decode("fa04")),
            BtcECKey.fromPrivate(Hex.decode("fa05"))
        );
        erpFederationPublicKeys.sort(BtcECKey.PUBKEY_COMPARATOR);

        Federation erpFederation = new ErpFederation(
            FederationTestUtils.getFederationMembersWithBtcKeys(defaultFederationKeys),
            Instant.ofEpochMilli(1000L),
            0L,
            networkParameters,
            erpFederationPublicKeys,
            500L,
            activations
        );

        Federation standardFederation = bridgeConstantsRegtest.getGenesisFederation();

        // Create a tx from the fast bridge erp fed to a random address
        Address randomAddress = PegTestUtils.createRandomP2PKHBtcAddress(networkParameters);
        BtcTransaction pegOutTx1 = new BtcTransaction(networkParameters);
        pegOutTx1.addOutput(Coin.COIN, randomAddress);
        TransactionInput pegOutInput1 = new TransactionInput(
            networkParameters,
            pegOutTx1,
            new byte[]{},
            new TransactionOutPoint(networkParameters, 0, Sha256Hash.ZERO_HASH)
        );
        pegOutTx1.addInput(pegOutInput1);

        Script flyoverErpRedeemScript = FastBridgeErpRedeemScriptParser.createFastBridgeErpRedeemScript(
            erpFederation.getRedeemScript(),
            PegTestUtils.createHash(2)
        );
        signWithNecessaryKeys(erpFederation, flyoverErpRedeemScript, defaultFederationKeys, pegOutInput1, pegOutTx1);

        // Before RSKIP 201 activation
        when(activations.isActive(ConsensusRule.RSKIP201)).thenReturn(false);

        assertFalse(BridgeUtils.isPegOutTx(pegOutTx1, Collections.singletonList(defaultFederation), activations));
        assertFalse(BridgeUtils.isPegOutTx(pegOutTx1, Arrays.asList(defaultFederation, standardFederation), activations));
        assertFalse(BridgeUtils.isPegOutTx(pegOutTx1, Collections.singletonList(standardFederation), activations));

        assertFalse(BridgeUtils.isPegOutTx(pegOutTx1, activations, defaultFederation.getP2SHScript()));
        assertFalse(BridgeUtils.isPegOutTx(pegOutTx1, activations, defaultFederation.getP2SHScript(), standardFederation.getP2SHScript()));
        assertFalse(BridgeUtils.isPegOutTx(pegOutTx1, activations, standardFederation.getP2SHScript()));

        // After RSKIP 201 activation
        when(activations.isActive(ConsensusRule.RSKIP201)).thenReturn(true);

        assertTrue(BridgeUtils.isPegOutTx(pegOutTx1, Collections.singletonList(defaultFederation), activations));
        assertTrue(BridgeUtils.isPegOutTx(pegOutTx1, Arrays.asList(defaultFederation, standardFederation), activations));
        assertFalse(BridgeUtils.isPegOutTx(pegOutTx1, Collections.singletonList(standardFederation), activations));

        assertTrue(BridgeUtils.isPegOutTx(pegOutTx1, activations, defaultFederation.getP2SHScript()));
        assertTrue(BridgeUtils.isPegOutTx(pegOutTx1, activations, defaultFederation.getP2SHScript(), standardFederation.getP2SHScript()));
        assertFalse(BridgeUtils.isPegOutTx(pegOutTx1, activations, standardFederation.getP2SHScript()));
    }

    @Test
    void testIsPegOutTx_noRedeemScript() {
        Federation federation = bridgeConstantsRegtest.getGenesisFederation();
        Address randomAddress = PegTestUtils.createRandomP2PKHBtcAddress(networkParameters);

        BtcTransaction pegOutTx1 = new BtcTransaction(networkParameters);
        pegOutTx1.addOutput(Coin.COIN, randomAddress);
        TransactionInput pegOutInput1 = new TransactionInput(
            networkParameters,
            pegOutTx1,
            new byte[]{},
            new TransactionOutPoint(networkParameters, 0, Sha256Hash.ZERO_HASH)
        );
        pegOutTx1.addInput(pegOutInput1);

        assertFalse(BridgeUtils.isPegOutTx(pegOutTx1, Collections.singletonList(federation), activations));
    }

    @Test
    void testIsPegOutTx_invalidRedeemScript() {
        Federation federation = bridgeConstantsRegtest.getGenesisFederation();
        Address randomAddress = PegTestUtils.createRandomP2PKHBtcAddress(networkParameters);
        Script invalidRedeemScript = ScriptBuilder.createRedeemScript(2, Arrays.asList(new BtcECKey(), new BtcECKey()));

        BtcTransaction pegOutTx1 = new BtcTransaction(networkParameters);
        pegOutTx1.addOutput(Coin.COIN, randomAddress);
        TransactionInput pegOutInput1 = new TransactionInput(
            networkParameters,
            pegOutTx1,
            invalidRedeemScript.getProgram(),
            new TransactionOutPoint(networkParameters, 0, Sha256Hash.ZERO_HASH)
        );
        pegOutTx1.addInput(pegOutInput1);

        assertFalse(BridgeUtils.isPegOutTx(pegOutTx1, Collections.singletonList(federation), activations));
    }

    @Test
    void testChangeBetweenFederations() {
        Address randomAddress = PegTestUtils.createRandomP2PKHBtcAddress(networkParameters);
        Context btcContext = new Context(networkParameters);

        List<BtcECKey> federation1Keys = Stream.of("fa01", "fa02")
            .map(Hex::decode)
            .map(BtcECKey::fromPrivate)
            .sorted(BtcECKey.PUBKEY_COMPARATOR)
            .collect(Collectors.toList());
        Federation federation1 = new Federation(
            FederationTestUtils.getFederationMembersWithBtcKeys(federation1Keys),
            Instant.ofEpochMilli(1000L), 0L, networkParameters
        );

        List<BtcECKey> federation2Keys = Stream.of("fb01", "fb02", "fb03")
            .map(Hex::decode)
            .map(BtcECKey::fromPrivate)
            .sorted(BtcECKey.PUBKEY_COMPARATOR)
            .collect(Collectors.toList());
        Federation federation2 = new Federation(
            FederationTestUtils.getFederationMembersWithBtcKeys(federation2Keys),
            Instant.ofEpochMilli(2000L), 0L, networkParameters
        );

        Address federation2Address = federation2.getAddress();

        List<Federation> federations = Arrays.asList(federation1, federation2);

        BtcTransaction pegOutWithChange = new BtcTransaction(networkParameters);
        pegOutWithChange.addOutput(Coin.COIN, randomAddress);
        pegOutWithChange.addOutput(Coin.COIN, federation2Address);
        TransactionInput pegOutFromFederation2 = new TransactionInput(
            networkParameters,
            pegOutWithChange,
            new byte[]{},
            new TransactionOutPoint(networkParameters, 0, Sha256Hash.ZERO_HASH)
        );
        pegOutWithChange.addInput(pegOutFromFederation2);
        signWithNecessaryKeys(federation2, federation2Keys, pegOutFromFederation2, pegOutWithChange);
        assertFalse(BridgeUtils.isValidPegInTx(
            pegOutWithChange,
            federations,
            null,
            btcContext,
            bridgeConstantsRegtest,
            mock(ActivationConfig.ForBlock.class)
        ));
        assertTrue(BridgeUtils.isPegOutTx(pegOutWithChange, federations, activations));
    }

    @Test
    void getAddressFromEthTransaction() {
        org.ethereum.core.Transaction tx = Transaction
                .builder()
                .nonce(NONCE)
                .gasPrice(GAS_PRICE)
                .gasLimit(GAS_LIMIT)
                .destination(Hex.decode(TO_ADDRESS))
                .data(Hex.decode(DATA))
                .chainId(constants.getChainId())
                .value(AMOUNT)
                .build();
        byte[] privKey = generatePrivKey();
        tx.sign(privKey);

        Address expectedAddress = BtcECKey.fromPrivate(privKey).toAddress(RegTestParams.get());
        Address result = BridgeUtils.recoverBtcAddressFromEthTransaction(tx, RegTestParams.get());

        assertEquals(expectedAddress, result);
    }

    @Test
    void getAddressFromEthNotSignTransaction() {
        org.ethereum.core.Transaction tx = Transaction
                .builder()
                .nonce(NONCE)
                .gasPrice(GAS_PRICE)
                .gasLimit(BigIntegers.asUnsignedByteArray(GAS_LIMIT))
                .destination(Hex.decode(TO_ADDRESS))
                .data(Hex.decode(DATA))
                .chainId(constants.getChainId())
                .value(AMOUNT)
                .build();
        Assertions.assertThrows(Exception.class, () -> BridgeUtils.recoverBtcAddressFromEthTransaction(tx, RegTestParams.get()));
    }

    @Test
    void hasEnoughSignatures_two_signatures() {
        // Create 2 signatures
        byte[] sign1 = new byte[]{0x79};
        byte[] sign2 = new byte[]{0x78};

        BtcTransaction btcTx = createPegOutTx(Arrays.asList(sign1, sign2), 1);
        Assertions.assertTrue(BridgeUtils.hasEnoughSignatures(mock(Context.class), btcTx));
    }

    @Test
    void hasEnoughSignatures_one_signature() {
        // Create 2 signatures
        byte[] sign1 = new byte[]{0x79};

        BtcTransaction btcTx = createPegOutTx(Arrays.asList(sign1, MISSING_SIGNATURE), 1);
        Assertions.assertFalse(BridgeUtils.hasEnoughSignatures(mock(Context.class), btcTx));
    }

    @Test
    void hasEnoughSignatures_no_signatures() {
        BtcTransaction btcTx = createPegOutTx(Collections.emptyList(), 1);
        Assertions.assertFalse(BridgeUtils.hasEnoughSignatures(mock(Context.class), btcTx));
    }

    @Test
    void hasEnoughSignatures_several_inputs_all_signed() {
        // Create 2 signatures
        byte[] sign1 = new byte[]{0x79};
        byte[] sign2 = new byte[]{0x78};

        BtcTransaction btcTx = createPegOutTx(Arrays.asList(sign1, sign2), 3);
        Assertions.assertTrue(BridgeUtils.hasEnoughSignatures(mock(Context.class), btcTx));
    }

    @Test
    void hasEnoughSignatures_several_inputs_all_signed_erp_fed() {
        // Create 2 signatures
        byte[] sign1 = new byte[]{0x79};
        byte[] sign2 = new byte[]{0x78};

        Federation erpFederation = createErpFederation();
        BtcTransaction btcTx = createPegOutTx(
            Arrays.asList(sign1, sign2),
            3,
            erpFederation,
            false
        );

        Assertions.assertTrue(BridgeUtils.hasEnoughSignatures(mock(Context.class), btcTx));
    }

    @Test
    void hasEnoughSignatures_several_inputs_all_signed_fast_bridge() {
        // Create 2 signatures
        byte[] sign1 = new byte[]{0x79};
        byte[] sign2 = new byte[]{0x78};

        BtcTransaction btcTx = createPegOutTxForFlyover(
            Arrays.asList(sign1, sign2),
            3,
            null
        );

        Assertions.assertTrue(BridgeUtils.hasEnoughSignatures(mock(Context.class), btcTx));
    }

    @Test
    void hasEnoughSignatures_several_inputs_all_signed_erp_fast_bridge() {
        // Create 2 signatures
        byte[] sign1 = new byte[]{0x79};
        byte[] sign2 = new byte[]{0x78};

        Federation erpFederation = createErpFederation();
        BtcTransaction btcTx = createPegOutTxForFlyover(
            Arrays.asList(sign1, sign2),
            3,
            erpFederation
        );

        Assertions.assertTrue(BridgeUtils.hasEnoughSignatures(mock(Context.class), btcTx));
    }

    @Test
    void hasEnoughSignatures_several_inputs_one_missing_signature() {
        // Create 1 signature
        byte[] sign1 = new byte[]{0x79};

        BtcTransaction btcTx = createPegOutTx(Arrays.asList(sign1, MISSING_SIGNATURE), 3);
        Assertions.assertFalse(BridgeUtils.hasEnoughSignatures(mock(Context.class), btcTx));
    }

    @Test
    void countMissingSignatures_two_signatures() {
        // Create 2 signatures
        byte[] sign1 = new byte[]{0x79};
        byte[] sign2 = new byte[]{0x78};

        BtcTransaction btcTx = createPegOutTx(Arrays.asList(sign1, sign2), 1);
        Assertions.assertEquals(0, BridgeUtils.countMissingSignatures(mock(Context.class), btcTx));
    }

    @Test
    void countMissingSignatures_one_signature() {
        // Add 1 signature
        byte[] sign1 = new byte[]{0x79};

        BtcTransaction btcTx = createPegOutTx(Arrays.asList(sign1, MISSING_SIGNATURE), 1);
        Assertions.assertEquals(1, BridgeUtils.countMissingSignatures(mock(Context.class), btcTx));
    }

    @Test
    void countMissingSignatures_no_signatures() {
        // As no signature was added, missing signatures is 2
        BtcTransaction btcTx = createPegOutTx(Collections.emptyList(), 1);
        Assertions.assertEquals(2, BridgeUtils.countMissingSignatures(mock(Context.class), btcTx));
    }

    @Test
    void countMissingSignatures_several_inputs_all_signed() {
        // Create 2 signatures
        byte[] sign1 = new byte[]{0x79};
        byte[] sign2 = new byte[]{0x78};

        BtcTransaction btcTx = createPegOutTx(Arrays.asList(sign1, sign2), 3);
        Assertions.assertEquals(0, BridgeUtils.countMissingSignatures(mock(Context.class), btcTx));
    }

    @Test
    void countMissingSignatures_several_inputs_all_signed_erp_fed() {
        // Create 2 signatures
        byte[] sign1 = new byte[]{0x79};
        byte[] sign2 = new byte[]{0x78};

        Federation erpFederation = createErpFederation();
        BtcTransaction btcTx = createPegOutTx(
            Arrays.asList(sign1, sign2),
            3,
            erpFederation,
            false
        );

        Assertions.assertEquals(0, BridgeUtils.countMissingSignatures(mock(Context.class), btcTx));
    }

    @Test
    void countMissingSignatures_several_inputs_all_signed_fast_bridge() {
        // Create 2 signatures
        byte[] sign1 = new byte[]{0x79};
        byte[] sign2 = new byte[]{0x78};

        BtcTransaction btcTx = createPegOutTxForFlyover(
            Arrays.asList(sign1, sign2),
            3,
            null
        );

        Assertions.assertEquals(0, BridgeUtils.countMissingSignatures(mock(Context.class), btcTx));
    }

    @Test
    void countMissingSignatures_several_inputs_all_signed_erp_fast_bridge() {
        // Create 2 signatures
        byte[] sign1 = new byte[]{0x79};
        byte[] sign2 = new byte[]{0x78};

        Federation erpFederation = createErpFederation();
        BtcTransaction btcTx = createPegOutTxForFlyover(
            Arrays.asList(sign1, sign2),
            3,
            erpFederation
        );

        Assertions.assertEquals(0, BridgeUtils.countMissingSignatures(mock(Context.class), btcTx));
    }

    @Test
    void countMissingSignatures_several_inputs_one_missing_signature() {
        // Create 1 signature
        byte[] sign1 = new byte[]{0x79};

        BtcTransaction btcTx = createPegOutTx(Arrays.asList(sign1, MISSING_SIGNATURE), 3);
        Assertions.assertEquals(1, BridgeUtils.countMissingSignatures(mock(Context.class), btcTx));
    }

    @Test
    void isFreeBridgeTxTrue() {
        activationConfig = ActivationConfigsForTest.bridgeUnitTest();
        isFreeBridgeTx(true, PrecompiledContracts.BRIDGE_ADDR, BridgeRegTestConstants.REGTEST_FEDERATION_PRIVATE_KEYS.get(0).getPrivKeyBytes());
    }

    @Test
    void isFreeBridgeTxOtherContract() {
        activationConfig = ActivationConfigsForTest.bridgeUnitTest();
        isFreeBridgeTx(false, PrecompiledContracts.IDENTITY_ADDR, BridgeRegTestConstants.REGTEST_FEDERATION_PRIVATE_KEYS.get(0).getPrivKeyBytes());
    }

    @Test
    void isFreeBridgeTxFreeTxDisabled() {
        activationConfig = ActivationConfigsForTest.only(ConsensusRule.ARE_BRIDGE_TXS_PAID);
        isFreeBridgeTx(false, PrecompiledContracts.BRIDGE_ADDR, BridgeRegTestConstants.REGTEST_FEDERATION_PRIVATE_KEYS.get(0).getPrivKeyBytes());
    }

    @Test
    void isFreeBridgeTxNonFederatorKey() {
        activationConfig = ActivationConfigsForTest.bridgeUnitTest();
        isFreeBridgeTx(false, PrecompiledContracts.BRIDGE_ADDR, new BtcECKey().getPrivKeyBytes());
    }

    @Test
    void getFederationNoSpendWallet() {
        test_getNoSpendWallet(false);
    }

    @Test
    void getFederationNoSpendWallet_flyoverCompatible() {
        test_getNoSpendWallet(true);
    }

    @Test
    void getFederationSpendWallet() throws UTXOProviderException {
        test_getSpendWallet(false);
    }

    @Test
    void getFederationSpendWallet_flyoverCompatible() throws UTXOProviderException {
        test_getSpendWallet(true);
    }

    @Test
    void testIsContractTx() {
        Assertions.assertFalse(
                BridgeUtils.isContractTx(
                        Transaction.builder().build()
                )
        );
        Assertions.assertTrue(
            BridgeUtils.isContractTx(new org.ethereum.vm.program.InternalTransaction(
                Keccak256.ZERO_HASH.getBytes(),
                0,
                0,
                null,
                null,
                null,
                null,
                null,
                null,
                null,
                null
            ))
        );
    }

    @Test
    void testIsContractTxInvalidTx() {
        Assertions.assertThrows(IllegalArgumentException.class, () -> new ImmutableTransaction(null));
    }

    @Test
    void getCoinFromBigInteger_bigger_than_long_value() {
        Assertions.assertThrows(BridgeIllegalArgumentException.class, () -> BridgeUtils.getCoinFromBigInteger(new BigInteger("9223372036854775808")));
    }

    @Test
    void getCoinFromBigInteger_null_value() {
        Assertions.assertThrows(BridgeIllegalArgumentException.class, () -> BridgeUtils.getCoinFromBigInteger(null));
    }

    @Test
    void getCoinFromBigInteger() throws BridgeIllegalArgumentException {
        Assertions.assertEquals(Coin.COIN, BridgeUtils.getCoinFromBigInteger(BigInteger.valueOf(Coin.COIN.getValue())));
    }

    @Test
    void validateHeightAndConfirmations_invalid_height() {
        Assertions.assertThrows(Exception.class, () -> Assertions.assertFalse(BridgeUtils.validateHeightAndConfirmations(-1, 0, 0, null)));
    }

    @Test
    void validateHeightAndConfirmation_insufficient_confirmations() throws Exception {
        Assertions.assertFalse(BridgeUtils.validateHeightAndConfirmations(2, 5, 10, Sha256Hash.of(Hex.decode("ab"))));
    }

    @Test
    void validateHeightAndConfirmation_enough_confirmations() throws Exception {
        Assertions.assertTrue(BridgeUtils.validateHeightAndConfirmations(
            2,
            5,
            3,
            Sha256Hash.of(Hex.decode("ab")))
        );
    }

    @Test
    void calculateMerkleRoot_invalid_pmt() {
        Assertions.assertThrows(Exception.class, () -> BridgeUtils.calculateMerkleRoot(networkParameters, Hex.decode("ab"), null));
    }

    @Test
    void calculateMerkleRoot_hashes_not_in_pmt() {
        byte[] bits = new byte[1];
        bits[0] = 0x01;
        List<Sha256Hash> hashes = new ArrayList<>();
        hashes.add(PegTestUtils.createHash(2));

        BtcTransaction tx = new BtcTransaction(networkParameters);
        PartialMerkleTree pmt = new PartialMerkleTree(networkParameters, bits, hashes, 1);

        Assertions.assertNull(BridgeUtils.calculateMerkleRoot(networkParameters, pmt.bitcoinSerialize(), tx.getHash()));
    }

    @Test
    void calculateMerkleRoot_hashes_in_pmt() {
        BtcTransaction tx = new BtcTransaction(networkParameters);
        byte[] bits = new byte[1];
        bits[0] = 0x5;
        List<Sha256Hash> hashes = new ArrayList<>();
        hashes.add(Sha256Hash.ZERO_HASH);
        hashes.add(tx.getHash());
        PartialMerkleTree pmt = new PartialMerkleTree(networkParameters, bits, hashes, 2);
        Sha256Hash merkleRoot = BridgeUtils.calculateMerkleRoot(networkParameters, pmt.bitcoinSerialize(), tx.getHash());
        Assertions.assertNotNull(merkleRoot);
    }

    @Test
    void validateInputsCount_active_rskip() {
        byte[] decode = Hex.decode("00000000000100");
        Assertions.assertThrows(VerificationException.class, () -> BridgeUtils.validateInputsCount(decode, true));
    }

    @Test
    void validateInputsCount_inactive_rskip() {
        BtcTransaction tx = new BtcTransaction(networkParameters);
        byte[] btcTxSerialized = tx.bitcoinSerialize();
        Assertions.assertThrows(VerificationException.class, () -> BridgeUtils.validateInputsCount(btcTxSerialized, false));
    }

    @Test
    void isInputSignedByThisFederator_isSigned() {
        // Arrange
        BtcECKey federator1Key = new BtcECKey();
        BtcECKey federator2Key = new BtcECKey();
        Federation federation = new Federation(
                FederationMember.getFederationMembersFromKeys(Arrays.asList(federator1Key, federator2Key)),
                Instant.now(),
                0,
                networkParameters
        );

        // Create a tx from the Fed to a random btc address
        BtcTransaction tx = new BtcTransaction(networkParameters);
        TransactionInput txInput = new TransactionInput(
                networkParameters,
                tx,
                new byte[]{},
                new TransactionOutPoint(networkParameters, 0, Sha256Hash.ZERO_HASH)
        );

        // Create script to be signed by federation members
        Script inputScript = PegTestUtils.createBaseInputScriptThatSpendsFromTheFederation(federation);
        txInput.setScriptSig(inputScript);

        tx.addInput(txInput);

        List<ScriptChunk> chunks = inputScript.getChunks();
        byte[] program = chunks.get(chunks.size() - 1).data;
        Script redeemScript = new Script(program);

        Sha256Hash sighash = tx.hashForSignature(0, redeemScript, BtcTransaction.SigHash.ALL, false);
        BtcECKey.ECDSASignature sig = federator1Key.sign(sighash);

        TransactionSignature txSig = new TransactionSignature(sig, BtcTransaction.SigHash.ALL, false);
        byte[] txSigEncoded = txSig.encodeToBitcoin();

        int sigIndex = inputScript.getSigInsertionIndex(sighash, federator1Key);
        inputScript = ScriptBuilder.updateScriptWithSignature(inputScript, txSigEncoded, sigIndex, 1, 1);
        txInput.setScriptSig(inputScript);

        // Act
        boolean isSigned = BridgeUtils.isInputSignedByThisFederator(federator1Key, sighash, txInput);

        // Assert
        Assertions.assertTrue(isSigned);
    }

    @Test
    void isInputSignedByThisFederator_isSignedByAnotherFederator() {
        // Arrange
        BtcECKey federator1Key = new BtcECKey();
        BtcECKey federator2Key = new BtcECKey();
        Federation federation = new Federation(
                FederationMember.getFederationMembersFromKeys(Arrays.asList(federator1Key, federator2Key)),
                Instant.now(),
                0,
                networkParameters
        );

        // Create a tx from the Fed to a random btc address
        BtcTransaction tx = new BtcTransaction(networkParameters);
        TransactionInput txInput = new TransactionInput(
                networkParameters,
                tx,
                new byte[]{},
                new TransactionOutPoint(networkParameters, 0, Sha256Hash.ZERO_HASH)
        );

        // Create script to be signed by federation members
        Script inputScript = PegTestUtils.createBaseInputScriptThatSpendsFromTheFederation(federation);
        txInput.setScriptSig(inputScript);

        tx.addInput(txInput);

        List<ScriptChunk> chunks = inputScript.getChunks();
        byte[] program = chunks.get(chunks.size() - 1).data;
        Script redeemScript = new Script(program);

        Sha256Hash sighash = tx.hashForSignature(0, redeemScript, BtcTransaction.SigHash.ALL, false);
        BtcECKey.ECDSASignature sig = federator1Key.sign(sighash);

        TransactionSignature txSig = new TransactionSignature(sig, BtcTransaction.SigHash.ALL, false);
        byte[] txSigEncoded = txSig.encodeToBitcoin();

        int sigIndex = inputScript.getSigInsertionIndex(sighash, federator1Key);
        inputScript = ScriptBuilder.updateScriptWithSignature(inputScript, txSigEncoded, sigIndex, 1, 1);
        txInput.setScriptSig(inputScript);

        // Act
        boolean isSigned = BridgeUtils.isInputSignedByThisFederator(federator2Key, sighash, txInput);

        // Assert
        Assertions.assertFalse(isSigned);
    }

    @Test
    void isInputSignedByThisFederator_notSigned() {
        // Arrange
        BtcECKey federator1Key = new BtcECKey();
        BtcECKey federator2Key = new BtcECKey();
        Federation federation = new Federation(
                FederationMember.getFederationMembersFromKeys(Arrays.asList(federator1Key, federator2Key)),
                Instant.now(),
                0,
                networkParameters
        );

        // Create a tx from the Fed to a random btc address
        BtcTransaction tx = new BtcTransaction(networkParameters);
        TransactionInput txInput = new TransactionInput(
                networkParameters,
                tx,
                new byte[]{},
                new TransactionOutPoint(networkParameters, 0, Sha256Hash.ZERO_HASH)
        );

        // Create script to be signed by federation members
        Script inputScript = PegTestUtils.createBaseInputScriptThatSpendsFromTheFederation(federation);
        txInput.setScriptSig(inputScript);

        tx.addInput(txInput);

        List<ScriptChunk> chunks = inputScript.getChunks();
        byte[] program = chunks.get(chunks.size() - 1).data;
        Script redeemScript = new Script(program);

        Sha256Hash sighash = tx.hashForSignature(0, redeemScript, BtcTransaction.SigHash.ALL, false);

        // Act
        boolean isSigned = BridgeUtils.isInputSignedByThisFederator(federator1Key, sighash, txInput);

        // Assert
        Assertions.assertFalse(isSigned);
    }

    @Test
    void serializeBtcAddressWithVersion_p2pkh_testnet_before_rskip284() {
        Address address = Address.fromBase58(networkParameters, "mmWFbkYYKCT9jvCUzJD9XoVjSkfachVpMs");
        byte[] serializedVersion = Hex.decode("6f"); // Testnet pubkey hash
        byte[] serializedAddress = Hex.decode("41aec8ca3fcf17e62077e9f35961385360d6a570");

        test_serializeBtcAddressWithVersion(false, address, serializedVersion, serializedAddress);
    }

    @Test
    void serializeBtcAddressWithVersion_p2sh_testnet_before_rskip284() {
        Address address = Address.fromBase58(networkParameters, "2MyEXHyt2fXqdFm3r4xXEkTdbwdZm7qFiDP");
        byte[] serializedVersion = Hex.decode("00c4"); // Testnet script hash, with leading zeroes
        byte[] serializedAddress = Hex.decode("41aec8ca3fcf17e62077e9f35961385360d6a570");

        test_serializeBtcAddressWithVersion(false, address, serializedVersion, serializedAddress);
    }

    @Test
    void serializeBtcAddressWithVersion_p2pkh_mainnet_before_rskip284() {
        Address address = Address.fromBase58(bridgeConstantsMainnet.getBtcParams(), "16zJJhTZWB1txoisGjEmhtHQam4sikpTd2");
        byte[] serializedVersion = Hex.decode("00"); // Mainnet pubkey hash
        byte[] serializedAddress = Hex.decode("41aec8ca3fcf17e62077e9f35961385360d6a570");

        test_serializeBtcAddressWithVersion(false, address, serializedVersion, serializedAddress);
    }

    @Test
    void serializeBtcAddressWithVersion_p2sh_mainnet_before_rskip284() {
        Address address = Address.fromBase58(bridgeConstantsMainnet.getBtcParams(), "37gKEEx145LH3yRJPpuN8WeLjHMbJJo8vn");
        byte[] serializedVersion = Hex.decode("05"); // Mainnet script hash
        byte[] serializedAddress = Hex.decode("41aec8ca3fcf17e62077e9f35961385360d6a570");

        test_serializeBtcAddressWithVersion(false, address, serializedVersion, serializedAddress);
    }

    @Test
    void serializeBtcAddressWithVersion_p2pkh_testnet_after_rskip284() {
        Address address = Address.fromBase58(networkParameters, "mmWFbkYYKCT9jvCUzJD9XoVjSkfachVpMs");
        byte[] serializedVersion = Hex.decode("6f"); // Testnet pubkey hash
        byte[] serializedAddress = Hex.decode("41aec8ca3fcf17e62077e9f35961385360d6a570");

        test_serializeBtcAddressWithVersion(true, address, serializedVersion, serializedAddress);
    }

    @Test
    void serializeBtcAddressWithVersion_p2sh_testnet_after_rskip284() {
        Address address = Address.fromBase58(networkParameters, "2MyEXHyt2fXqdFm3r4xXEkTdbwdZm7qFiDP");
        byte[] serializedVersion = Hex.decode("c4"); // Testnet script hash, no leading zeroes after HF activation
        byte[] serializedAddress = Hex.decode("41aec8ca3fcf17e62077e9f35961385360d6a570");

        test_serializeBtcAddressWithVersion(true, address, serializedVersion, serializedAddress);
    }

    @Test
    void serializeBtcAddressWithVersion_p2pkh_mainnet_after_rskip284() {
        Address address = Address.fromBase58(bridgeConstantsMainnet.getBtcParams(), "16zJJhTZWB1txoisGjEmhtHQam4sikpTd2");
        byte[] serializedVersion = Hex.decode("00"); // Mainnet pubkey hash
        byte[] serializedAddress = Hex.decode("41aec8ca3fcf17e62077e9f35961385360d6a570");

        test_serializeBtcAddressWithVersion(true, address, serializedVersion, serializedAddress);
    }

    @Test
    void serializeBtcAddressWithVersion_p2sh_mainnet_after_rskip284() {
        Address address = Address.fromBase58(bridgeConstantsMainnet.getBtcParams(), "37gKEEx145LH3yRJPpuN8WeLjHMbJJo8vn");
        byte[] serializedVersion = Hex.decode("05"); // Mainnet script hash
        byte[] serializedAddress = Hex.decode("41aec8ca3fcf17e62077e9f35961385360d6a570");

        test_serializeBtcAddressWithVersion(true, address, serializedVersion, serializedAddress);
    }

    @Test
    void deserializeBtcAddressWithVersion_before_rskip284_p2sh_testnet() {
        String addressVersionHex = "c4"; // Testnet script hash
        String addressHash160Hex = "41aec8ca3fcf17e62077e9f35961385360d6a570";
        byte[] addressBytes = Hex.decode(addressVersionHex.concat(addressHash160Hex));

        Assertions.assertThrows(IllegalArgumentException.class, () -> {
            // Should use the legacy method and fail for using testnet script hash
            test_deserializeBtcAddressWithVersion(
                    false,
                    NetworkParameters.ID_TESTNET,
                    addressBytes,
                    0,
                    new byte[]{},
                    ""
            );
        });
    }

    @Test
    void deserializeBtcAddressWithVersion_before_rskip284_p2pkh_testnet() throws BridgeIllegalArgumentException {
        int addressVersion = 111;
        String addressVersionHex = "6f"; // Testnet pubkey hash
        String addressHash160Hex = "41aec8ca3fcf17e62077e9f35961385360d6a570";
        byte[] addressBytes = Hex.decode(addressVersionHex.concat(addressHash160Hex));
        String addressBase58 = "mmWFbkYYKCT9jvCUzJD9XoVjSkfachVpMs";

        // Should use the legacy method and deserialize correctly if using testnet p2pkh
        test_deserializeBtcAddressWithVersion(
            false,
            NetworkParameters.ID_TESTNET,
            addressBytes,
            addressVersion,
            Hex.decode(addressHash160Hex),
            addressBase58
        );
    }

    @Test
    void deserializeBtcAddressWithVersion_null_bytes() {
        when(activations.isActive(ConsensusRule.RSKIP284)).thenReturn(true);
        Assertions.assertThrows(BridgeIllegalArgumentException.class, () -> {
            BridgeUtils.deserializeBtcAddressWithVersion(
                    bridgeConstantsRegtest.getBtcParams(),
                    activations,
                    null
            );
        });
    }

    @Test
    void deserializeBtcAddressWithVersion_empty_bytes() {
        when(activations.isActive(ConsensusRule.RSKIP284)).thenReturn(true);

        Assertions.assertThrows(BridgeIllegalArgumentException.class, () -> {
            BridgeUtils.deserializeBtcAddressWithVersion(
                    bridgeConstantsRegtest.getBtcParams(),
                    activations,
                    new byte[]{}
            );
        });
    }

    @Test
    void deserializeBtcAddressWithVersion_p2pkh_testnet() throws BridgeIllegalArgumentException {
        int addressVersion = 111;
        String addressVersionHex = "6f"; // Testnet pubkey hash
        String addressHash160Hex = "41aec8ca3fcf17e62077e9f35961385360d6a570";
        byte[] addressBytes = Hex.decode(addressVersionHex.concat(addressHash160Hex));
        String addressBase58 = "mmWFbkYYKCT9jvCUzJD9XoVjSkfachVpMs";

        test_deserializeBtcAddressWithVersion(
            true,
            NetworkParameters.ID_TESTNET,
            addressBytes,
            addressVersion,
            Hex.decode(addressHash160Hex),
            addressBase58
        );
    }

    @Test
    void deserializeBtcAddressWithVersion_p2pkh_testnet_wrong_network() {
        String addressVersionHex = "6f"; // Testnet pubkey hash
        String addressHash160Hex = "41aec8ca3fcf17e62077e9f35961385360d6a570";
        byte[] addressBytes = Hex.decode(addressVersionHex.concat(addressHash160Hex));

        Assertions.assertThrows(IllegalArgumentException.class, () -> test_deserializeBtcAddressWithVersion(
                true,
                NetworkParameters.ID_MAINNET,
                addressBytes,
                0,
                new byte[]{},
                ""
        ));
    }

    @Test
    void deserializeBtcAddressWithVersion_p2sh_testnet() throws BridgeIllegalArgumentException {
        int addressVersion = 196;
        String addressVersionHex = "c4"; // Testnet script hash
        String addressHash160Hex = "41aec8ca3fcf17e62077e9f35961385360d6a570";
        byte[] addressBytes = Hex.decode(addressVersionHex.concat(addressHash160Hex));
        String addressBase58 = "2MyEXHyt2fXqdFm3r4xXEkTdbwdZm7qFiDP";

        test_deserializeBtcAddressWithVersion(
            true,
            NetworkParameters.ID_TESTNET,
            addressBytes,
            addressVersion,
            Hex.decode(addressHash160Hex),
            addressBase58
        );
    }

    @Test
    void deserializeBtcAddressWithVersion_p2sh_testnet_wrong_network() {
        String addressVersionHex = "c4"; // Testnet script hash
        String addressHash160Hex = "41aec8ca3fcf17e62077e9f35961385360d6a570";
        byte[] addressBytes = Hex.decode(addressVersionHex.concat(addressHash160Hex));

        Assertions.assertThrows(IllegalArgumentException.class, () -> test_deserializeBtcAddressWithVersion(
                true,
                NetworkParameters.ID_MAINNET,
                addressBytes,
                0,
                new byte[]{},
                ""
        ));
    }

    @Test
    void deserializeBtcAddressWithVersion_p2pkh_mainnet() throws BridgeIllegalArgumentException {
        int addressVersion = 0;
        String addressVersionHex = "00"; // Mainnet pubkey hash
        String addressHash160Hex = "41aec8ca3fcf17e62077e9f35961385360d6a570";
        byte[] addressBytes = Hex.decode(addressVersionHex.concat(addressHash160Hex));
        String addressBase58 = "16zJJhTZWB1txoisGjEmhtHQam4sikpTd2";

        test_deserializeBtcAddressWithVersion(
            true,
            NetworkParameters.ID_MAINNET,
            addressBytes,
            addressVersion,
            Hex.decode(addressHash160Hex),
            addressBase58
        );
    }

    @Test
    void deserializeBtcAddressWithVersion_p2pkh_mainnet_wrong_network() {
        String addressVersionHex = "00"; // Mainnet pubkey hash
        String addressHash160Hex = "41aec8ca3fcf17e62077e9f35961385360d6a570";
        byte[] addressBytes = Hex.decode(addressVersionHex.concat(addressHash160Hex));

        Assertions.assertThrows(IllegalArgumentException.class, () -> test_deserializeBtcAddressWithVersion(
                true,
                NetworkParameters.ID_TESTNET,
                addressBytes,
                0,
                new byte[]{},
                ""
        ));
    }

    @Test
    void deserializeBtcAddressWithVersion_p2sh_mainnet() throws BridgeIllegalArgumentException {
        int addressVersion = 5;
        String addressVersionHex = "05"; // Mainnet script hash
        String addressHash160Hex = "41aec8ca3fcf17e62077e9f35961385360d6a570";
        byte[] addressBytes = Hex.decode(addressVersionHex.concat(addressHash160Hex));
        String addressBase58 = "37gKEEx145LH3yRJPpuN8WeLjHMbJJo8vn";

        test_deserializeBtcAddressWithVersion(
            true,
            NetworkParameters.ID_MAINNET,
            addressBytes,
            addressVersion,
            Hex.decode(addressHash160Hex),
            addressBase58
        );
    }

    @Test
    void deserializeBtcAddressWithVersion_p2sh_mainnet_wrong_network() throws BridgeIllegalArgumentException {
        String addressVersionHex = "05"; // Mainnet script hash
        String addressHash160Hex = "41aec8ca3fcf17e62077e9f35961385360d6a570";
        byte[] addressBytes = Hex.decode(addressVersionHex.concat(addressHash160Hex));

        Assertions.assertThrows(IllegalArgumentException.class, () -> test_deserializeBtcAddressWithVersion(
                true,
                NetworkParameters.ID_TESTNET,
                addressBytes,
                0,
                new byte[]{},
                ""
        ));
    }

    @Test
    void deserializeBtcAddressWithVersion_with_extra_bytes() {
        String addressVersionHex = "6f"; // Testnet pubkey hash
        String addressHash160Hex = "41aec8ca3fcf17e62077e9f35961385360d6a570";
        String extraData = "0000aaaaeeee1111ffff";
        byte[] addressBytes = Hex.decode(addressVersionHex.concat(addressHash160Hex).concat(extraData));

        Assertions.assertThrows(BridgeIllegalArgumentException.class, () -> test_deserializeBtcAddressWithVersion(
                true,
                NetworkParameters.ID_TESTNET,
                addressBytes,
                0,
                new byte[]{},
                ""
        ));
    }

    @Test
    void deserializeBtcAddressWithVersion_invalid_address_hash() {
        String addressVersionHex = "6f"; // Testnet pubkey hash
        String addressHash160Hex = "41";
        byte[] addressBytes = Hex.decode(addressVersionHex.concat(addressHash160Hex));

        // Should fail for having less than 21 bytes
        Assertions.assertThrows(BridgeIllegalArgumentException.class, () -> test_deserializeBtcAddressWithVersion(
                true,
                NetworkParameters.ID_TESTNET,
                addressBytes,
                0,
                new byte[]{},
                ""
        ));
    }

    @Test
    void testCalculatePegoutTxSize_ZeroInput_ZeroOutput() {
        ActivationConfig.ForBlock activations = mock(ActivationConfig.ForBlock.class);
        when(activations.isActive(ConsensusRule.RSKIP271)).thenReturn(true);

        List<BtcECKey> keys = PegTestUtils.createRandomBtcECKeys(13);
        Federation federation = new Federation(
            FederationMember.getFederationMembersFromKeys(keys),
            Instant.now(),
            0,
            networkParameters
        );

        Assertions.assertThrows(IllegalArgumentException.class, () -> BridgeUtils.calculatePegoutTxSize(activations, federation, 0, 0));
    }

    @Test
    void testCalculatePegoutTxSize_2Inputs_2Outputs() {
        ActivationConfig.ForBlock activations = mock(ActivationConfig.ForBlock.class);
        when(activations.isActive(ConsensusRule.RSKIP271)).thenReturn(true);

        List<BtcECKey> keys = PegTestUtils.createRandomBtcECKeys(13);
        Federation federation = new Federation(
            FederationMember.getFederationMembersFromKeys(keys),
            Instant.now(),
            0,
            networkParameters
        );

        int inputSize = 2;
        int outputSize = 2;
        int pegoutTxSize = BridgeUtils.calculatePegoutTxSize(activations, federation, inputSize, outputSize);

        // The difference between the calculated size and a real tx size should be smaller than 1% in any direction
        int origTxSize = 2076; // Data for 2 inputs, 2 outputs From https://www.blockchain.com/btc/tx/e92cab54ecf738a00083fd8990515247aa3404df4f76ec358d9fe87d95102ae4
        int difference = origTxSize - pegoutTxSize;
        double tolerance = origTxSize * .01;

        assertTrue(difference < tolerance && difference > -tolerance);
    }

    @Test
    void testCalculatePegoutTxSize_9Inputs_2Outputs() {
        ActivationConfig.ForBlock activations = mock(ActivationConfig.ForBlock.class);
        when(activations.isActive(ConsensusRule.RSKIP271)).thenReturn(true);

        List<BtcECKey> keys = PegTestUtils.createRandomBtcECKeys(13);
        Federation federation = new Federation(
            FederationMember.getFederationMembersFromKeys(keys),
            Instant.now(),
            0,
            networkParameters
        );

        int inputSize = 9;
        int outputSize = 2;
        int pegoutTxSize = BridgeUtils.calculatePegoutTxSize(activations, federation, inputSize, outputSize);

        // The difference between the calculated size and a real tx size should be smaller than 1% in any direction
        int origTxSize = 9069; // Data for 9 inputs, 2 outputs From https://www.blockchain.com/btc/tx/15adf52f7b4b7a7e563fca92aec7bbe8149b87fac6941285a181e6fcd799a1cd
        int difference = origTxSize - pegoutTxSize;
        double tolerance = origTxSize * .01;

        assertTrue(difference < tolerance && difference > -tolerance);
    }

    @Test
    void testCalculatePegoutTxSize_10Inputs_20Outputs() {
        ActivationConfig.ForBlock activations = mock(ActivationConfig.ForBlock.class);
        when(activations.isActive(ConsensusRule.RSKIP271)).thenReturn(true);

        List<BtcECKey> keys = PegTestUtils.createRandomBtcECKeys(13);
        Federation federation = new Federation(
            FederationMember.getFederationMembersFromKeys(keys),
            Instant.now(),
            0,
            networkParameters
        );

        // Create a pegout tx with 10 inputs and 20 outputs
        int inputSize = 10;
        int outputSize = 20;
        BtcTransaction pegoutTx = createPegOutTx(inputSize, outputSize, federation, keys);

        int pegoutTxSize = BridgeUtils.calculatePegoutTxSize(activations, federation, inputSize, outputSize);

        // The difference between the calculated size and a real tx size should be smaller than 2% in any direction
        int origTxSize = pegoutTx.bitcoinSerialize().length;
        int difference = origTxSize - pegoutTxSize;
        double tolerance = origTxSize * .02;

        assertTrue(difference < tolerance && difference > -tolerance);
    }

    @Test
    void testCalculatePegoutTxSize_50Inputs_200Outputs() {
        ActivationConfig.ForBlock activations = mock(ActivationConfig.ForBlock.class);
        when(activations.isActive(ConsensusRule.RSKIP271)).thenReturn(true);

        List<BtcECKey> keys = PegTestUtils.createRandomBtcECKeys(13);
        Federation federation = new Federation(
            FederationMember.getFederationMembersFromKeys(keys),
            Instant.now(),
            0,
            networkParameters
        );

        // Create a pegout tx with 50 inputs and 200 outputs
        int inputSize = 50;
        int outputSize = 200;
        BtcTransaction pegoutTx = createPegOutTx(inputSize, outputSize, federation, keys);

        int pegoutTxSize = BridgeUtils.calculatePegoutTxSize(activations, federation, inputSize, outputSize);

        // The difference between the calculated size and a real tx size should be smaller than 2% in any direction
        int origTxSize = pegoutTx.bitcoinSerialize().length;
        int difference = origTxSize - pegoutTxSize;
        double tolerance = origTxSize * .02;

        assertTrue(difference < tolerance && difference > -tolerance);
    }

    @Test
    void testCalculatePegoutTxSize_50Inputs_200Outputs_erpFederation() {
        ActivationConfig.ForBlock activations = mock(ActivationConfig.ForBlock.class);
        when(activations.isActive(ConsensusRule.RSKIP271)).thenReturn(true);

        List<BtcECKey> defaultFederationKeys = Arrays.asList(
            BtcECKey.fromPrivate(Hex.decode("fa01")),
            BtcECKey.fromPrivate(Hex.decode("fa02")),
            BtcECKey.fromPrivate(Hex.decode("fa03"))
        );
        defaultFederationKeys.sort(BtcECKey.PUBKEY_COMPARATOR);

        List<BtcECKey> erpFederationPublicKeys = Arrays.asList(
            BtcECKey.fromPrivate(Hex.decode("fa03")),
            BtcECKey.fromPrivate(Hex.decode("fa04")),
            BtcECKey.fromPrivate(Hex.decode("fa05"))
        );
        erpFederationPublicKeys.sort(BtcECKey.PUBKEY_COMPARATOR);

        Federation erpFederation = new ErpFederation(
            FederationTestUtils.getFederationMembersWithBtcKeys(defaultFederationKeys),
            Instant.ofEpochMilli(1000L),
            0L,
            networkParameters,
            erpFederationPublicKeys,
            500L,
            activations
        );

        // Create a pegout tx with 50 inputs and 200 outputs
        int inputSize = 50;
        int outputSize = 200;
        BtcTransaction pegoutTx = createPegOutTx(inputSize, outputSize, erpFederation, defaultFederationKeys);

        int pegoutTxSize = BridgeUtils.calculatePegoutTxSize(activations, erpFederation, inputSize, outputSize);

        // The difference between the calculated size and a real tx size should be smaller than 3% in any direction
        int origTxSize = pegoutTx.bitcoinSerialize().length;
        int difference = origTxSize - pegoutTxSize;
        double tolerance = origTxSize * .03;

        assertTrue(difference < tolerance && difference > -tolerance);
    }

    @Test
    void testCalculatePegoutTxSize_100Inputs_50Outputs_erpFederation() {
        ActivationConfig.ForBlock activations = mock(ActivationConfig.ForBlock.class);
        when(activations.isActive(ConsensusRule.RSKIP271)).thenReturn(true);

        List<BtcECKey> defaultFederationKeys = Arrays.asList(
            BtcECKey.fromPrivate(Hex.decode("fa01")),
            BtcECKey.fromPrivate(Hex.decode("fa02")),
            BtcECKey.fromPrivate(Hex.decode("fa03"))
        );
        defaultFederationKeys.sort(BtcECKey.PUBKEY_COMPARATOR);

        List<BtcECKey> erpFederationPublicKeys = Arrays.asList(
            BtcECKey.fromPrivate(Hex.decode("fa03")),
            BtcECKey.fromPrivate(Hex.decode("fa04")),
            BtcECKey.fromPrivate(Hex.decode("fa05"))
        );
        erpFederationPublicKeys.sort(BtcECKey.PUBKEY_COMPARATOR);

        Federation erpFederation = new ErpFederation(
            FederationTestUtils.getFederationMembersWithBtcKeys(defaultFederationKeys),
            Instant.ofEpochMilli(1000L),
            0L,
            networkParameters,
            erpFederationPublicKeys,
            500L,
            activations
        );

        // Create a pegout tx with 100 inputs and 50 outputs
        int inputSize = 100;
        int outputSize = 50;
        BtcTransaction pegoutTx = createPegOutTx(inputSize, outputSize, erpFederation, defaultFederationKeys);

        int pegoutTxSize = BridgeUtils.calculatePegoutTxSize(activations, erpFederation, inputSize, outputSize);

        // The difference between the calculated size and a real tx size should be smaller than 3% in any direction
        int origTxSize = pegoutTx.bitcoinSerialize().length;
        int difference = origTxSize - pegoutTxSize;
        double tolerance = origTxSize * .03;

        assertTrue(difference < tolerance && difference > -tolerance);
    }

    @Test
    void getRegularPegoutTxSize_has_proper_calculations() {
        ActivationConfig.ForBlock activations = mock(ActivationConfig.ForBlock.class);
        when(activations.isActive(ConsensusRule.RSKIP271)).thenReturn(true);

        BtcECKey key1 = new BtcECKey();
        BtcECKey key2 = new BtcECKey();
        BtcECKey key3 = new BtcECKey();
        List<BtcECKey> keys = Arrays.asList(key1, key2, key3);
        Federation fed = new Federation(
            FederationMember.getFederationMembersFromKeys(keys),
            Instant.now(),
            0,
            networkParameters
        );

        // Create a pegout tx with two inputs and two outputs
        int inputs = 2;
        BtcTransaction pegoutTx = createPegOutTx(Collections.emptyList(), inputs, fed, false);

        for (int inputIndex = 0; inputIndex < inputs; inputIndex++) {
            Script inputScript = pegoutTx.getInput(inputIndex).getScriptSig();

            Sha256Hash sighash = pegoutTx.hashForSignature(inputIndex, fed.getRedeemScript(), BtcTransaction.SigHash.ALL, false);

            for (int keyIndex = 0; keyIndex < keys.size() - 1; keyIndex++) {
                BtcECKey key = keys.get(keyIndex);
                BtcECKey.ECDSASignature sig = key.sign(sighash);
                TransactionSignature txSig = new TransactionSignature(sig, BtcTransaction.SigHash.ALL, false);
                byte[] txSigEncoded = txSig.encodeToBitcoin();

                int sigIndex = inputScript.getSigInsertionIndex(sighash, key);
                inputScript = ScriptBuilder.updateScriptWithSignature(inputScript, txSigEncoded, sigIndex, 1, 1);
                pegoutTx.getInput(inputIndex).setScriptSig(inputScript);
            }
        }

        int pegoutTxSize = BridgeUtils.getRegularPegoutTxSize(activations, fed);

        // The difference between the calculated size and a real tx size should be smaller than 10% in any direction
        int difference = pegoutTx.bitcoinSerialize().length - pegoutTxSize;
        double tolerance = pegoutTxSize * .1;
        assertTrue(difference < tolerance && difference > -tolerance);
    }

    @Test
    void scriptCorrectlySpends_fromGenesisFederation_ok() {
        Federation genesisFederation = bridgeConstantsRegtest.getGenesisFederation();
        Address destinationAddress = PegTestUtils.createRandomP2PKHBtcAddress(networkParameters);

        BtcTransaction tx = new BtcTransaction(networkParameters);
        tx.addOutput(Coin.COIN, destinationAddress);
        TransactionInput txIn = new TransactionInput(
            networkParameters,
            tx,
            new byte[]{},
            new TransactionOutPoint(networkParameters, 0, Sha256Hash.ZERO_HASH)
        );
        tx.addInput(txIn);
        signWithNecessaryKeys(genesisFederation, BridgeRegTestConstants.REGTEST_FEDERATION_PRIVATE_KEYS, txIn, tx);

        assertTrue(BridgeUtils.scriptCorrectlySpendsTx(tx, 0, genesisFederation.getP2SHScript()));
    }

    @Test
    void scriptCorrectlySpends_invalidScript() {
        Federation genesisFederation = bridgeConstantsRegtest.getGenesisFederation();
        Address destinationAddress = PegTestUtils.createRandomP2PKHBtcAddress(networkParameters);

        BtcTransaction tx = new BtcTransaction(networkParameters);
        tx.addOutput(Coin.COIN, destinationAddress);
        TransactionInput txIn = new TransactionInput(
            networkParameters,
            tx,
            new byte[]{},
            new TransactionOutPoint(networkParameters, 0, Sha256Hash.ZERO_HASH)
        );
        tx.addInput(txIn);
        signWithNecessaryKeys(genesisFederation, BridgeRegTestConstants.REGTEST_FEDERATION_PRIVATE_KEYS, txIn, tx);

        // Add script op codes to the tx input script sig to make it invalid
        ScriptBuilder scriptBuilder = new ScriptBuilder(tx.getInput(0).getScriptSig());
        Script invalidScript = scriptBuilder
            .op(ScriptOpCodes.OP_IF)
            .op(ScriptOpCodes.OP_ENDIF)
            .build();
        tx.getInput(0).setScriptSig(invalidScript);

        assertFalse(BridgeUtils.scriptCorrectlySpendsTx(tx, 0, genesisFederation.getP2SHScript()));
    }

    private void test_getSpendWallet(boolean isFlyoverCompatible) throws UTXOProviderException {
        Federation federation = new Federation(FederationTestUtils.getFederationMembersWithBtcKeys(Arrays.asList(
            BtcECKey.fromPublicOnly(Hex.decode("036bb9eab797eadc8b697f0e82a01d01cabbfaaca37e5bafc06fdc6fdd38af894a")),
            BtcECKey.fromPublicOnly(Hex.decode("031da807c71c2f303b7f409dd2605b297ac494a563be3b9ca5f52d95a43d183cc5")))),
            Instant.ofEpochMilli(5005L),
            0L,
            networkParameters);
        Context mockedBtcContext = mock(Context.class);
        when(mockedBtcContext.getParams()).thenReturn(networkParameters);

        List<UTXO> mockedUtxos = new ArrayList<>();
        mockedUtxos.add(mock(UTXO.class));
        mockedUtxos.add(mock(UTXO.class));
        mockedUtxos.add(mock(UTXO.class));

        Wallet wallet = BridgeUtils.getFederationSpendWallet(mockedBtcContext, federation, mockedUtxos, isFlyoverCompatible, null);

        if (isFlyoverCompatible) {
            Assertions.assertEquals(FlyoverCompatibleBtcWalletWithStorage.class, wallet.getClass());
        } else {
            Assertions.assertEquals(BridgeBtcWallet.class, wallet.getClass());
        }

        assertIsWatching(federation.getAddress(), wallet, networkParameters);
        CoinSelector selector = wallet.getCoinSelector();
        Assertions.assertEquals(RskAllowUnconfirmedCoinSelector.class, selector.getClass());
        UTXOProvider utxoProvider = wallet.getUTXOProvider();
        Assertions.assertEquals(RskUTXOProvider.class, utxoProvider.getClass());
        Assertions.assertEquals(mockedUtxos, utxoProvider.getOpenTransactionOutputs(Collections.emptyList()));
    }

    private void test_getNoSpendWallet(boolean isFlyoverCompatible) {
        Federation federation = new Federation(FederationTestUtils.getFederationMembersWithBtcKeys(Arrays.asList(
            BtcECKey.fromPublicOnly(Hex.decode("036bb9eab797eadc8b697f0e82a01d01cabbfaaca37e5bafc06fdc6fdd38af894a")),
            BtcECKey.fromPublicOnly(Hex.decode("031da807c71c2f303b7f409dd2605b297ac494a563be3b9ca5f52d95a43d183cc5")))),
            Instant.ofEpochMilli(5005L),
            0L,
            networkParameters);
        Context mockedBtcContext = mock(Context.class);
        when(mockedBtcContext.getParams()).thenReturn(networkParameters);

        Wallet wallet = BridgeUtils.getFederationNoSpendWallet(mockedBtcContext, federation, isFlyoverCompatible, null);

        if (isFlyoverCompatible) {
            Assertions.assertEquals(FlyoverCompatibleBtcWalletWithStorage.class, wallet.getClass());
        } else {
            Assertions.assertEquals(BridgeBtcWallet.class, wallet.getClass());
        }

        assertIsWatching(federation.getAddress(), wallet, networkParameters);
    }

    private void getAmountSentToAddresses_ok_by_network(BridgeConstants bridgeConstants) {
        Federation activeFederation = PegTestUtils.createFederation(bridgeConstants, "fa03", "fa04");
        Address activeFederationAddress = activeFederation.getAddress();

        Federation retiringFederation = PegTestUtils.createFederation(bridgeConstants, "fa01", "fa02");
        Address retiringFederationAddress = retiringFederation.getAddress();

        Coin valueToTransfer = Coin.COIN;
        BtcTransaction btcTx = new BtcTransaction(bridgeConstants.getBtcParams());
        btcTx.addOutput(valueToTransfer, activeFederationAddress);
        btcTx.addOutput(valueToTransfer, retiringFederationAddress);

        Coin totalAmountExpected = valueToTransfer.multiply(2);

        Assertions.assertEquals(
            totalAmountExpected,
            BridgeUtils.getAmountSentToAddresses(
                activations,
                bridgeConstants.getBtcParams(),
                new Context(bridgeConstants.getBtcParams()),
                btcTx,
                Arrays.asList(
                    activeFederationAddress,
                    retiringFederationAddress
                )
            )
        );

        btcTx = new BtcTransaction(bridgeConstants.getBtcParams());
        btcTx.addOutput(valueToTransfer, activeFederationAddress);
        totalAmountExpected = Coin.COIN;
        Assertions.assertEquals(
            totalAmountExpected,
            BridgeUtils.getAmountSentToAddresses(
                activations,
                bridgeConstants.getBtcParams(),
                new Context(bridgeConstants.getBtcParams()),
                btcTx,
                Arrays.asList(
                    activeFederationAddress,
                    retiringFederationAddress
                )
            )
        );

        btcTx = new BtcTransaction(bridgeConstants.getBtcParams());
        btcTx.addOutput(valueToTransfer, activeFederationAddress);
        totalAmountExpected = Coin.COIN;
        Assertions.assertEquals(
            totalAmountExpected,
            BridgeUtils.getAmountSentToAddresses(
                activations,
                bridgeConstants.getBtcParams(),
                new Context(bridgeConstants.getBtcParams()),
                btcTx,
                Arrays.asList(activeFederationAddress)
            )
        );

        btcTx = new BtcTransaction(bridgeConstants.getBtcParams());
        btcTx.addOutput(valueToTransfer, retiringFederationAddress);
        totalAmountExpected = Coin.COIN;
        Assertions.assertEquals(
            totalAmountExpected,
            BridgeUtils.getAmountSentToAddresses(
                activations,
                bridgeConstants.getBtcParams(),
                new Context(bridgeConstants.getBtcParams()),
                btcTx,
                Arrays.asList(retiringFederationAddress)
            )
        );
    }

    @Test
    void getAmountSentToAddresses_ok() {
        when(activations.isActive(ConsensusRule.RSKIP293)).thenReturn(true);
        getAmountSentToAddresses_ok_by_network(bridgeConstantsMainnet);
        getAmountSentToAddresses_ok_by_network(bridgeConstantsRegtest);
    }

    private void getAmountSentToAddresses_no_output_for_address_by_network(BridgeConstants bridgeConstants) {
        Federation genesisFederation = bridgeConstants.getGenesisFederation();
        Address receiver = genesisFederation.getAddress();
        BtcTransaction btcTx = new BtcTransaction(bridgeConstants.getBtcParams());

        Assertions.assertEquals(
            Coin.ZERO,
            BridgeUtils.getAmountSentToAddresses(
                activations,
                bridgeConstants.getBtcParams(),
                new Context(bridgeConstants.getBtcParams()),
                btcTx,
                Arrays.asList(receiver)
            )
        );
    }

    @Test
    void getAmountSentToAddresses_no_output_for_address() {
        when(activations.isActive(ConsensusRule.RSKIP293)).thenReturn(true);
        getAmountSentToAddresses_no_output_for_address_by_network(bridgeConstantsMainnet);
        getAmountSentToAddresses_no_output_for_address_by_network(bridgeConstantsRegtest);
    }

    private void getAmountSentToAddresses_output_value_is_0_by_network(BridgeConstants bridgeConstants) {
        Federation genesisFederation = bridgeConstants.getGenesisFederation();
        Address receiver = genesisFederation.getAddress();

        Coin valueToTransfer = Coin.ZERO;

        BtcTransaction btcTx = new BtcTransaction(bridgeConstants.getBtcParams());
        btcTx.addOutput(valueToTransfer, receiver);

        Assertions.assertEquals(
            Coin.ZERO,
            BridgeUtils.getAmountSentToAddresses(
                activations,
                bridgeConstants.getBtcParams(),
                new Context(bridgeConstants.getBtcParams()),
                btcTx,
                Arrays.asList(receiver)
            )
        );
    }

    @Test
    void getAmountSentToAddresses_output_value_is_0() {
        when(activations.isActive(ConsensusRule.RSKIP293)).thenReturn(true);
        getAmountSentToAddresses_output_value_is_0_by_network(bridgeConstantsMainnet);
        getAmountSentToAddresses_output_value_is_0_by_network(bridgeConstantsRegtest);
    }

    private void test_serializeBtcAddressWithVersion(boolean isRskip284Active, Address address, byte[] serializedVersion, byte[] serializedAddress) {
        when(activations.isActive(ConsensusRule.RSKIP284)).thenReturn(isRskip284Active);

        byte[] addressWithVersionBytes = BridgeUtils.serializeBtcAddressWithVersion(activations, address);
        int expectedLength = serializedVersion.length + serializedAddress.length;
        Assertions.assertEquals(expectedLength, addressWithVersionBytes.length);

        byte[] versionBytes = new byte[serializedVersion.length];
        System.arraycopy(addressWithVersionBytes, 0, versionBytes, 0, serializedVersion.length);

        byte[] addressBytes = new byte[serializedAddress.length];
        System.arraycopy(addressWithVersionBytes, serializedVersion.length, addressBytes, 0, serializedAddress.length);

        Assertions.assertArrayEquals(serializedVersion, versionBytes);
        Assertions.assertArrayEquals(serializedAddress, addressBytes);
    }

    private void test_deserializeBtcAddressWithVersion(boolean isRskip284Active, String networkId, byte[] serializedAddress,
        int expectedVersion, byte[] expectedHash, String expectedAddress) throws BridgeIllegalArgumentException {

        when(activations.isActive(ConsensusRule.RSKIP284)).thenReturn(isRskip284Active);

        BridgeConstants bridgeConstants = networkId.equals(NetworkParameters.ID_MAINNET) ?
            BridgeMainNetConstants.getInstance() :
            BridgeRegTestConstants.getInstance();

        Address address = BridgeUtils.deserializeBtcAddressWithVersion(
            bridgeConstants.getBtcParams(),
            activations,
            serializedAddress
        );

        Assertions.assertEquals(expectedVersion, address.getVersion());
        Assertions.assertArrayEquals(expectedHash, address.getHash160());
        Assertions.assertEquals(expectedAddress, address.toBase58());
    }

    private void assertIsWatching(Address address, Wallet wallet, NetworkParameters parameters) {
        List<Script> watchedScripts = wallet.getWatchedScripts();
        Assertions.assertEquals(1, watchedScripts.size());
        Script watchedScript = watchedScripts.get(0);
        Assertions.assertTrue(watchedScript.isPayToScriptHash());
        Assertions.assertEquals(address.toString(), watchedScript.getToAddress(parameters).toString());
    }

    private void isFreeBridgeTx(boolean expected, RskAddress destinationAddress, byte[] privKeyBytes) {
        BridgeSupportFactory bridgeSupportFactory = new BridgeSupportFactory(
                new RepositoryBtcBlockStoreWithCache.Factory(constants.getBridgeConstants().getBtcParams()),
                constants.getBridgeConstants(),
                activationConfig);

        Bridge bridge = new Bridge(PrecompiledContracts.BRIDGE_ADDR, constants, activationConfig, bridgeSupportFactory);
        org.ethereum.core.Transaction rskTx = CallTransaction.createCallTransaction(
                0,
                1,
                1,
                destinationAddress,
                0,
                Bridge.UPDATE_COLLECTIONS, constants.getChainId());
        rskTx.sign(privKeyBytes);

        TrieStore trieStore = new TrieStoreImpl(new HashMapDB());
        Repository repository = new MutableRepository(new MutableTrieCache(new MutableTrieImpl(trieStore, new Trie())));
        Block rskExecutionBlock = new BlockGenerator().createChildBlock(getGenesisInstance(trieStore));
        bridge.init(rskTx, rskExecutionBlock, repository.startTracking(), null, null, null);
        Assertions.assertEquals(expected, BridgeUtils.isFreeBridgeTx(rskTx, constants, activationConfig.forBlock(rskExecutionBlock.getNumber())));
    }

    private Genesis getGenesisInstance(TrieStore trieStore) {
        return new TestGenesisLoader(trieStore, "frontier.json", constants.getInitialNonce(), false, true, true).load();
    }

    private ErpFederation createErpFederation() {
        Federation genesisFederation = bridgeConstantsRegtest.getGenesisFederation();
        return new ErpFederation(
            genesisFederation.getMembers(),
            genesisFederation.getCreationTime(),
            genesisFederation.getCreationBlockNumber(),
            genesisFederation.getBtcParams(),
            bridgeConstantsRegtest.getErpFedPubKeysList(),
            bridgeConstantsRegtest.getErpFedActivationDelay(),
            activations
        );
    }

    private BtcTransaction createPegOutTx(
        List<byte[]> signatures,
        int inputsToAdd,
        Federation federation,
        boolean isFlyover
    ) {
        // Setup
        Address address;
        byte[] program;

        if (federation == null) {
            federation = BridgeRegTestConstants.getInstance().getGenesisFederation();
        }

        if (isFlyover) {
            // Create fast bridge redeem script
            Sha256Hash derivationArgumentsHash = Sha256Hash.of(new byte[]{1});
            Script flyoverRedeemScript;

            if (federation instanceof ErpFederation) {
                flyoverRedeemScript =
                    FastBridgeErpRedeemScriptParser.createFastBridgeErpRedeemScript(
                        federation.getRedeemScript(),
                        derivationArgumentsHash
                    );
            } else {
                flyoverRedeemScript =
                    FastBridgeRedeemScriptParser.createMultiSigFastBridgeRedeemScript(
                        federation.getRedeemScript(),
                        derivationArgumentsHash
                    );
            }

            Script flyoverP2SH = ScriptBuilder
                .createP2SHOutputScript(flyoverRedeemScript);
            address = Address.fromP2SHHash(networkParameters, flyoverP2SH.getPubKeyHash());
            program = flyoverRedeemScript.getProgram();

        } else {
            address = federation.getAddress();
            program = federation.getRedeemScript().getProgram();
        }

        // Build prev btc tx
        BtcTransaction prevTx = new BtcTransaction(networkParameters);
        TransactionOutput prevOut = new TransactionOutput(networkParameters, prevTx, Coin.FIFTY_COINS, address);
        prevTx.addOutput(prevOut);

        // Build btc tx to be signed
        BtcTransaction btcTx = new BtcTransaction(networkParameters);

        // Add inputs
        for (int i = 0; i < inputsToAdd; i++) {
            btcTx.addInput(prevOut);
        }

        Script scriptSig;

        if (signatures.isEmpty()) {
            scriptSig = PegTestUtils.createBaseInputScriptThatSpendsFromTheFederation(federation);
        } else {
            scriptSig = ScriptBuilder.createMultiSigInputScriptBytes(signatures, program);
        }

        // Sign inputs
        for (int i = 0; i < inputsToAdd; i++) {
            btcTx.getInput(i).setScriptSig(scriptSig);
        }

        TransactionOutput output = new TransactionOutput(
            networkParameters,
            btcTx,
            Coin.COIN,
            new BtcECKey().toAddress(networkParameters)
        );
        btcTx.addOutput(output);

        TransactionOutput changeOutput = new TransactionOutput(
            networkParameters,
            btcTx,
            Coin.COIN,
            federation.getAddress()
        );
        btcTx.addOutput(changeOutput);

        return btcTx;
    }

    private BtcTransaction createPegOutTx(int inputSize, int outputSize, Federation federation, List<BtcECKey> keys) {
        Address randomAddress = PegTestUtils.createRandomP2PKHBtcAddress(networkParameters);

        BtcTransaction btcTx = new BtcTransaction(networkParameters);

        TransactionInput transInput = new TransactionInput(
            networkParameters,
            btcTx,
            new byte[]{},
            new TransactionOutPoint(networkParameters, 0, Sha256Hash.ZERO_HASH)
        );

        // Add inputs
        for (int i = 0; i < inputSize; i++) {
            btcTx.addInput(transInput);
            // sign input
            signWithNecessaryKeys(federation, keys, transInput, btcTx);
        }

        // Add outputs
        for (int i = 0; i < outputSize; i++) {
            btcTx.addOutput(Coin.COIN, randomAddress);
        }

        return btcTx;
    }

    private BtcTransaction createPegOutTx(List<byte[]> signatures, int inputsToAdd) {
        return createPegOutTx(signatures, inputsToAdd, null, false);
    }

    private BtcTransaction createPegOutTxForFlyover(List<byte[]> signatures, int inputsToAdd, Federation federation) {
        return createPegOutTx(signatures, inputsToAdd, federation, true);
    }

    private byte[] generatePrivKey() {
        SecureRandom random = new SecureRandom();
        byte[] privKey = new byte[32];
        random.nextBytes(privKey);
        return privKey;
    }

    private void signWithErpFederation(Federation erpFederation, List<BtcECKey> privateKeys, TransactionInput txIn, BtcTransaction tx) {
        signWithNecessaryKeys(erpFederation, privateKeys, txIn, tx);
        // Add OP_0 prefix to make it a valid erp federation script
        Script erpInputScript = new ScriptBuilder()
            .number(ScriptOpCodes.OP_0)
            .addChunks(txIn.getScriptSig().getChunks())
            .build();

        txIn.setScriptSig(erpInputScript);
    }

    private void signWithNecessaryKeys(
        Federation federation,
        List<BtcECKey> privateKeys,
        TransactionInput txIn,
        BtcTransaction tx) {

        signWithNecessaryKeys(
            federation,
            federation.getRedeemScript(),
            privateKeys,
            txIn,
            tx
        );
    }

    private void signWithNecessaryKeys(
        Federation federation,
        Script federationRedeemScript,
        List<BtcECKey> privateKeys,
        TransactionInput txIn,
        BtcTransaction tx) {

        signWithNKeys(
            federation,
            federationRedeemScript,
            privateKeys,
            txIn,
            tx,
            federation.getNumberOfSignaturesRequired()
        );
    }

    private void signWithNKeys(
        Federation federation,
        Script federationRedeemScript,
        List<BtcECKey> privateKeys,
        TransactionInput txIn,
        BtcTransaction tx,
        int numberOfSignatures) {

        Script scriptPubKey = federation.getP2SHScript();
        RedeemData redeemData = RedeemData.of(federation.getBtcPublicKeys(), federationRedeemScript);
        Script inputScript = scriptPubKey.createEmptyInputScript(redeemData.keys.get(0), redeemData.redeemScript);

        txIn.setScriptSig(inputScript);

        Sha256Hash sighash = tx.hashForSignature(
            0,
            federationRedeemScript,
            BtcTransaction.SigHash.ALL,
            false
        );

        for (int i = 0; i < numberOfSignatures; i++) {
            inputScript = signWithOneKey(federation, privateKeys, inputScript, sighash, i);
        }
        txIn.setScriptSig(inputScript);
    }

    private Script signWithOneKey(
        Federation federation,
        List<BtcECKey> privateKeys,
        Script inputScript,
        Sha256Hash sighash,
        int federatorIndex) {

        BtcECKey federatorPrivKey = privateKeys.get(federatorIndex);
        BtcECKey federatorPublicKey = federation.getBtcPublicKeys().get(federatorIndex);

        BtcECKey.ECDSASignature sig = federatorPrivKey.sign(sighash);
        TransactionSignature txSig = new TransactionSignature(sig, BtcTransaction.SigHash.ALL, false);

        int sigIndex = inputScript.getSigInsertionIndex(sighash, federatorPublicKey);
        inputScript = ScriptBuilder.updateScriptWithSignature(inputScript, txSig.encodeToBitcoin(), sigIndex, 1, 1);

        return inputScript;
    }

    private Federation getGenesisFederationForTest(BridgeConstants bridgeConstants, Context btcContext){
        Federation federation = bridgeConstants.getGenesisFederation();
        Wallet wallet = new BridgeBtcWallet(btcContext, Collections.singletonList(federation));
        Address federationAddress = federation.getAddress();
        wallet.addWatchedAddress(federationAddress, federation.getCreationTime().toEpochMilli());

        return federation;
    }

    @Test
    void getMinimumPegInTxValue_before_RSKIP219() {
        when(activations.isActive(ConsensusRule.RSKIP219)).thenReturn(false);

        Coin minimumPeginTxValue = bridgeConstantsRegtest.getLegacyMinimumPeginTxValueInSatoshis();
        assertEquals(
            minimumPeginTxValue,
            BridgeUtils.getMinimumPegInTxValue(activations, bridgeConstantsRegtest)
        );
    }

    @Test
    void getMinimumPegInTxValue_after_RSKIP219() {
        when(activations.isActive(ConsensusRule.RSKIP219)).thenReturn(true);

        Coin minimumPeginTxValue = bridgeConstantsRegtest.getMinimumPeginTxValueInSatoshis();
        assertEquals(
            minimumPeginTxValue,
            BridgeUtils.getMinimumPegInTxValue(activations, bridgeConstantsRegtest)
        );
    }

    @Test
    void testIsAnyUTXOAmountBelowMinimum_has_utxos_below_minimum() {
        Coin minimumPegInTxValue = BridgeUtils.getMinimumPegInTxValue(activations, bridgeConstantsRegtest);
        Coin valueBelowMinimum = minimumPegInTxValue.minus(Coin.SATOSHI);
        Coin valueAboveMinimum = minimumPegInTxValue.plus(Coin.SATOSHI);

        BtcTransaction btcTx = new BtcTransaction(bridgeConstantsRegtest.getBtcParams());

        Address btcAddressReceivingFundsBelowMin = PegTestUtils.createRandomP2PKHBtcAddress(bridgeConstantsRegtest.getBtcParams());
        Address btcAddressReceivingFundsEqualToMin = PegTestUtils.createRandomP2PKHBtcAddress(bridgeConstantsRegtest.getBtcParams());
        Address btcAddressReceivingFundsAboveMin = PegTestUtils.createRandomP2PKHBtcAddress(bridgeConstantsRegtest.getBtcParams());

        btcTx.addOutput(valueBelowMinimum, btcAddressReceivingFundsBelowMin);
        btcTx.addOutput(minimumPegInTxValue, btcAddressReceivingFundsEqualToMin);
        btcTx.addOutput(minimumPegInTxValue, btcAddressReceivingFundsEqualToMin);
        btcTx.addOutput(valueAboveMinimum, btcAddressReceivingFundsAboveMin);
        btcTx.addOutput(valueAboveMinimum, btcAddressReceivingFundsAboveMin);

        assertTrue(
            BridgeUtils.isAnyUTXOAmountBelowMinimum(
                activations,
                bridgeConstantsRegtest,
                new Context(bridgeConstantsRegtest.getBtcParams()),
                btcTx,
                Arrays.asList(
                    btcAddressReceivingFundsBelowMin,
                    btcAddressReceivingFundsAboveMin
                )
            )
        );

        assertTrue(
            BridgeUtils.isAnyUTXOAmountBelowMinimum(
                activations,
                bridgeConstantsRegtest,
                new Context(bridgeConstantsRegtest.getBtcParams()),
                btcTx,
                Arrays.asList(
                    btcAddressReceivingFundsBelowMin,
                    btcAddressReceivingFundsEqualToMin
                )
            )
        );

        assertTrue(
            BridgeUtils.isAnyUTXOAmountBelowMinimum(
                activations,
                bridgeConstantsRegtest,
                new Context(bridgeConstantsRegtest.getBtcParams()),
                btcTx,
                Arrays.asList(
                    btcAddressReceivingFundsBelowMin
                )
            )
        );

        assertFalse(
            BridgeUtils.isAnyUTXOAmountBelowMinimum(
                activations,
                bridgeConstantsRegtest,
                new Context(bridgeConstantsRegtest.getBtcParams()),
                btcTx,
                Arrays.asList(
                    btcAddressReceivingFundsEqualToMin
                )
            )
        );

        assertFalse(
            BridgeUtils.isAnyUTXOAmountBelowMinimum(
                activations,
                bridgeConstantsRegtest,
                new Context(bridgeConstantsRegtest.getBtcParams()),
                btcTx,
                Arrays.asList(
                    btcAddressReceivingFundsAboveMin
                )
            )
        );

        assertFalse(
            BridgeUtils.isAnyUTXOAmountBelowMinimum(
                activations,
                bridgeConstantsRegtest,
                new Context(bridgeConstantsRegtest.getBtcParams()),
                btcTx,
                Arrays.asList(
                    btcAddressReceivingFundsEqualToMin,
                    btcAddressReceivingFundsAboveMin
                )
            )
        );
    }

    @Test
    void testValidateFlyoverPeginValue_sent_zero_amount_before_RSKIP293() {
        ActivationConfig.ForBlock activations = mock(ActivationConfig.ForBlock.class);
        when(activations.isActive(ConsensusRule.RSKIP293)).thenReturn(false);

        Address btcAddressReceivingFunds = PegTestUtils.createRandomP2PKHBtcAddress(networkParameters);
        Context btcContext = new Context(networkParameters);

        BtcTransaction btcTx = new BtcTransaction(bridgeConstantsRegtest.getBtcParams());
        btcTx.addOutput(Coin.ZERO, btcAddressReceivingFunds);
        /* Send funds also to random addresses in order to assure the method distinguishes that those funds
        were not sent to the given address(normally the federation address */
        btcTx.addOutput(Coin.COIN, PegTestUtils.createRandomP2PKHBtcAddress(networkParameters));
        btcTx.addOutput(Coin.COIN, PegTestUtils.createRandomP2PKHBtcAddress(networkParameters));

        Assertions.assertEquals(
            FlyoverTxResponseCodes.UNPROCESSABLE_TX_VALUE_ZERO_ERROR,
            BridgeUtils.validateFlyoverPeginValue(
                activations,
                bridgeConstantsRegtest,
                btcContext,
                btcTx,
                Collections.singletonList(btcAddressReceivingFunds)
            )
        );
    }

    @Test
    void testValidateFlyoverPeginValue_sent_one_utxo_with_amount_below_minimum_before_RSKIP293() {
        ActivationConfig.ForBlock activations = mock(ActivationConfig.ForBlock.class);
        when(activations.isActive(ConsensusRule.RSKIP293)).thenReturn(false);

        Address addressReceivingFundsBelowMinimum = PegTestUtils.createRandomP2PKHBtcAddress(networkParameters);
        Address addressReceivingFundsAboveMinimum = PegTestUtils.createRandomP2PKHBtcAddress(networkParameters);

        Context btcContext = new Context(bridgeConstantsRegtest.getBtcParams());

        Coin valueBelowMinimum = BridgeUtils
            .getMinimumPegInTxValue(activations, bridgeConstantsRegtest)
            .minus(Coin.SATOSHI);

        BtcTransaction btcTx = new BtcTransaction(bridgeConstantsRegtest.getBtcParams());
        btcTx.addOutput(valueBelowMinimum, addressReceivingFundsBelowMinimum);
        btcTx.addOutput(Coin.COIN, addressReceivingFundsAboveMinimum);

        Assertions.assertEquals(
            FlyoverTxResponseCodes.VALID_TX,
            BridgeUtils.validateFlyoverPeginValue(
                activations,
                bridgeConstantsRegtest,
                btcContext,
                btcTx,
                Arrays.asList(addressReceivingFundsBelowMinimum, addressReceivingFundsAboveMinimum)
            )
        );
    }

    @Test
    void testValidateFlyoverPeginValue_sent_one_utxo_with_amount_below_minimum_after_RSKIP293() {
        ActivationConfig.ForBlock activations = mock(ActivationConfig.ForBlock.class);
        when(activations.isActive(ConsensusRule.RSKIP293)).thenReturn(true);

        Context btcContext = new Context(networkParameters);
        Address btcAddressReceivingFunds = PegTestUtils.createRandomP2PKHBtcAddress(networkParameters);

        BtcTransaction btcTx = new BtcTransaction(networkParameters);
        Coin valueBelowMinimum = BridgeUtils
            .getMinimumPegInTxValue(activations, bridgeConstantsRegtest)
            .minus(Coin.SATOSHI);
        btcTx.addOutput(valueBelowMinimum, btcAddressReceivingFunds);
        btcTx.addOutput(Coin.COIN, btcAddressReceivingFunds);

        Assertions.assertEquals(
            FlyoverTxResponseCodes.UNPROCESSABLE_TX_UTXO_AMOUNT_SENT_BELOW_MINIMUM_ERROR,
            BridgeUtils.validateFlyoverPeginValue(
                activations,
                bridgeConstantsRegtest,
                btcContext,
                btcTx,
                Arrays.asList(btcAddressReceivingFunds)
            )
        );
    }

    @Test
    void testValidateFlyoverPeginValue_funds_sent_equal_to_minimum_after_RSKIP293() {
        ActivationConfig.ForBlock activations = mock(ActivationConfig.ForBlock.class);
        when(activations.isActive(ConsensusRule.RSKIP293)).thenReturn(true);

        Context btcContext = new Context(bridgeConstantsRegtest.getBtcParams());
        Address btcAddressReceivingFundsEqualToMin = PegTestUtils.createRandomP2PKHBtcAddress(networkParameters);
        Address secondBtcAddressReceivingFundsEqualToMin = PegTestUtils.createRandomP2PKHBtcAddress(networkParameters);

        Coin minimumPegInTxValue = BridgeUtils
            .getMinimumPegInTxValue(activations, bridgeConstantsRegtest);

        BtcTransaction btcTx = new BtcTransaction(bridgeConstantsRegtest.getBtcParams());
        btcTx.addOutput(minimumPegInTxValue, btcAddressReceivingFundsEqualToMin);
        btcTx.addOutput(minimumPegInTxValue, secondBtcAddressReceivingFundsEqualToMin);

        Assertions.assertEquals(
            FlyoverTxResponseCodes.VALID_TX,
            BridgeUtils.validateFlyoverPeginValue(
                activations,
                bridgeConstantsRegtest,
                btcContext,
                btcTx,
                Arrays.asList(btcAddressReceivingFundsEqualToMin, secondBtcAddressReceivingFundsEqualToMin)
            )
        );
    }

    @Test
    void testValidateFlyoverPeginValue_funds_sent_above_minimum_after_RSKIP293() {
        ActivationConfig.ForBlock activations = mock(ActivationConfig.ForBlock.class);
        when(activations.isActive(ConsensusRule.RSKIP293)).thenReturn(true);

        Address btcAddressReceivingFundsEqualToMin = PegTestUtils.createRandomP2PKHBtcAddress(networkParameters);
        Address btcAddressReceivingFundsAboveMin = PegTestUtils.createRandomP2PKHBtcAddress(networkParameters);
        Context btcContext = new Context(bridgeConstantsRegtest.getBtcParams());

        Coin minimumPegInTxValue = BridgeUtils
            .getMinimumPegInTxValue(activations, bridgeConstantsRegtest);
        Coin aboveMinimumPegInTxValue = minimumPegInTxValue.plus(Coin.SATOSHI);

        BtcTransaction btcTx = new BtcTransaction(bridgeConstantsRegtest.getBtcParams());
        btcTx.addOutput(minimumPegInTxValue, btcAddressReceivingFundsEqualToMin);
        btcTx.addOutput(aboveMinimumPegInTxValue, btcAddressReceivingFundsAboveMin);

        Assertions.assertEquals(
            FlyoverTxResponseCodes.VALID_TX,
            BridgeUtils.validateFlyoverPeginValue(
                activations,
                bridgeConstantsRegtest,
                btcContext,
                btcTx,
                Arrays.asList(btcAddressReceivingFundsEqualToMin, btcAddressReceivingFundsAboveMin)
            )
        );
    }

    @Test
    void testGetUTXOsSentToAddresses_multiple_utxos_sent_to_random_address_and_one_utxo_sent_to_bech32_address_before_RSKIP293() {
        ActivationConfig.ForBlock activations = mock(ActivationConfig.ForBlock.class);
        when(activations.isActive(ConsensusRule.RSKIP293)).thenReturn(false);

        Context btcContext = new Context(bridgeConstantsRegtest.getBtcParams());
        Address btcAddress = PegTestUtils.createRandomP2PKHBtcAddress(networkParameters);

        TransactionOutput bech32Output = PegTestUtils.createBech32Output(networkParameters, Coin.COIN);
        BtcTransaction btcTx = new BtcTransaction(bridgeConstantsRegtest.getBtcParams());
        btcTx.addOutput(bech32Output);
        btcTx.addOutput(Coin.COIN, btcAddress);
        btcTx.addOutput(Coin.ZERO, btcAddress);
        btcTx.addOutput(Coin.COIN, PegTestUtils.createRandomP2PKHBtcAddress(networkParameters));

        List<Address> addresses = Collections.singletonList(btcAddress);
        Assertions.assertThrows(ScriptException.class, () -> BridgeUtils.getUTXOsSentToAddresses(
                activations,
                networkParameters,
                btcContext,
                btcTx,
                addresses
        ));
    }

    @Test
<<<<<<< HEAD
    void testGetUTXOsSentToAddresses_multiple_utxo_sent_to_multiple_addresses_before_RSKIP293() {
=======
    public void testGetUTXOsSentToAddresses_multiple_utxo_sent_to_multiple_addresses_before_RSKIP293() {
>>>>>>> 347984b9
        ActivationConfig.ForBlock activations = mock(ActivationConfig.ForBlock.class);
        when(activations.isActive(ConsensusRule.RSKIP293)).thenReturn(false);

        Context btcContext = new Context(bridgeConstantsRegtest.getBtcParams());
        Address btcAddress1 = PegTestUtils.createRandomP2PKHBtcAddress(networkParameters);
        Address btcAddress2 = PegTestUtils.createRandomP2PKHBtcAddress(networkParameters);
        Address btcAddress3 = PegTestUtils.createRandomP2PKHBtcAddress(networkParameters);
        Address btcAddress4 = PegTestUtils.createRandomP2PKHBtcAddress(networkParameters);

        BtcTransaction btcTx = new BtcTransaction(bridgeConstantsRegtest.getBtcParams());
        btcTx.addOutput(Coin.COIN, btcAddress1);
        btcTx.addOutput(Coin.ZERO, btcAddress1);
        btcTx.addOutput(Coin.COIN, btcAddress2);
        btcTx.addOutput(Coin.COIN, btcAddress2);
        btcTx.addOutput(Coin.COIN, btcAddress3);
        btcTx.addOutput(Coin.COIN, btcAddress4);

        List<UTXO> expectedResult = new ArrayList<>();
        expectedResult.add(PegTestUtils.createUTXO(btcTx.getHash(), 0, Coin.COIN));
        expectedResult.add(PegTestUtils.createUTXO(btcTx.getHash(), 1, Coin.ZERO));

        List<UTXO> foundUTXOs = BridgeUtils.getUTXOsSentToAddresses(
            activations,
            networkParameters,
            btcContext,
            btcTx,
            /* Only the first address in the list is used to pick the utxos sent.
            This is due the legacy logic before RSKIP293 */
            Arrays.asList(btcAddress1, btcAddress2, btcAddress3)
        );

        Assertions.assertArrayEquals(expectedResult.toArray(), foundUTXOs.toArray());

        Coin amount = foundUTXOs.stream().map(UTXO::getValue).reduce(Coin.ZERO, Coin::add);
        Coin expectedAmount = expectedResult.stream().map(UTXO::getValue).reduce(Coin.ZERO, Coin::add);
        Assertions.assertEquals(amount, expectedAmount);
    }

    @Test
<<<<<<< HEAD
    void testGetUTXOsSentToAddresses_no_utxo_sent_to_given_address_before_RSKIP293() {
=======
    public void testGetUTXOsSentToAddresses_no_utxo_sent_to_given_address_before_RSKIP293() {
>>>>>>> 347984b9
        ActivationConfig.ForBlock activations = mock(ActivationConfig.ForBlock.class);
        when(activations.isActive(ConsensusRule.RSKIP293)).thenReturn(false);

        Context btcContext = new Context(bridgeConstantsRegtest.getBtcParams());
        Address btcAddress1 = PegTestUtils.createRandomP2PKHBtcAddress(networkParameters);
        Address btcAddress3 = PegTestUtils.createRandomP2PKHBtcAddress(networkParameters);
        Address btcAddress4 = PegTestUtils.createRandomP2PKHBtcAddress(networkParameters);

        BtcTransaction btcTx = new BtcTransaction(bridgeConstantsRegtest.getBtcParams());
        btcTx.addOutput(Coin.COIN, btcAddress1);
        btcTx.addOutput(Coin.ZERO, btcAddress1);
        btcTx.addOutput(Coin.COIN, btcAddress3);
        btcTx.addOutput(Coin.COIN, btcAddress4);

        List<UTXO> foundUTXOs = BridgeUtils.getUTXOsSentToAddresses(
            activations,
            networkParameters,
            btcContext,
            btcTx,
            /* Even we are passing three address, only the first one in the list will be use to pick the utxos sent to
            it. This is due the legacy logic before RSKIP293 */
            Arrays.asList(PegTestUtils.createRandomP2PKHBtcAddress(networkParameters), btcAddress1, btcAddress3)
        );

        Assertions.assertTrue(foundUTXOs.isEmpty());
    }

    @Test
<<<<<<< HEAD
    void testGetUTXOsSentToAddresses_multiple_utxos_sent_to_random_address_and_one_utxo_sent_to_bech32_address_after_RSKIP293() {
=======
    public void testGetUTXOsSentToAddresses_multiple_utxos_sent_to_random_address_and_one_utxo_sent_to_bech32_address_after_RSKIP293() {
>>>>>>> 347984b9
        ActivationConfig.ForBlock activations = mock(ActivationConfig.ForBlock.class);
        when(activations.isActive(ConsensusRule.RSKIP293)).thenReturn(true);

        Context btcContext = new Context(networkParameters);
        Address btcAddress = PegTestUtils.createRandomP2PKHBtcAddress(networkParameters);

        TransactionOutput bech32Output = PegTestUtils.createBech32Output(networkParameters, Coin.COIN);
        BtcTransaction btcTx = new BtcTransaction(networkParameters);
        btcTx.addOutput(bech32Output);
        btcTx.addOutput(Coin.COIN, btcAddress);
        btcTx.addOutput(Coin.ZERO, btcAddress);
        btcTx.addOutput(Coin.COIN, PegTestUtils.createRandomP2PKHBtcAddress(networkParameters));

        List<UTXO> expectedResult = new ArrayList<>();
        expectedResult.add(PegTestUtils.createUTXO(btcTx.getHash(), 1, Coin.COIN));
        expectedResult.add(PegTestUtils.createUTXO(btcTx.getHash(), 2, Coin.ZERO));

        List<UTXO> foundUTXOs = BridgeUtils.getUTXOsSentToAddresses(
            activations,
            networkParameters,
            btcContext,
            btcTx,
            Collections.singletonList(btcAddress)
        );

        Assertions.assertArrayEquals(expectedResult.toArray(), foundUTXOs.toArray());

        Coin amount = foundUTXOs.stream().map(UTXO::getValue).reduce(Coin.ZERO, Coin::add);
        Coin expectedAmount = expectedResult.stream().map(UTXO::getValue).reduce(Coin.ZERO, Coin::add);
        Assertions.assertEquals(amount, expectedAmount);
    }

    @Test
<<<<<<< HEAD
    void testGetUTXOsSentToAddresses_multiple_utxo_sent_to_multiple_addresses_after_RSKIP293() {
=======
    public void testGetUTXOsSentToAddresses_multiple_utxo_sent_to_multiple_addresses_after_RSKIP293() {
>>>>>>> 347984b9
        ActivationConfig.ForBlock activations = mock(ActivationConfig.ForBlock.class);
        when(activations.isActive(ConsensusRule.RSKIP293)).thenReturn(true);

        Context btcContext = new Context(networkParameters);
        Address btcAddress1 = PegTestUtils.createRandomP2PKHBtcAddress(networkParameters);
        Address btcAddress2 = PegTestUtils.createRandomP2PKHBtcAddress(networkParameters);
        Address btcAddress3 = PegTestUtils.createRandomP2PKHBtcAddress(networkParameters);
        Address btcAddress4 = PegTestUtils.createRandomP2PKHBtcAddress(networkParameters);

        BtcTransaction btcTx = new BtcTransaction(networkParameters);
        btcTx.addOutput(Coin.COIN, btcAddress1);
        btcTx.addOutput(Coin.ZERO, btcAddress1);
        btcTx.addOutput(Coin.COIN, btcAddress2);
        btcTx.addOutput(Coin.COIN, btcAddress2);
        btcTx.addOutput(Coin.COIN, btcAddress3);
        btcTx.addOutput(Coin.COIN, btcAddress4);

        List<UTXO> expectedResult = new ArrayList<>();
        expectedResult.add(PegTestUtils.createUTXO(btcTx.getHash(), 0, Coin.COIN));
        expectedResult.add(PegTestUtils.createUTXO(btcTx.getHash(), 1, Coin.ZERO));
        expectedResult.add(PegTestUtils.createUTXO(btcTx.getHash(), 2, Coin.COIN));
        expectedResult.add(PegTestUtils.createUTXO(btcTx.getHash(), 3, Coin.COIN));
        expectedResult.add(PegTestUtils.createUTXO(btcTx.getHash(), 4, Coin.COIN));

        List<UTXO> foundUTXOs = BridgeUtils.getUTXOsSentToAddresses(
            activations,
            networkParameters,
            btcContext,
            btcTx,
            Arrays.asList(
                btcAddress1,
                btcAddress2,
                btcAddress3,
                PegTestUtils.createRandomP2PKHBtcAddress(networkParameters),
                PegTestUtils.createRandomP2PKHBtcAddress(networkParameters)
            )
        );

        Assertions.assertArrayEquals(expectedResult.toArray(), foundUTXOs.toArray());

        Coin amount = foundUTXOs.stream().map(UTXO::getValue).reduce(Coin.ZERO, Coin::add);
        Coin expectedAmount = expectedResult.stream().map(UTXO::getValue).reduce(Coin.ZERO, Coin::add);
        Assertions.assertEquals(amount, expectedAmount);
    }

    @Test
<<<<<<< HEAD
    void testGetUTXOsSentToAddresses_no_utxo_sent_to_given_address_after_RSKIP293() {
=======
    public void testGetUTXOsSentToAddresses_no_utxo_sent_to_given_address_after_RSKIP293() {
>>>>>>> 347984b9
        ActivationConfig.ForBlock activations = mock(ActivationConfig.ForBlock.class);
        when(activations.isActive(ConsensusRule.RSKIP293)).thenReturn(false);

        Context btcContext = new Context(networkParameters);
        Address btcAddress1 = PegTestUtils.createRandomP2PKHBtcAddress(networkParameters);
        Address btcAddress2 = PegTestUtils.createRandomP2PKHBtcAddress(networkParameters);
        Address btcAddress3 = PegTestUtils.createRandomP2PKHBtcAddress(networkParameters);
        Address btcAddress4 = PegTestUtils.createRandomP2PKHBtcAddress(networkParameters);

        BtcTransaction btcTx = new BtcTransaction(networkParameters);
        btcTx.addOutput(Coin.COIN, btcAddress1);
        btcTx.addOutput(Coin.ZERO, btcAddress1);
        btcTx.addOutput(Coin.COIN, btcAddress2);
        btcTx.addOutput(Coin.COIN, btcAddress2);
        btcTx.addOutput(Coin.COIN, btcAddress3);
        btcTx.addOutput(Coin.COIN, btcAddress4);

        List<UTXO> foundUTXOs = BridgeUtils.getUTXOsSentToAddresses(
            activations,
            networkParameters,
            btcContext,
            btcTx,
            Arrays.asList(PegTestUtils.createRandomP2PKHBtcAddress(networkParameters))
        );

        Assertions.assertTrue(foundUTXOs.isEmpty());
    }
}<|MERGE_RESOLUTION|>--- conflicted
+++ resolved
@@ -1137,9 +1137,6 @@
     }
 
     @Test
-<<<<<<< HEAD
-    void testTxIsProcessableInLegacyVersion() {
-=======
     public void testIsValidPegInTx_p2shErpScript_sends_funds_to_federation_address_before_RSKIP353() {
         Address activeFederationAddress = bridgeConstantsRegtest.getGenesisFederation().getAddress();
         testIsValidPegInTx_fromP2shErpScriptSender(
@@ -1269,7 +1266,7 @@
             flyoverFederation ? flyoverP2shErpRedeemScript : p2shErpFederation.getRedeemScript()
         );
 
-        Assert.assertEquals(expectedResult, BridgeUtils.isValidPegInTx(
+        assertEquals(expectedResult, BridgeUtils.isValidPegInTx(
             tx,
             activeFederation,
             btcContext,
@@ -1279,8 +1276,7 @@
     }
 
     @Test
-    public void testTxIsProcessableInLegacyVersion() {
->>>>>>> 347984b9
+    void testTxIsProcessableInLegacyVersion() {
         // Before hard fork
         when(activations.isActive(ConsensusRule.RSKIP143)).thenReturn(false);
 
@@ -3684,11 +3680,7 @@
     }
 
     @Test
-<<<<<<< HEAD
     void testGetUTXOsSentToAddresses_multiple_utxo_sent_to_multiple_addresses_before_RSKIP293() {
-=======
-    public void testGetUTXOsSentToAddresses_multiple_utxo_sent_to_multiple_addresses_before_RSKIP293() {
->>>>>>> 347984b9
         ActivationConfig.ForBlock activations = mock(ActivationConfig.ForBlock.class);
         when(activations.isActive(ConsensusRule.RSKIP293)).thenReturn(false);
 
@@ -3728,11 +3720,7 @@
     }
 
     @Test
-<<<<<<< HEAD
     void testGetUTXOsSentToAddresses_no_utxo_sent_to_given_address_before_RSKIP293() {
-=======
-    public void testGetUTXOsSentToAddresses_no_utxo_sent_to_given_address_before_RSKIP293() {
->>>>>>> 347984b9
         ActivationConfig.ForBlock activations = mock(ActivationConfig.ForBlock.class);
         when(activations.isActive(ConsensusRule.RSKIP293)).thenReturn(false);
 
@@ -3761,11 +3749,7 @@
     }
 
     @Test
-<<<<<<< HEAD
     void testGetUTXOsSentToAddresses_multiple_utxos_sent_to_random_address_and_one_utxo_sent_to_bech32_address_after_RSKIP293() {
-=======
-    public void testGetUTXOsSentToAddresses_multiple_utxos_sent_to_random_address_and_one_utxo_sent_to_bech32_address_after_RSKIP293() {
->>>>>>> 347984b9
         ActivationConfig.ForBlock activations = mock(ActivationConfig.ForBlock.class);
         when(activations.isActive(ConsensusRule.RSKIP293)).thenReturn(true);
 
@@ -3799,11 +3783,7 @@
     }
 
     @Test
-<<<<<<< HEAD
     void testGetUTXOsSentToAddresses_multiple_utxo_sent_to_multiple_addresses_after_RSKIP293() {
-=======
-    public void testGetUTXOsSentToAddresses_multiple_utxo_sent_to_multiple_addresses_after_RSKIP293() {
->>>>>>> 347984b9
         ActivationConfig.ForBlock activations = mock(ActivationConfig.ForBlock.class);
         when(activations.isActive(ConsensusRule.RSKIP293)).thenReturn(true);
 
@@ -3850,11 +3830,7 @@
     }
 
     @Test
-<<<<<<< HEAD
     void testGetUTXOsSentToAddresses_no_utxo_sent_to_given_address_after_RSKIP293() {
-=======
-    public void testGetUTXOsSentToAddresses_no_utxo_sent_to_given_address_after_RSKIP293() {
->>>>>>> 347984b9
         ActivationConfig.ForBlock activations = mock(ActivationConfig.ForBlock.class);
         when(activations.isActive(ConsensusRule.RSKIP293)).thenReturn(false);
 
