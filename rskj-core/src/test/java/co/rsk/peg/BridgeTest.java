--- conflicted
+++ resolved
@@ -15,14 +15,12 @@
 import co.rsk.config.BridgeTestNetConstants;
 import co.rsk.core.RskAddress;
 import co.rsk.crypto.Keccak256;
-<<<<<<< HEAD
 import co.rsk.peg.bitcoin.BitcoinTestUtils;
-=======
 import co.rsk.peg.federation.Federation;
 import co.rsk.peg.federation.FederationArgs;
 import co.rsk.peg.federation.FederationFactory;
+import co.rsk.peg.federation.FederationMember.KeyType;
 import co.rsk.peg.federation.FederationTestUtils;
->>>>>>> 64faf037
 import co.rsk.peg.flyover.FlyoverTxResponseCodes;
 import co.rsk.test.builders.BridgeBuilder;
 import java.io.IOException;
@@ -275,21 +273,16 @@
     }
 
     @Test
-<<<<<<< HEAD
     void registerBtcTransaction_beforeRskip199_rejectsExternalCalls() throws VMException, IOException, BlockStoreException {
         ActivationConfig activationConfig = ActivationConfigsForTest.papyrus200();
-=======
-    void registerBtcTransaction_beforeRskip199_rejectsExternalCalls()
-        throws VMException, IOException, BlockStoreException {
-
-        ActivationConfig activations = spy(ActivationConfigsForTest.genesis());
-        doReturn(false).when(activations).isActive(eq(RSKIP199), anyLong());
         NetworkParameters btcParams = NetworkParameters.fromID(NetworkParameters.ID_REGTEST);
->>>>>>> 64faf037
-
-        FederationArgs activeFederationArgs = new FederationArgs(FederationTestUtils.getFederationMembers(3),
+
+        FederationArgs activeFederationArgs = new FederationArgs(
+            FederationTestUtils.getFederationMembers(3),
             Instant.ofEpochMilli(1000),
-            0L, btcParams);
+            0L,
+            btcParams
+        );
         Federation activeFederation = FederationFactory.buildStandardMultiSigFederation(activeFederationArgs);
 
         BridgeSupport bridgeSupportMock = mock(BridgeSupport.class);
@@ -325,17 +318,9 @@
     }
 
     @Test
-<<<<<<< HEAD
     void registerBtcTransaction_beforeRskip199_acceptsCallFromFederationMember() throws VMException, IOException, BlockStoreException {
         ActivationConfig activationConfig = ActivationConfigsForTest.papyrus200();
-=======
-    void registerBtcTransaction_beforeRskip199_acceptsCallFromFederationMember()
-        throws VMException, IOException, BlockStoreException {
-
-        ActivationConfig activations = spy(ActivationConfigsForTest.genesis());
-        doReturn(false).when(activations).isActive(eq(RSKIP199), anyLong());
         NetworkParameters btcParams = NetworkParameters.fromID(NetworkParameters.ID_REGTEST);
->>>>>>> 64faf037
 
         BtcECKey fed1Key = new BtcECKey();
         RskAddress fed1Address = new RskAddress(ECKey.fromPublicOnly(fed1Key.getPubKey()).getAddress());
@@ -345,7 +330,8 @@
         FederationArgs activeFederationArgs = new FederationArgs(FederationTestUtils.getFederationMembersWithKeys(federationKeys),
             Instant.ofEpochMilli(1000),
             0L,
-            btcParams);
+            btcParams
+        );
         Federation activeFederation = FederationFactory.buildStandardMultiSigFederation(activeFederationArgs);
 
         BridgeSupport bridgeSupportMock = mock(BridgeSupport.class);
@@ -1701,7 +1687,7 @@
         doReturn(true).when(rskTxMock).isLocalCallTransaction();
 
         int federatorIndex = 1;
-        FederationMember.KeyType keyType = FederationMember.KeyType.BTC;
+        KeyType keyType = KeyType.BTC;
         BridgeSupport bridgeSupportMock = mock(BridgeSupport.class);
         Bridge bridge = bridgeBuilder
             .transaction(rskTxMock)
