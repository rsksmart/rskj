/*
 * This file is part of RskJ
 * Copyright (C) 2017 RSK Labs Ltd.
 *
 * This program is free software: you can redistribute it and/or modify
 * it under the terms of the GNU Lesser General Public License as published by
 * the Free Software Foundation, either version 3 of the License, or
 * (at your option) any later version.
 *
 * This program is distributed in the hope that it will be useful,
 * but WITHOUT ANY WARRANTY; without even the implied warranty of
 * MERCHANTABILITY or FITNESS FOR A PARTICULAR PURPOSE. See the
 * GNU Lesser General Public License for more details.
 *
 * You should have received a copy of the GNU Lesser General Public License
 * along with this program. If not, see <http://www.gnu.org/licenses/>.
 */

package co.rsk.peg;

import co.rsk.asm.EVMAssembler;
import co.rsk.bitcoinj.core.*;
import co.rsk.bitcoinj.params.RegTestParams;
import co.rsk.bitcoinj.script.ScriptBuilder;
import co.rsk.bitcoinj.store.BlockStoreException;
import co.rsk.blockchain.utils.BlockGenerator;
import co.rsk.config.*;
import co.rsk.core.BlockDifficulty;
import co.rsk.core.RskAddress;
import co.rsk.core.genesis.TestGenesisLoader;
import co.rsk.crypto.Keccak256;
import co.rsk.db.MutableTrieCache;
import co.rsk.db.MutableTrieImpl;
import co.rsk.peg.bitcoin.MerkleBranch;
import co.rsk.peg.bitcoin.SimpleBtcTransaction;
import co.rsk.peg.whitelist.OneOffWhiteListEntry;
import co.rsk.peg.whitelist.UnlimitedWhiteListEntry;
import co.rsk.test.World;
import co.rsk.trie.Trie;
import org.bouncycastle.util.encoders.Hex;
import org.ethereum.config.Constants;
import org.ethereum.config.blockchain.upgrades.ActivationConfig;
import org.ethereum.config.blockchain.upgrades.ActivationConfigsForTest;
import org.ethereum.core.*;
import org.ethereum.crypto.ECKey;
import org.ethereum.crypto.HashUtil;
import org.ethereum.db.MutableRepository;
import org.ethereum.rpc.TypeConverter;
import org.ethereum.solidity.SolidityType;
import org.ethereum.vm.PrecompiledContracts;
import org.ethereum.vm.VM;
import org.ethereum.vm.program.Program;
import org.ethereum.vm.program.invoke.ProgramInvoke;
import org.ethereum.vm.program.invoke.ProgramInvokeMockImpl;
import org.junit.Assert;
import org.junit.Before;
import org.junit.BeforeClass;
import org.junit.Test;
import org.junit.runner.RunWith;
import org.mockito.Mockito;
import org.mockito.invocation.InvocationOnMock;
import org.mockito.stubbing.Answer;
import org.powermock.api.mockito.PowerMockito;
import org.powermock.core.classloader.annotations.PrepareForTest;
import org.powermock.modules.junit4.PowerMockRunner;
import org.powermock.reflect.Whitebox;
import org.slf4j.Logger;

import java.io.ByteArrayOutputStream;
import java.io.IOException;
import java.io.OutputStream;
import java.lang.reflect.Field;
import java.lang.reflect.Modifier;
import java.math.BigInteger;
import java.nio.charset.StandardCharsets;
import java.nio.file.Files;
import java.nio.file.Paths;
import java.time.Instant;
import java.util.*;

import static co.rsk.bitcoinj.core.Utils.uint32ToByteStreamLE;
import static org.ethereum.config.blockchain.upgrades.ConsensusRule.*;
import static org.hamcrest.CoreMatchers.is;
import static org.mockito.Mockito.*;

/**
 * Created by ajlopez on 6/8/2016.
 */
@RunWith(PowerMockRunner.class)
@PrepareForTest({Bridge.class, BridgeUtils.class})
public class BridgeTest {
    private static NetworkParameters networkParameters;
    private static BridgeRegTestConstants bridgeConstants;

    private static final BigInteger AMOUNT = new BigInteger("1000000000000000000");
    private static final BigInteger NONCE = new BigInteger("0");
    private static final BigInteger GAS_PRICE = new BigInteger("100");
    private static final BigInteger GAS_LIMIT = new BigInteger("1000");
    private static final String DATA = "80af2871";
    private static final String ERR_NOT_FROM_ACTIVE_OR_RETIRING_FED = "Sender is not part of the active or retiring federation";
    private static ECKey fedECPrivateKey;

    private TestSystemProperties config = new TestSystemProperties();
    private Constants constants;
    private ActivationConfig activationConfig;
    private BtcBlockStoreWithCache.Factory btcBlockFactory;
    private BlockFactory blockFactory;

    @BeforeClass
    public static void setUpBeforeClass() {
        bridgeConstants = BridgeRegTestConstants.getInstance();
        networkParameters = bridgeConstants.getBtcParams();
        BtcECKey fedBTCPrivateKey = BridgeRegTestConstants.REGTEST_FEDERATION_PRIVATE_KEYS.get(0);
        fedECPrivateKey = ECKey.fromPrivate(fedBTCPrivateKey.getPrivKey());
    }

    @Before
    public void resetConfigToRegTest() {
        config = spy(new TestSystemProperties());
        constants = Constants.regtest();
        when(config.getNetworkConstants()).thenReturn(constants);
        activationConfig = spy(ActivationConfigsForTest.genesis());
        when(config.getActivationConfig()).thenReturn(activationConfig);
        blockFactory = new BlockFactory(activationConfig);
        btcBlockFactory = new RepositoryBtcBlockStoreWithCache.Factory(constants.getBridgeConstants().getBtcParams());
    }

    @Test
    public void callUpdateCollectionsWithSignatureNotFromFederation() throws IOException {
        BtcTransaction tx1 = createTransaction();

        Repository repository = createRepository();
        Repository track = repository.startTracking();

        BridgeStorageConfiguration bridgeStorageConfigurationAtThisHeight = new BridgeStorageConfiguration(true, true);
        BridgeStorageProvider provider0 = new BridgeStorageProvider(track, PrecompiledContracts.BRIDGE_ADDR, bridgeConstants, bridgeStorageConfigurationAtThisHeight);

        provider0.getReleaseTransactionSet().add(tx1, 1L);
        provider0.save();

        track.commit();

        track = repository.startTracking();

        Transaction rskTx = new Transaction(PrecompiledContracts.BRIDGE_ADDR_STR, AMOUNT, NONCE, GAS_PRICE, GAS_LIMIT, DATA, Constants.REGTEST_CHAIN_ID);
        rskTx.sign(new ECKey().getPrivKeyBytes());


        BridgeSupportFactory bridgeSupportFactory = new BridgeSupportFactory(
                new RepositoryBtcBlockStoreWithCache.Factory(bridgeConstants.getBtcParams()),
                bridgeConstants,
                activationConfig);
        Bridge bridge = new Bridge(PrecompiledContracts.BRIDGE_ADDR, constants, activationConfig,
                bridgeSupportFactory);
        World world = new World();
        bridge.init(rskTx, world.getBlockChain().getBestBlock(), track, world.getBlockStore(), null, new LinkedList<>());
        try {
            bridge.execute(Bridge.UPDATE_COLLECTIONS.encode());
            Assert.fail();
        } catch (Exception ex) {
            Assert.assertTrue(ex.getMessage().contains(ERR_NOT_FROM_ACTIVE_OR_RETIRING_FED));
        }
    }

    @Test
    public void callUpdateCollectionsWithTransactionsWaitingForConfirmation() throws IOException {
        BtcTransaction tx1 = createTransaction();
        BtcTransaction tx2 = createTransaction();
        BtcTransaction tx3 = createTransaction();

        Repository repository = createRepository();
        Repository track = repository.startTracking();

        BridgeStorageConfiguration bridgeStorageConfigurationAtThisHeight = new BridgeStorageConfiguration(true, true);
        BridgeStorageProvider provider0 = new BridgeStorageProvider(track, PrecompiledContracts.BRIDGE_ADDR, bridgeConstants, bridgeStorageConfigurationAtThisHeight);

        provider0.getReleaseTransactionSet().add(tx1, 1L);
        provider0.getReleaseTransactionSet().add(tx2, 2L);
        provider0.getReleaseTransactionSet().add(tx3, 3L);

        provider0.save();

        track.commit();

        track = repository.startTracking();
        Transaction rskTx = new Transaction(PrecompiledContracts.BRIDGE_ADDR_STR, AMOUNT, NONCE, GAS_PRICE, GAS_LIMIT, DATA, Constants.REGTEST_CHAIN_ID);
        rskTx.sign(fedECPrivateKey.getPrivKeyBytes());

        BridgeSupportFactory bridgeSupportFactory = new BridgeSupportFactory(
                new RepositoryBtcBlockStoreWithCache.Factory(bridgeConstants.getBtcParams()),
                bridgeConstants,
                activationConfig);
        Bridge bridge = new Bridge(PrecompiledContracts.BRIDGE_ADDR, constants, activationConfig,
                bridgeSupportFactory);
        World world = new World();
        bridge.init(rskTx, world.getBlockChain().getBestBlock(), track, world.getBlockStore(), null, new LinkedList<>());

        bridge.execute(Bridge.UPDATE_COLLECTIONS.encode());

        track.commit();

        // reusing same storage configuration as the height doesn't affect storage configurations for releases.
        BridgeStorageProvider provider = new BridgeStorageProvider(repository, PrecompiledContracts.BRIDGE_ADDR, bridgeConstants, bridgeStorageConfigurationAtThisHeight);

        Assert.assertEquals(3, provider.getReleaseTransactionSet().getEntries().size());
        Assert.assertEquals(0, provider.getRskTxsWaitingForSignatures().size());
    }

    @Test
    public void callUpdateCollectionsWithTransactionsWaitingForConfirmationWithEnoughConfirmations() throws IOException {
        BtcTransaction tx1 = createTransaction();
        BtcTransaction tx2 = createTransaction();
        BtcTransaction tx3 = createTransaction();

        Repository repository = createRepository();
        Repository track = repository.startTracking();

        BridgeStorageConfiguration bridgeStorageConfigurationAtThisHeight = new BridgeStorageConfiguration(true, true);
        BridgeStorageProvider provider0 = new BridgeStorageProvider(track, PrecompiledContracts.BRIDGE_ADDR, bridgeConstants, bridgeStorageConfigurationAtThisHeight);

        provider0.getReleaseTransactionSet().add(tx1, 1L);
        provider0.getReleaseTransactionSet().add(tx2, 2L);
        provider0.getReleaseTransactionSet().add(tx3, 3L);

        provider0.save();

        track.commit();

        track = repository.startTracking();

        World world = new World();
        List<Block> blocks = new BlockGenerator().getSimpleBlockChain(world.getBlockChain().getBestBlock(), 10);


        Transaction rskTx = new Transaction(PrecompiledContracts.BRIDGE_ADDR_STR, AMOUNT, NONCE, GAS_PRICE, GAS_LIMIT, DATA, Constants.REGTEST_CHAIN_ID);
        rskTx.sign(fedECPrivateKey.getPrivKeyBytes());

        world.getBlockStore().saveBlock(blocks.get(1), new BlockDifficulty(BigInteger.ONE), true);

        BridgeSupportFactory bridgeSupportFactory = new BridgeSupportFactory(
                new RepositoryBtcBlockStoreWithCache.Factory(bridgeConstants.getBtcParams()),
                bridgeConstants,
                activationConfig);
        Bridge bridge = new Bridge(PrecompiledContracts.BRIDGE_ADDR, constants, activationConfig,
                bridgeSupportFactory);
        bridge.init(rskTx, blocks.get(9), track, world.getBlockStore(), null, new LinkedList<>());

        bridge.execute(Bridge.UPDATE_COLLECTIONS.encode());

        track.commit();

        // reusing same storage configuration as the height doesn't affect storage configurations for releases.
        BridgeStorageProvider provider = new BridgeStorageProvider(repository, PrecompiledContracts.BRIDGE_ADDR, bridgeConstants, bridgeStorageConfigurationAtThisHeight);

        Assert.assertEquals(2, provider.getReleaseTransactionSet().getEntries().size());
        Assert.assertEquals(1, provider.getRskTxsWaitingForSignatures().size());
    }

    @Test
    public void sendNoRskTx() throws IOException {
        Repository repository = createRepository();
        Repository track = repository.startTracking();

        BridgeSupportFactory bridgeSupportFactory = new BridgeSupportFactory(
                new RepositoryBtcBlockStoreWithCache.Factory(bridgeConstants.getBtcParams()),
                bridgeConstants,
                activationConfig);
        Bridge bridge = new Bridge(PrecompiledContracts.BRIDGE_ADDR, constants, activationConfig,
                bridgeSupportFactory);
        bridge.init(null, getGenesisBlock(), track, null, null, null);
        try {
            bridge.execute(Bridge.RECEIVE_HEADERS.encode());
            Assert.fail();
        } catch (Exception ex) {
            Assert.assertTrue(ex.getMessage().contains("Rsk Transaction is null"));
        }

        track.commit();
    }

    @Test
    public void sendNoBlockHeader() throws IOException {
        Repository repository = createRepository();
        Repository track = repository.startTracking();

        Transaction rskTx = new Transaction(PrecompiledContracts.BRIDGE_ADDR_STR, AMOUNT, NONCE, GAS_PRICE, GAS_LIMIT, DATA, Constants.REGTEST_CHAIN_ID);
        rskTx.sign(fedECPrivateKey.getPrivKeyBytes());

        BridgeSupportFactory bridgeSupportFactory = new BridgeSupportFactory(
                new RepositoryBtcBlockStoreWithCache.Factory(bridgeConstants.getBtcParams()),
                bridgeConstants,
                activationConfig);
        Bridge bridge = new Bridge(PrecompiledContracts.BRIDGE_ADDR, constants, activationConfig,
                bridgeSupportFactory);
        bridge.init(rskTx, getGenesisBlock(), track, null, null, null);

        bridge.execute(Bridge.RECEIVE_HEADERS.encode());

        track.commit();
    }

    @Test
    public void sendOrphanBlockHeader() {
        Repository repository = createRepository();
        Repository track = repository.startTracking();

        Transaction rskTx = new Transaction(PrecompiledContracts.BRIDGE_ADDR_STR, AMOUNT, NONCE, GAS_PRICE, GAS_LIMIT, DATA, Constants.REGTEST_CHAIN_ID);
        rskTx.sign(fedECPrivateKey.getPrivKeyBytes());

        BridgeSupportFactory bridgeSupportFactory = new BridgeSupportFactory(
                new RepositoryBtcBlockStoreWithCache.Factory(bridgeConstants.getBtcParams()),
                bridgeConstants,
                activationConfig);
        Bridge bridge = new Bridge(PrecompiledContracts.BRIDGE_ADDR, constants, activationConfig,
                bridgeSupportFactory);
        bridge.init(rskTx, getGenesisBlock(), track, null, null, null);

        co.rsk.bitcoinj.core.BtcBlock block = new co.rsk.bitcoinj.core.BtcBlock(networkParameters, 1, PegTestUtils.createHash(), PegTestUtils.createHash(), 1, Utils.encodeCompactBits(networkParameters.getMaxTarget()), 1, new ArrayList<>())
                .cloneAsHeader();
        co.rsk.bitcoinj.core.BtcBlock[] headers = new co.rsk.bitcoinj.core.BtcBlock[1];
        headers[0] = block;

        Object[] objectArray = new Object[headers.length];

        for (int i = 0; i < headers.length; i++)
            objectArray[i] = headers[i].bitcoinSerialize();

        bridge.execute(Bridge.RECEIVE_HEADERS.encode(new Object[]{objectArray}));

        track.commit();
    }

    @Test
    public void executeWithFunctionSignatureLengthTooShortBeforeRskip88() {
        BridgeSupportFactory bridgeSupportFactory = new BridgeSupportFactory(
                new RepositoryBtcBlockStoreWithCache.Factory(bridgeConstants.getBtcParams()),
                bridgeConstants,
                activationConfig);
        Bridge bridge = new Bridge(PrecompiledContracts.BRIDGE_ADDR, constants, activationConfig,
                bridgeSupportFactory);
        Transaction mockedTx = mock(Transaction.class);
        bridge.init(mockedTx, getGenesisBlock(), createRepository().startTracking(), null, null, null);
        Assert.assertNull(bridge.execute(new byte[3]));
    }

    @Test
    public void executeWithFunctionSignatureLengthTooShortAfterRskip88() {
        doReturn(false).when(activationConfig).isActive(eq(RSKIP87), anyLong());
        doReturn(true).when(activationConfig).isActive(eq(RSKIP88), anyLong());

        BridgeSupportFactory bridgeSupportFactory = new BridgeSupportFactory(
                new RepositoryBtcBlockStoreWithCache.Factory(bridgeConstants.getBtcParams()),
                bridgeConstants,
                activationConfig);
        Bridge bridge = new Bridge(PrecompiledContracts.BRIDGE_ADDR, constants, activationConfig,
                bridgeSupportFactory);
        Transaction mockedTx = mock(Transaction.class);

        try {
            bridge.init(mockedTx, getGenesisBlock(), createRepository().startTracking(), null, null, null);
            bridge.execute(new byte[3]);
            Assert.fail();
        } catch (RuntimeException e) {
            Assert.assertTrue(e.getMessage().contains("Invalid data given"));
        }
    }


    @Test
    public void executeWithInexistentFunctionBeforeRskip88() {
        BridgeSupportFactory bridgeSupportFactory = new BridgeSupportFactory(
                new RepositoryBtcBlockStoreWithCache.Factory(bridgeConstants.getBtcParams()),
                bridgeConstants,
                activationConfig);
        Bridge bridge = new Bridge(PrecompiledContracts.BRIDGE_ADDR, constants, activationConfig,
                bridgeSupportFactory);
        Transaction mockedTx = mock(Transaction.class);
        bridge.init(mockedTx, getGenesisBlock(), createRepository().startTracking(), null, null, null);
        Assert.assertNull(bridge.execute(new byte[4]));
    }

    @Test
    public void executeWithInexistentFunctionAfterRskip88() {
        doReturn(false).when(activationConfig).isActive(eq(RSKIP87), anyLong());
        doReturn(true).when(activationConfig).isActive(eq(RSKIP88), anyLong());

        BridgeSupportFactory bridgeSupportFactory = new BridgeSupportFactory(
                new RepositoryBtcBlockStoreWithCache.Factory(bridgeConstants.getBtcParams()),
                bridgeConstants,
                activationConfig);
        Bridge bridge = new Bridge(PrecompiledContracts.BRIDGE_ADDR, constants, activationConfig,
                bridgeSupportFactory);
        Transaction mockedTx = mock(Transaction.class);

        try {
            bridge.init(mockedTx, getGenesisBlock(), createRepository().startTracking(), null, null, null);
            bridge.execute(new byte[4]);
            Assert.fail();
        } catch (RuntimeException e) {
            Assert.assertTrue(e.getMessage().contains("Invalid data given"));
        }
    }

    @Test
    public void receiveHeadersNotFromTheFederation() {
        Transaction rskTx = new Transaction(PrecompiledContracts.BRIDGE_ADDR_STR, AMOUNT, NONCE, GAS_PRICE, GAS_LIMIT, DATA, Constants.REGTEST_CHAIN_ID);
        rskTx.sign(new ECKey().getPrivKeyBytes());

        BridgeSupportFactory bridgeSupportFactory = new BridgeSupportFactory(
                new RepositoryBtcBlockStoreWithCache.Factory(bridgeConstants.getBtcParams()),
                bridgeConstants,
                activationConfig);
        Bridge bridge = new Bridge(PrecompiledContracts.BRIDGE_ADDR, constants, activationConfig,
                bridgeSupportFactory);
        bridge.init(rskTx, getGenesisBlock(), createRepository().startTracking(), null, null, null);
        try {
            bridge.execute(Bridge.RECEIVE_HEADERS.encode());
            Assert.fail();
        } catch (Exception ex) {
            Assert.assertTrue(ex.getMessage().contains(ERR_NOT_FROM_ACTIVE_OR_RETIRING_FED));
        }

        //track.commit();
    }

    @Test
    public void receiveHeadersWithNonParseableHeader() {
        Repository repository = createRepository();
        Repository track = repository.startTracking();

        Transaction rskTx = new Transaction(PrecompiledContracts.BRIDGE_ADDR_STR, AMOUNT, NONCE, GAS_PRICE, GAS_LIMIT, DATA, Constants.REGTEST_CHAIN_ID);
        rskTx.sign(fedECPrivateKey.getPrivKeyBytes());

        BridgeSupportFactory bridgeSupportFactory = new BridgeSupportFactory(
                new RepositoryBtcBlockStoreWithCache.Factory(bridgeConstants.getBtcParams()),
                bridgeConstants,
                activationConfig);
        Bridge bridge = new Bridge(PrecompiledContracts.BRIDGE_ADDR, constants, activationConfig,
                bridgeSupportFactory);
        bridge.init(rskTx, getGenesisBlock(), track, null, null, null);

        Object[] objectArray = new Object[1];
        objectArray[0] = new byte[60];

        byte[] data = Bridge.RECEIVE_HEADERS.encode(new Object[]{objectArray});

        Assert.assertNull(bridge.execute(data));

    }

    @Test
    public void receiveHeadersWithCorrectSizeHeaders() throws Exception {
        Repository repository = createRepository();
        Repository track = repository.startTracking();

        Transaction rskTx = new Transaction(PrecompiledContracts.BRIDGE_ADDR_STR, AMOUNT, NONCE, GAS_PRICE, GAS_LIMIT, DATA, Constants.REGTEST_CHAIN_ID);
        rskTx.sign(fedECPrivateKey.getPrivKeyBytes());

        BridgeSupportFactory bridgeSupportFactoryMock = mock(BridgeSupportFactory.class);
        Bridge bridge = PowerMockito.spy(new Bridge(PrecompiledContracts.BRIDGE_ADDR, constants, activationConfig,
                bridgeSupportFactoryMock));

        BridgeSupport bridgeSupportMock = mock(BridgeSupport.class);
        when(bridgeSupportFactoryMock.newInstance(any(), any(), any(), any())).thenReturn(bridgeSupportMock);

        bridge.init(rskTx, getGenesisBlock(), track, null, null, null);

        final int numBlocks = 10;
        co.rsk.bitcoinj.core.BtcBlock[] headers = new co.rsk.bitcoinj.core.BtcBlock[numBlocks];

        for (int i = 0; i < numBlocks; i++) {
            co.rsk.bitcoinj.core.BtcBlock block = new co.rsk.bitcoinj.core.BtcBlock(networkParameters, 1, PegTestUtils.createHash(), PegTestUtils.createHash(), 1, Utils.encodeCompactBits(networkParameters.getMaxTarget()), 1, new ArrayList<>()).cloneAsHeader();
            headers[i] = block;
        }

        byte[][] headersSerialized = new byte[headers.length][];

        for (int i = 0; i < headers.length; i++) {
            headersSerialized[i] = headers[i].bitcoinSerialize();
        }

        PowerMockito.mockStatic(BridgeUtils.class);
        when(BridgeUtils.isFromFederateMember(any(), any())).thenReturn(true);

        MessageSerializer serializer = bridgeConstants.getBtcParams().getDefaultSerializer();
        MessageSerializer spySerializer = Mockito.spy(serializer);

        NetworkParameters btcParamsMock = mock(NetworkParameters.class);
        BridgeConstants bridgeConstantsMock = mock(BridgeConstants.class);

        when(bridgeConstantsMock.getBtcParams()).thenReturn(btcParamsMock);
        when(btcParamsMock.getDefaultSerializer()).thenReturn(spySerializer);

        Whitebox.setInternalState(bridge, "bridgeConstants", bridgeConstantsMock);

        bridge.init(rskTx, getGenesisBlock(), track, null, null, null);

        bridge.execute(Bridge.RECEIVE_HEADERS.encode(new Object[]{headersSerialized}));

        track.commit();

        verify(bridgeSupportMock, times(1)).receiveHeaders(headers);
        for (int i = 0; i < headers.length; i++) {
            verify(spySerializer, times(1)).makeBlock(headersSerialized[i]);
        }
    }

    @Test
    public void receiveHeadersWithIncorrectSizeHeaders() throws Exception {
        Repository repository = createRepository();
        Repository track = repository.startTracking();

        Transaction rskTx = new Transaction(PrecompiledContracts.BRIDGE_ADDR_STR, AMOUNT, NONCE, GAS_PRICE, GAS_LIMIT, DATA, Constants.REGTEST_CHAIN_ID);
        rskTx.sign(new ECKey().getPrivKeyBytes());


        BridgeSupportFactory bridgeSupportFactoryMock = mock(BridgeSupportFactory.class);
        Bridge bridge = PowerMockito.spy(new Bridge(PrecompiledContracts.BRIDGE_ADDR, constants, activationConfig,
                bridgeSupportFactoryMock));

        BridgeSupport bridgeSupportMock = mock(BridgeSupport.class);
        when(bridgeSupportFactoryMock.newInstance(any(), any(), any(), any())).thenReturn(bridgeSupportMock);

        Bridge spiedBridge = PowerMockito.spy(new Bridge(PrecompiledContracts.BRIDGE_ADDR, constants, activationConfig,
                bridgeSupportFactoryMock));
        spiedBridge.init(rskTx, getGenesisBlock(), track, null, null, null);

        final int numBlocks = 10;
        co.rsk.bitcoinj.core.BtcBlock[] headers = new co.rsk.bitcoinj.core.BtcBlock[numBlocks];
        byte[][] headersSerialized = new byte[headers.length][];

        // Add a couple of transactions to the block so that it doesn't serialize as just the header
        for (int i = 0; i < numBlocks; i++) {
            co.rsk.bitcoinj.core.BtcBlock block = new co.rsk.bitcoinj.core.BtcBlock(
                    networkParameters,
                    1,
                    PegTestUtils.createHash(),
                    PegTestUtils.createHash(),
                    1,
                    Utils.encodeCompactBits(networkParameters.getMaxTarget()),
                    1,
                    new ArrayList<>()
            );

            BtcECKey from = new BtcECKey();
            BtcECKey to = new BtcECKey();

            // Coinbase TX
            BtcTransaction coinbaseTx = new BtcTransaction(networkParameters);
            coinbaseTx.addInput(Sha256Hash.ZERO_HASH, -1, ScriptBuilder.createOpReturnScript(new byte[0]));
            block.addTransaction(coinbaseTx);

            // Random TX
            BtcTransaction inputTx = new BtcTransaction(networkParameters);
            inputTx.addOutput(Coin.FIFTY_COINS, from.toAddress(networkParameters));
            BtcTransaction outputTx = new BtcTransaction(networkParameters);
            outputTx.addInput(inputTx.getOutput(0));
            outputTx.getInput(0).disconnect();
            outputTx.addOutput(Coin.COIN, to.toAddress(networkParameters));
            block.addTransaction(outputTx);

            headers[i] = block;
            headersSerialized[i] = block.bitcoinSerialize();

            // Make sure we would be able to deserialize the block
            Assert.assertEquals(block, networkParameters.getDefaultSerializer().makeBlock(headersSerialized[i]));
        }


        PowerMockito.mockStatic(BridgeUtils.class);
        when(BridgeUtils.isFromFederateMember(any(), any())).thenReturn(true);

        NetworkParameters btcParamsMock = mock(NetworkParameters.class);
        BridgeConstants bridgeConstantsMock = mock(BridgeConstants.class);

        when(bridgeConstantsMock.getBtcParams()).thenReturn(btcParamsMock);

        Whitebox.setInternalState(spiedBridge, "bridgeConstants", bridgeConstantsMock);

        spiedBridge.execute(Bridge.RECEIVE_HEADERS.encode(new Object[]{headersSerialized}));

        track.commit();

        verify(bridgeSupportMock, never()).receiveHeaders(headers);
        verify(btcParamsMock, never()).getDefaultSerializer();
    }

    public void registerBtcTransactionNotFromFederation() throws Exception{
        Repository repository = createRepository();
        Repository track = repository.startTracking();

        Transaction rskTx = new Transaction(PrecompiledContracts.BRIDGE_ADDR_STR, AMOUNT, NONCE, GAS_PRICE, GAS_LIMIT, DATA, Constants.REGTEST_CHAIN_ID);
        rskTx.sign(new ECKey().getPrivKeyBytes());

        BridgeSupportFactory bridgeSupportFactory = new BridgeSupportFactory(
                new RepositoryBtcBlockStoreWithCache.Factory(constants.getBridgeConstants().getBtcParams()),
                constants.getBridgeConstants(),
                activationConfig);
        Bridge bridge = new Bridge(PrecompiledContracts.BRIDGE_ADDR, constants, activationConfig,
                bridgeSupportFactory);
        bridge.init(rskTx, getGenesisBlock(), track, null, null, null);


        byte[] data = Bridge.REGISTER_BTC_TRANSACTION.encode(new byte[3], 1, new byte[30]);

        try {
            bridge.execute(data);
            Assert.fail();
        } catch (Exception ex) {
            Assert.assertTrue(ex.getMessage().contains(ERR_NOT_FROM_ACTIVE_OR_RETIRING_FED));
        }
    }

    @Test
    public void receiveHeadersWithHugeDeclaredTransactionsSize() {
        Repository repository = createRepository();
        Repository track = repository.startTracking();

        Transaction rskTx = new Transaction(PrecompiledContracts.BRIDGE_ADDR_STR, AMOUNT, NONCE, GAS_PRICE, GAS_LIMIT, DATA, Constants.REGTEST_CHAIN_ID);
        rskTx.sign(fedECPrivateKey.getPrivKeyBytes());

        BridgeSupportFactory bridgeSupportFactory = new BridgeSupportFactory(
                new RepositoryBtcBlockStoreWithCache.Factory(bridgeConstants.getBtcParams()),
                bridgeConstants,
                activationConfig);
        Bridge bridge = new Bridge(PrecompiledContracts.BRIDGE_ADDR, constants, activationConfig,
                bridgeSupportFactory);
        bridge.init(rskTx, getGenesisBlock(), track, null, null, null);

        NetworkParameters btcParams = RegTestParams.get();
        BtcBlock block = new BtcBlock(btcParams, 1, PegTestUtils.createHash(), PegTestUtils.createHash(), 1, 1, 1, new ArrayList<BtcTransaction>()) {
            @Override
            protected void bitcoinSerializeToStream(OutputStream stream) throws IOException {
                Utils.uint32ToByteStreamLE(getVersion(), stream);
                stream.write(getPrevBlockHash().getReversedBytes());
                stream.write(getMerkleRoot().getReversedBytes());
                Utils.uint32ToByteStreamLE(getTimeSeconds(), stream);
                Utils.uint32ToByteStreamLE(getDifficultyTarget(), stream);
                Utils.uint32ToByteStreamLE(getNonce(), stream);

                stream.write(new VarInt(Integer.MAX_VALUE).encode());
            }

            @Override
            public byte[] bitcoinSerialize() {
                ByteArrayOutputStream baos = new ByteArrayOutputStream();
                try {
                    bitcoinSerializeToStream(baos);
                } catch (IOException e) {
                }
                return baos.toByteArray();
            }
        };

        Object[] objectArray = new Object[1];
        objectArray[0] = block.bitcoinSerialize();

        byte[] data = Bridge.RECEIVE_HEADERS.encode(new Object[]{objectArray});

        Assert.assertNull(bridge.execute(data));

    }


    @Test
    public void registerBtcTransactionWithNonParseableTx() {
        Repository repository = createRepository();
        Repository track = repository.startTracking();

        Transaction rskTx = new Transaction(PrecompiledContracts.BRIDGE_ADDR_STR, AMOUNT, NONCE, GAS_PRICE, GAS_LIMIT, DATA, Constants.REGTEST_CHAIN_ID);
        rskTx.sign(fedECPrivateKey.getPrivKeyBytes());

        BridgeSupportFactory bridgeSupportFactory = new BridgeSupportFactory(
                new RepositoryBtcBlockStoreWithCache.Factory(bridgeConstants.getBtcParams()),
                bridgeConstants,
                activationConfig);
        Bridge bridge = new Bridge(PrecompiledContracts.BRIDGE_ADDR, constants, activationConfig,
                bridgeSupportFactory);
        bridge.init(rskTx, getGenesisBlock(), track, null, null, null);


        byte[] data = Bridge.REGISTER_BTC_TRANSACTION.encode(new byte[3], 1, new byte[30]);

        Assert.assertNull(bridge.execute(data));
    }

    @Test
    public void registerBtcTransactionWithHugeDeclaredInputsSize() {
        NetworkParameters btcParams = RegTestParams.get();
        BtcTransaction tx = new HugeDeclaredSizeBtcTransaction(btcParams, true, false, false, false);
        registerBtcTransactionWithHugeDeclaredSize(tx);
    }

    @Test
    public void registerBtcTransactionWithHugeDeclaredOutputsSize() {
        NetworkParameters btcParams = RegTestParams.get();
        BtcTransaction tx = new HugeDeclaredSizeBtcTransaction(btcParams, false, true, false, false);
        registerBtcTransactionWithHugeDeclaredSize(tx);
    }

    @Test
    public void registerBtcTransactionWithHugeDeclaredWitnessPushCountSize() {
        NetworkParameters btcParams = RegTestParams.get();
        BtcTransaction tx = new HugeDeclaredSizeBtcTransaction(btcParams, false, false, true, false);
        registerBtcTransactionWithHugeDeclaredSize(tx);
    }

    @Test
    public void registerBtcTransactionWithHugeDeclaredWitnessPushSize() {
        NetworkParameters btcParams = RegTestParams.get();
        BtcTransaction tx = new HugeDeclaredSizeBtcTransaction(btcParams, false, false, false, true);
        registerBtcTransactionWithHugeDeclaredSize(tx);
    }

    private void registerBtcTransactionWithHugeDeclaredSize(BtcTransaction tx) {
        Repository repository = createRepository();
        Repository track = repository.startTracking();

        Transaction rskTx = new Transaction(PrecompiledContracts.BRIDGE_ADDR_STR, AMOUNT, NONCE, GAS_PRICE, GAS_LIMIT, DATA, Constants.REGTEST_CHAIN_ID);
        rskTx.sign(fedECPrivateKey.getPrivKeyBytes());

        BridgeSupportFactory bridgeSupportFactory = new BridgeSupportFactory(
                new RepositoryBtcBlockStoreWithCache.Factory(bridgeConstants.getBtcParams()),
                bridgeConstants,
                activationConfig);
        Bridge bridge = new Bridge(PrecompiledContracts.BRIDGE_ADDR, constants, activationConfig,
                bridgeSupportFactory);
        bridge.init(rskTx, getGenesisBlock(), track, null, null, null);

        byte[] serializedTx = tx.bitcoinSerialize();

        byte[] data = Bridge.REGISTER_BTC_TRANSACTION.encode(serializedTx, 1, new byte[30]);

        Assert.assertNull(bridge.execute(data));
    }

    private static class HugeDeclaredSizeBtcTransaction extends BtcTransaction {

        private boolean hackInputsSize;
        private boolean hackOutputsSize;
        private boolean hackWitnessPushCountSize;
        private boolean hackWitnessPushSize;

        public HugeDeclaredSizeBtcTransaction(NetworkParameters params, boolean hackInputsSize, boolean hackOutputsSize, boolean hackWitnessPushCountSize, boolean hackWitnessPushSize) {
            super(params);
            BtcTransaction inputTx = new BtcTransaction(params);
            inputTx.addOutput(Coin.FIFTY_COINS, BtcECKey.fromPrivate(BigInteger.valueOf(123456)).toAddress(params));
            Address to = BtcECKey.fromPrivate(BigInteger.valueOf(1000)).toAddress(params);
            this.addInput(inputTx.getOutput(0));
            this.getInput(0).disconnect();
            TransactionWitness witness = new TransactionWitness(1);
            witness.setPush(0, new byte[] {0});
            this.setWitness(0, witness);
            this.addOutput(Coin.COIN, to);

            this.hackInputsSize = hackInputsSize;
            this.hackOutputsSize = hackOutputsSize;
            this.hackWitnessPushCountSize = hackWitnessPushCountSize;
            this.hackWitnessPushSize = hackWitnessPushSize;
        }

        protected void bitcoinSerializeToStream(OutputStream stream, boolean serializeWitRequested) throws IOException {
            boolean serializeWit = serializeWitRequested && hasWitness();
            uint32ToByteStreamLE(getVersion(), stream);
            if (serializeWit) {
                stream.write(new byte[]{0, 1});
            }

            long inputsSize = hackInputsSize ? Integer.MAX_VALUE : getInputs().size();
            stream.write(new VarInt(inputsSize).encode());
            for (TransactionInput in : getInputs())
                in.bitcoinSerialize(stream);
            long outputsSize = hackOutputsSize ? Integer.MAX_VALUE : getOutputs().size();
            stream.write(new VarInt(outputsSize).encode());
            for (TransactionOutput out : getOutputs())
                out.bitcoinSerialize(stream);
            if (serializeWit) {
                for (int i = 0; i < getInputs().size(); i++) {
                    TransactionWitness witness = getWitness(i);
                    long pushCount = hackWitnessPushCountSize ? Integer.MAX_VALUE : witness.getPushCount();
                    stream.write(new VarInt(pushCount).encode());
                    for (int y = 0; y < witness.getPushCount(); y++) {
                        byte[] push = witness.getPush(y);
                        long pushLength = hackWitnessPushSize ? Integer.MAX_VALUE : push.length;
                        stream.write(new VarInt(pushLength).encode());
                        stream.write(push);
                    }
                }
            }
            uint32ToByteStreamLE(getLockTime(), stream);
        }
    };

    @Test
    public void registerBtcTransactionWithNonParseableMerkleeProof1() throws Exception{
        Repository repository = createRepository();
        Repository track = repository.startTracking();

        Transaction rskTx = new Transaction(PrecompiledContracts.BRIDGE_ADDR_STR, AMOUNT, NONCE, GAS_PRICE, GAS_LIMIT, DATA, Constants.REGTEST_CHAIN_ID);
        rskTx.sign(fedECPrivateKey.getPrivKeyBytes());

        BridgeSupportFactory bridgeSupportFactory = new BridgeSupportFactory(
                new RepositoryBtcBlockStoreWithCache.Factory(bridgeConstants.getBtcParams()),
                bridgeConstants,
                activationConfig);
        Bridge bridge = new Bridge(PrecompiledContracts.BRIDGE_ADDR, constants, activationConfig,
                bridgeSupportFactory);
        bridge.init(rskTx, getGenesisBlock(), track, null, null, null);

        NetworkParameters btcParams = RegTestParams.get();
        BtcTransaction tx = new BtcTransaction(btcParams);
        tx.addOutput(Coin.COIN, new BtcECKey().toAddress(btcParams));
        tx.addInput(PegTestUtils.createHash(), 0, ScriptBuilder.createInputScript(null, new BtcECKey()));

        byte[] data = Bridge.REGISTER_BTC_TRANSACTION.encode(tx.bitcoinSerialize(), 1, new byte[3]);

        Assert.assertNull(bridge.execute(data));
    }

    @Test
    public void registerBtcTransactionWithNonParseableMerkleeProof2() {
        Repository repository = createRepository();
        Repository track = repository.startTracking();

        Transaction rskTx = new Transaction(PrecompiledContracts.BRIDGE_ADDR_STR, AMOUNT, NONCE, GAS_PRICE, GAS_LIMIT, DATA, Constants.REGTEST_CHAIN_ID);
        rskTx.sign(fedECPrivateKey.getPrivKeyBytes());

        BridgeSupportFactory bridgeSupportFactory = new BridgeSupportFactory(
                new RepositoryBtcBlockStoreWithCache.Factory(bridgeConstants.getBtcParams()),
                bridgeConstants,
                activationConfig);
        Bridge bridge = new Bridge(PrecompiledContracts.BRIDGE_ADDR, constants, activationConfig,
                bridgeSupportFactory);
        bridge.init(rskTx, getGenesisBlock(), track, null, null, null);

        NetworkParameters btcParams = RegTestParams.get();
        BtcTransaction tx = new BtcTransaction(btcParams);
        tx.addOutput(Coin.COIN, new BtcECKey().toAddress(btcParams));
        tx.addInput(PegTestUtils.createHash(), 0, ScriptBuilder.createInputScript(null, new BtcECKey()));

        byte[] data = Bridge.REGISTER_BTC_TRANSACTION.encode(tx.bitcoinSerialize(), 1, new byte[30]);

        Assert.assertNull(bridge.execute(data));
    }

    @Test
    public void registerBtcTransactionWithHugeDeclaredSizeMerkleeProof() {
        Repository repository = createRepository();
        Repository track = repository.startTracking();

        Transaction rskTx = new Transaction(PrecompiledContracts.BRIDGE_ADDR_STR, AMOUNT, NONCE, GAS_PRICE, GAS_LIMIT, DATA, Constants.REGTEST_CHAIN_ID);
        rskTx.sign(fedECPrivateKey.getPrivKeyBytes());

        BridgeSupportFactory bridgeSupportFactory = new BridgeSupportFactory(
                new RepositoryBtcBlockStoreWithCache.Factory(bridgeConstants.getBtcParams()),
                bridgeConstants,
                activationConfig);
        Bridge bridge = new Bridge(PrecompiledContracts.BRIDGE_ADDR, constants, activationConfig,
                bridgeSupportFactory);
        bridge.init(rskTx, getGenesisBlock(), track, null, null, null);

        NetworkParameters btcParams = RegTestParams.get();
        BtcTransaction tx = new BtcTransaction(btcParams);
        tx.addOutput(Coin.COIN, new BtcECKey().toAddress(btcParams));
        tx.addInput(PegTestUtils.createHash(), 0, ScriptBuilder.createInputScript(null, new BtcECKey()));

        byte[] bits = new byte[1];
        bits[0] = 0x3f;

        List<Sha256Hash> hashes = new ArrayList<>();
        hashes.add(Sha256Hash.wrap("0000000000000000000000000000000000000000000000000000000000000001"));
        hashes.add(Sha256Hash.wrap("0000000000000000000000000000000000000000000000000000000000000002"));
        hashes.add(Sha256Hash.wrap("0000000000000000000000000000000000000000000000000000000000000003"));
        PartialMerkleTree pmt = new PartialMerkleTree(btcParams, bits, hashes, 3) {
            public void bitcoinSerializeToStream(OutputStream stream) throws IOException {
                uint32ToByteStreamLE(getTransactionCount(), stream);
                stream.write(new VarInt(Integer.MAX_VALUE).encode());
                //stream.write(new VarInt(hashes.size()).encode());
                for (Sha256Hash hash : hashes)
                    stream.write(hash.getReversedBytes());

                stream.write(new VarInt(bits.length).encode());
                stream.write(bits);
            }

        };
        byte[] pmtSerialized = pmt.bitcoinSerialize();

        byte[] data = Bridge.REGISTER_BTC_TRANSACTION.encode(tx.bitcoinSerialize(), 1, pmtSerialized);

        Assert.assertNull(bridge.execute(data));
    }

    @Test
    public void getFederationAddress() throws Exception {
        // Case with genesis federation
        Federation federation = bridgeConstants.getGenesisFederation();
        Repository repository = createRepository();
        Repository track = repository.startTracking();

        BridgeSupportFactory bridgeSupportFactory = new BridgeSupportFactory(
                new RepositoryBtcBlockStoreWithCache.Factory(bridgeConstants.getBtcParams()),
                bridgeConstants,
                activationConfig);
        Bridge bridge = new Bridge(PrecompiledContracts.BRIDGE_ADDR, constants, activationConfig,
                bridgeSupportFactory);
        Transaction mockedTx = mock(Transaction.class);
        when(mockedTx.isLocalCallTransaction()).thenReturn(true);
        bridge.init(mockedTx, getGenesisBlock(), track, null, null, null);

        byte[] data = Bridge.GET_FEDERATION_ADDRESS.encode();

        Assert.assertArrayEquals(Bridge.GET_FEDERATION_ADDRESS.encodeOutputs(federation.getAddress().toString()), bridge.execute(data));
    }

    @Test
    public void getMinimumLockTxValue() throws Exception{
        Repository repository = createRepository();
        Repository track = repository.startTracking();

        BridgeSupportFactory bridgeSupportFactory = new BridgeSupportFactory(
                new RepositoryBtcBlockStoreWithCache.Factory(bridgeConstants.getBtcParams()),
                bridgeConstants,
                activationConfig);
        Bridge bridge = new Bridge(PrecompiledContracts.BRIDGE_ADDR, constants, activationConfig,
                bridgeSupportFactory);
        Transaction mockedTx = mock(Transaction.class);
        when(mockedTx.isLocalCallTransaction()).thenReturn(true);
        bridge.init(mockedTx, getGenesisBlock(), track, null, null, null);

        byte[] data = Bridge.GET_MINIMUM_LOCK_TX_VALUE.encode();

        Assert.assertArrayEquals(Bridge.GET_MINIMUM_LOCK_TX_VALUE.encodeOutputs(bridgeConstants.getMinimumLockTxValue().value), bridge.execute(data));
    }

    @Test
    public void addSignatureNotFromFederation() throws Exception{
        Repository repository = createRepository();
        Repository track = repository.startTracking();

        Transaction rskTx = new Transaction(PrecompiledContracts.BRIDGE_ADDR_STR, AMOUNT, NONCE, GAS_PRICE, GAS_LIMIT, DATA, Constants.REGTEST_CHAIN_ID);
        rskTx.sign(new ECKey().getPrivKeyBytes());

        BridgeSupportFactory bridgeSupportFactory = new BridgeSupportFactory(
                new RepositoryBtcBlockStoreWithCache.Factory(bridgeConstants.getBtcParams()),
                bridgeConstants,
                activationConfig);
        Bridge bridge = new Bridge(PrecompiledContracts.BRIDGE_ADDR, constants, activationConfig,
                bridgeSupportFactory);
        bridge.init(rskTx, getGenesisBlock(), track, null, null, null);

        byte[] federatorPublicKeySerialized = new byte[3];
        Object[] signaturesObjectArray = new Object[0];
        byte[] rskTxHash = new byte[32];
        byte[] data = Bridge.ADD_SIGNATURE.encode(federatorPublicKeySerialized, signaturesObjectArray, rskTxHash);

        try {
            bridge.execute(data);
            Assert.fail();
        } catch (Exception ex) {
            Assert.assertTrue(ex.getMessage().contains(ERR_NOT_FROM_ACTIVE_OR_RETIRING_FED));
        }
    }

    @Test
    public void addSignatureWithNonParseablePublicKey() throws Exception{
        Repository repository = createRepository();
        Repository track = repository.startTracking();

        Transaction rskTx = new Transaction(PrecompiledContracts.BRIDGE_ADDR_STR, AMOUNT, NONCE, GAS_PRICE, GAS_LIMIT, DATA, Constants.REGTEST_CHAIN_ID);
        rskTx.sign(fedECPrivateKey.getPrivKeyBytes());

        BridgeSupportFactory bridgeSupportFactory = new BridgeSupportFactory(
                new RepositoryBtcBlockStoreWithCache.Factory(bridgeConstants.getBtcParams()),
                bridgeConstants,
                activationConfig);
        Bridge bridge = new Bridge(PrecompiledContracts.BRIDGE_ADDR, constants, activationConfig,
                bridgeSupportFactory);
        bridge.init(rskTx, getGenesisBlock(), track, null, null, null);

        byte[] federatorPublicKeySerialized = new byte[3];
        Object[] signaturesObjectArray = new Object[0];
        byte[] rskTxHash = new byte[32];
        byte[] data = Bridge.ADD_SIGNATURE.encode(federatorPublicKeySerialized, signaturesObjectArray, rskTxHash);

        Assert.assertNull(bridge.execute(data));
    }

    @Test
    public void addSignatureWithEmptySignatureArray() throws Exception{
        Repository repository = createRepository();
        Repository track = repository.startTracking();

        Transaction rskTx = new Transaction(PrecompiledContracts.BRIDGE_ADDR_STR, AMOUNT, NONCE, GAS_PRICE, GAS_LIMIT, DATA, Constants.REGTEST_CHAIN_ID);
        rskTx.sign(fedECPrivateKey.getPrivKeyBytes());

        BridgeSupportFactory bridgeSupportFactory = new BridgeSupportFactory(
                new RepositoryBtcBlockStoreWithCache.Factory(bridgeConstants.getBtcParams()),
                bridgeConstants,
                activationConfig);
        Bridge bridge = new Bridge(PrecompiledContracts.BRIDGE_ADDR, constants, activationConfig,
                bridgeSupportFactory);
        bridge.init(rskTx, getGenesisBlock(), track, null, null, null);

        byte[] federatorPublicKeySerialized = new BtcECKey().getPubKey();
        Object[] signaturesObjectArray = new Object[0];
        byte[] rskTxHash = new byte[32];
        byte[] data = Bridge.ADD_SIGNATURE.encode(federatorPublicKeySerialized, signaturesObjectArray, rskTxHash);

        Assert.assertNull(bridge.execute(data));
    }

    @Test
    public void addSignatureWithNonParseableSignature() throws Exception{
        Repository repository = createRepository();
        Repository track = repository.startTracking();

        Transaction rskTx = new Transaction(PrecompiledContracts.BRIDGE_ADDR_STR, AMOUNT, NONCE, GAS_PRICE, GAS_LIMIT, DATA, Constants.REGTEST_CHAIN_ID);
        rskTx.sign(fedECPrivateKey.getPrivKeyBytes());

        BridgeSupportFactory bridgeSupportFactory = new BridgeSupportFactory(
                new RepositoryBtcBlockStoreWithCache.Factory(bridgeConstants.getBtcParams()),
                bridgeConstants,
                activationConfig);
        Bridge bridge = new Bridge(PrecompiledContracts.BRIDGE_ADDR, constants, activationConfig,
                bridgeSupportFactory);
        bridge.init(rskTx, new BlockGenerator().getGenesisBlock(), track, null, null, null);

        byte[] federatorPublicKeySerialized = new BtcECKey().getPubKey();
        Object[] signaturesObjectArray = new Object[]{new byte[3]};
        byte[] rskTxHash = new byte[32];
        byte[] data = Bridge.ADD_SIGNATURE.encode(federatorPublicKeySerialized, signaturesObjectArray, rskTxHash);

        Assert.assertNull(bridge.execute(data));
    }

    @Test
    public void addSignatureWithNonParseableRskTx() throws Exception{
        Repository repository = createRepository();
        Repository track = repository.startTracking();

        Transaction rskTx = new Transaction(PrecompiledContracts.BRIDGE_ADDR_STR, AMOUNT, NONCE, GAS_PRICE, GAS_LIMIT, DATA, Constants.REGTEST_CHAIN_ID);
        rskTx.sign(fedECPrivateKey.getPrivKeyBytes());

        BridgeSupportFactory bridgeSupportFactory = new BridgeSupportFactory(
                new RepositoryBtcBlockStoreWithCache.Factory(bridgeConstants.getBtcParams()),
                bridgeConstants,
                activationConfig);
        Bridge bridge = new Bridge(PrecompiledContracts.BRIDGE_ADDR, constants, activationConfig,
                bridgeSupportFactory);
        bridge.init(rskTx, new BlockGenerator().getGenesisBlock(), track, null, null, null);

        byte[] federatorPublicKeySerialized = new BtcECKey().getPubKey();
        Object[] signaturesObjectArray = new Object[]{new BtcECKey().sign(Sha256Hash.ZERO_HASH).encodeToDER()};
        byte[] rskTxHash = new byte[3];
        byte[] data = Bridge.ADD_SIGNATURE.encode(federatorPublicKeySerialized, signaturesObjectArray, rskTxHash);

        Assert.assertNull(bridge.execute(data));
    }

    @Test
    public void exceptionInUpdateCollection() {
        Bridge bridge = new Bridge(PrecompiledContracts.BRIDGE_ADDR, constants, activationConfig, null);

        try {
            bridge.updateCollections(null);
            Assert.fail();
        }
        catch (RuntimeException ex) {
            Assert.assertEquals("Exception onBlock", ex.getMessage());
        }
    }

    @Test
    public void exceptionInReleaseBtc() {
        Bridge bridge = new Bridge(PrecompiledContracts.BRIDGE_ADDR, constants, activationConfig, null);

        try {
            bridge.releaseBtc(null);
            Assert.fail();
        }
        catch (RuntimeException ex) {
            Assert.assertEquals("Exception in releaseBtc", ex.getMessage());
        }
    }

    @Test
    public void exceptionInGetStateForBtcReleaseClient() {
        Bridge bridge = new Bridge(PrecompiledContracts.BRIDGE_ADDR, constants, activationConfig, null);

        try {
            bridge. getStateForBtcReleaseClient(null);
            Assert.fail();
        }
        catch (RuntimeException ex) {
            Assert.assertEquals("Exception in getStateForBtcReleaseClient", ex.getMessage());
        }
    }

    @Test
    public void exceptionInGetStateForDebugging() {
        Bridge bridge = new Bridge(PrecompiledContracts.BRIDGE_ADDR, constants, activationConfig, null);

        try {
            bridge.getStateForDebugging(null);
            Assert.fail();
        }
        catch (RuntimeException ex) {
            Assert.assertEquals("Exception in getStateForDebugging", ex.getMessage());
        }
    }

    @Test
    public void exceptionInGetBtcBlockchainBestChainHeight() {
        Bridge bridge = new Bridge(PrecompiledContracts.BRIDGE_ADDR, constants, activationConfig, null);

        try {
            bridge.getBtcBlockchainBestChainHeight(null);
            Assert.fail();
        }
        catch (RuntimeException ex) {
            Assert.assertEquals("Exception in getBtcBlockchainBestChainHeight", ex.getMessage());
        }
    }

    @Test
    public void exceptionInGetBtcBlockchainBlockLocator() {
        Bridge bridge = new Bridge(PrecompiledContracts.BRIDGE_ADDR, constants, activationConfig, null);

        try {
            bridge.getBtcBlockchainBlockLocator(null);
            Assert.fail();
        }
        catch (RuntimeException ex) {
            Assert.assertEquals("Exception in getBtcBlockchainBlockLocator", ex.getMessage());
        }
    }

    @Test
    public void getBtcBlockchainBlockLocatorBeforeRskip89Fork() throws Exception {
        Repository repository = createRepository();
        Repository track = repository.startTracking();

        String hashedString = "0000000000000000000000000000000000000000000000000000000000000001";

        Sha256Hash hash = Sha256Hash.wrap(hashedString);

        BridgeSupportFactory bridgeSupportFactoryMock = mock(BridgeSupportFactory.class);
        Bridge bridge = PowerMockito.spy(new Bridge(PrecompiledContracts.BRIDGE_ADDR, constants, activationConfig,
                bridgeSupportFactoryMock));

        BridgeSupport bridgeSupportMock = mock(BridgeSupport.class);
        when(bridgeSupportMock.getBtcBlockchainBlockLocator())
                .then((InvocationOnMock invocation) -> Arrays.asList(hash));

        when(bridgeSupportFactoryMock.newInstance(any(), any(), any(), any())).thenReturn(bridgeSupportMock);

        bridge.init(mock(Transaction.class), getGenesisBlock(), track, null, null, null);

        byte[] result = bridge.execute(Bridge.GET_BTC_BLOCKCHAIN_BLOCK_LOCATOR.encode(new Object[]{ }));
        Object[] decodedResult = (Object[]) BridgeMethods.GET_BTC_BLOCKCHAIN_BLOCK_LOCATOR.getFunction().decodeResult(result)[0];

        Assert.assertEquals(1, decodedResult.length);
        Assert.assertEquals(hashedString, decodedResult[0]);
    }

    @Test
    public void getBtcBlockchainBlockLocatorAfterRskip88And89Fork() {
        doReturn(true).when(activationConfig).isActive(eq(RSKIP88), anyLong());
        doReturn(true).when(activationConfig).isActive(eq(RSKIP89), anyLong());
        Repository repository = createRepository();
        Repository track = repository.startTracking();

        BridgeSupportFactory bridgeSupportFactory = new BridgeSupportFactory(
                new RepositoryBtcBlockStoreWithCache.Factory(bridgeConstants.getBtcParams()),
                bridgeConstants,
                activationConfig);
        Bridge bridge = new Bridge(PrecompiledContracts.BRIDGE_ADDR, constants, activationConfig,
                bridgeSupportFactory);

        bridge.init(mock(Transaction.class), getGenesisBlock(), track, null, null, null);

        try {
            bridge.execute(Bridge.GET_BTC_BLOCKCHAIN_BLOCK_LOCATOR.encode(new Object[]{ }));
            Assert.fail();
        } catch (RuntimeException e) {
            Assert.assertTrue(e.getMessage().contains("Invalid data given:"));

        }
    }

    private BtcTransaction createTransaction() {
        return new SimpleBtcTransaction(networkParameters, PegTestUtils.createHash());
    }

    @Test
<<<<<<< HEAD
=======
    public void getGasForDataFreeTx() {
        activationConfig = ActivationConfigsForTest.bridgeUnitTest();

        BridgeSupportFactory bridgeSupportFactory = new BridgeSupportFactory(
                new RepositoryBtcBlockStoreWithCache.Factory(bridgeConstants.getBtcParams()),
                bridgeConstants,
                activationConfig);
        Bridge bridge = new Bridge(PrecompiledContracts.BRIDGE_ADDR, constants, activationConfig,
                bridgeSupportFactory);

        org.ethereum.core.Transaction rskTx = CallTransaction.createCallTransaction(
                0,
                1,
                1,
                PrecompiledContracts.BRIDGE_ADDR,
                0,
                Bridge.UPDATE_COLLECTIONS,
                Constants.REGTEST_CHAIN_ID);
        rskTx.sign(BridgeRegTestConstants.REGTEST_FEDERATION_PRIVATE_KEYS.get(0).getPrivKeyBytes());

        Block rskExecutionBlock = new BlockGenerator().createChildBlock(getGenesisInstance(config));

        Repository mockRepository = mock(Repository.class);
        when(mockRepository.getCode(any(RskAddress.class))).thenReturn(null);

        bridge.init(rskTx, rskExecutionBlock, mockRepository, null, null, null);
        Assert.assertEquals(0, bridge.getGasForData(rskTx.getData()));
    }

    @Test
    public void getGasForDataInvalidFunction() {
        getGasForDataPaidTx(23000, null);
    }

    @Test
    public void getGasForDataUpdateCollections() {
        getGasForDataPaidTx(48000 + 8, Bridge.UPDATE_COLLECTIONS);
    }

    @Test
    public void getGasForDataReceiveHeaders() {
        getGasForDataPaidTx(22000 + 8, Bridge.RECEIVE_HEADERS);
    }

    @Test
    public void getGasForDataRegisterBtcTransaction() {
        getGasForDataPaidTx(22000 + 228*2, Bridge.REGISTER_BTC_TRANSACTION, new byte[3], 1, new byte[3]);
    }

    @Test
    public void getGasForDataReleaseBtc() {
        getGasForDataPaidTx(23000 + 8, Bridge.RELEASE_BTC);
    }

    @Test
    public void getGasForDataAddSignature() {
        getGasForDataPaidTx(70000 + 548*2, Bridge.ADD_SIGNATURE, new byte[3], new byte[3][2], new byte[3]);
    }
    @Test
    public void getGasForDataGSFBRC() {
        getGasForDataPaidTx(4000 + 8, Bridge.GET_STATE_FOR_BTC_RELEASE_CLIENT);
    }

    @Test
    public void getGasForDataGSFD() {
        getGasForDataPaidTx(3_000_000 + 8, Bridge.GET_STATE_FOR_DEBUGGING);
    }

    @Test
    public void getGasForDataGBBBCH() {
        getGasForDataPaidTx(19000 + 8, Bridge.GET_BTC_BLOCKCHAIN_BEST_CHAIN_HEIGHT);
    }

    @Test
    public void getGasForDataGBBBL() {
        getGasForDataPaidTx(76000 + 8, Bridge.GET_BTC_BLOCKCHAIN_BLOCK_LOCATOR);
    }

    @Test
    public void getGasForDataGetFederationAddress() {
        getGasForDataPaidTx(11000 + 8, Bridge.GET_FEDERATION_ADDRESS);
    }

    @Test
    public void getGasForDataGetMinimumLockTxValue() {
        getGasForDataPaidTx(2000 + 8, Bridge.GET_MINIMUM_LOCK_TX_VALUE);
    }

    private void getGasForDataPaidTx(int expected, CallTransaction.Function function, Object... funcArgs) {
        activationConfig = ActivationConfigsForTest.bridgeUnitTest();

        BridgeSupportFactory bridgeSupportFactory = new BridgeSupportFactory(
                new RepositoryBtcBlockStoreWithCache.Factory(bridgeConstants.getBtcParams()),
                bridgeConstants,
                activationConfig);
        Bridge bridge = new Bridge(PrecompiledContracts.BRIDGE_ADDR, constants, activationConfig,
                bridgeSupportFactory);
        org.ethereum.core.Transaction rskTx;
        if (function==null) {
            rskTx = CallTransaction.createRawTransaction(
                    0,
                    1,
                    1,
                    PrecompiledContracts.BRIDGE_ADDR,
                    0,
                    new byte[]{1,2,3},
                    Constants.REGTEST_CHAIN_ID
            );
        } else {
            rskTx = CallTransaction.createCallTransaction(
                    0,
                    1,
                    1,
                    PrecompiledContracts.BRIDGE_ADDR,
                    0,
                    function,
                    Constants.REGTEST_CHAIN_ID,
                    funcArgs
            );
        }

        rskTx.sign(BridgeRegTestConstants.REGTEST_FEDERATION_PRIVATE_KEYS.get(0).getPrivKeyBytes());

        BlockGenerator blockGenerator = new BlockGenerator();
        Block rskExecutionBlock = blockGenerator.createChildBlock(getGenesisInstance(config));
        for (int i = 0; i < 20; i++) {
            rskExecutionBlock = blockGenerator.createChildBlock(rskExecutionBlock);
        }

        Repository mockRepository = mock(Repository.class);
        when(mockRepository.getCode(any(RskAddress.class))).thenReturn(null);

        bridge.init(rskTx, rskExecutionBlock, mockRepository, null, null, null);
        Assert.assertEquals(expected, bridge.getGasForData(rskTx.getData()));
    }

    @Test
>>>>>>> db23774c
    public void isBtcTxHashAlreadyProcessed_normalFlow() throws IOException {
        BridgeSupportFactory bridgeSupportFactory = new BridgeSupportFactory(
                new RepositoryBtcBlockStoreWithCache.Factory(bridgeConstants.getBtcParams()),
                bridgeConstants,
                activationConfig);
        Bridge bridge = new Bridge(PrecompiledContracts.BRIDGE_ADDR, constants, activationConfig,
                bridgeSupportFactory);
        bridge.init(null, getGenesisBlock(), createRepository().startTracking(), null, null, null);
        BridgeSupport bridgeSupportMock = mock(BridgeSupport.class);
        Whitebox.setInternalState(bridge, "bridgeSupport", bridgeSupportMock);
        Set<Sha256Hash> hashes = new HashSet<>();
        when(bridgeSupportMock.isBtcTxHashAlreadyProcessed(any(Sha256Hash.class))).then((InvocationOnMock invocation) -> hashes.contains(invocation.<Sha256Hash>getArgument(0)));

        hashes.add(Sha256Hash.of("hash_1".getBytes()));
        hashes.add(Sha256Hash.of("hash_2".getBytes()));
        hashes.add(Sha256Hash.of("hash_3".getBytes()));
        hashes.add(Sha256Hash.of("hash_4".getBytes()));

        for (Sha256Hash hash : hashes) {
            Assert.assertTrue(bridge.isBtcTxHashAlreadyProcessed(new Object[]{hash.toString()}));
            verify(bridgeSupportMock).isBtcTxHashAlreadyProcessed(hash);
        }
        Assert.assertFalse(bridge.isBtcTxHashAlreadyProcessed(new Object[]{Sha256Hash.of("anything".getBytes()).toString()}));
        Assert.assertFalse(bridge.isBtcTxHashAlreadyProcessed(new Object[]{Sha256Hash.of("yetanotheranything".getBytes()).toString()}));
    }

    @Test
    public void isBtcTxHashAlreadyProcessed_exception() throws IOException {
        BridgeSupportFactory bridgeSupportFactory = new BridgeSupportFactory(
                new RepositoryBtcBlockStoreWithCache.Factory(bridgeConstants.getBtcParams()),
                bridgeConstants,
                activationConfig);
        Bridge bridge = new Bridge(PrecompiledContracts.BRIDGE_ADDR, constants, activationConfig,
                bridgeSupportFactory);
        bridge.init(null, getGenesisBlock(), createRepository().startTracking(), null, null, null);
        BridgeSupport bridgeSupportMock = mock(BridgeSupport.class);
        Whitebox.setInternalState(bridge, "bridgeSupport", bridgeSupportMock);

        try {
            bridge.isBtcTxHashAlreadyProcessed(new Object[]{"notahash"});
            Assert.fail();
        } catch (RuntimeException e) {
        }
        verify(bridgeSupportMock, never()).isBtcTxHashAlreadyProcessed(any());
    }

    @Test
    public void getBtcTxHashProcessedHeight_normalFlow() throws IOException {
        BridgeSupportFactory bridgeSupportFactory = new BridgeSupportFactory(
                new RepositoryBtcBlockStoreWithCache.Factory(bridgeConstants.getBtcParams()),
                bridgeConstants,
                activationConfig);
        Bridge bridge = new Bridge(PrecompiledContracts.BRIDGE_ADDR, constants, activationConfig,
                bridgeSupportFactory);
        bridge.init(null, getGenesisBlock(), createRepository().startTracking(), null, null, null);
        BridgeSupport bridgeSupportMock = mock(BridgeSupport.class);
        Whitebox.setInternalState(bridge, "bridgeSupport", bridgeSupportMock);
        Map<Sha256Hash, Long> hashes = new HashMap<>();
        when(bridgeSupportMock.getBtcTxHashProcessedHeight(any(Sha256Hash.class))).then((InvocationOnMock invocation) -> hashes.get(invocation.<Sha256Hash>getArgument(0)));

        hashes.put(Sha256Hash.of("hash_1".getBytes()), 1L);
        hashes.put(Sha256Hash.of("hash_2".getBytes()), 2L);
        hashes.put(Sha256Hash.of("hash_3".getBytes()), 3L);
        hashes.put(Sha256Hash.of("hash_4".getBytes()), 4L);

        for (Map.Entry<Sha256Hash, Long> entry : hashes.entrySet()) {
            Assert.assertEquals(entry.getValue(), bridge.getBtcTxHashProcessedHeight(new Object[]{entry.getKey().toString()}));
            verify(bridgeSupportMock).getBtcTxHashProcessedHeight(entry.getKey());
        }
        Assert.assertNull(bridge.getBtcTxHashProcessedHeight(new Object[]{Sha256Hash.of("anything".getBytes()).toString()}));
    }

    @Test
    public void getBtcTxHashProcessedHeight_exception() throws IOException {
        BridgeSupportFactory bridgeSupportFactory = new BridgeSupportFactory(
                new RepositoryBtcBlockStoreWithCache.Factory(bridgeConstants.getBtcParams()),
                bridgeConstants,
                activationConfig);
        Bridge bridge = new Bridge(PrecompiledContracts.BRIDGE_ADDR, constants, activationConfig,
                bridgeSupportFactory);
        bridge.init(null, getGenesisBlock(), createRepository().startTracking(), null, null, null);
        BridgeSupport bridgeSupportMock = mock(BridgeSupport.class);
        Whitebox.setInternalState(bridge, "bridgeSupport", bridgeSupportMock);

        try {
            bridge.getBtcTxHashProcessedHeight(new Object[]{"notahash"});
            Assert.fail();
        } catch (RuntimeException e) {
        }
        verify(bridgeSupportMock, never()).getBtcTxHashProcessedHeight(any());
    }

    @Test
    public void getFederationSize() {
        BridgeSupportFactory bridgeSupportFactory = new BridgeSupportFactory(
                new RepositoryBtcBlockStoreWithCache.Factory(bridgeConstants.getBtcParams()),
                bridgeConstants,
                activationConfig);
        Bridge bridge = new Bridge(PrecompiledContracts.BRIDGE_ADDR, constants, activationConfig,
                bridgeSupportFactory);
        bridge.init(null, getGenesisBlock(), createRepository().startTracking(), null, null, null);
        BridgeSupport bridgeSupportMock = mock(BridgeSupport.class);
        Whitebox.setInternalState(bridge, "bridgeSupport", bridgeSupportMock);
        when(bridgeSupportMock.getFederationSize()).thenReturn(1234);

        Assert.assertEquals(1234, bridge.getFederationSize(new Object[]{}).intValue());
    }

    @Test
    public void getFederationThreshold() {
        BridgeSupportFactory bridgeSupportFactory = new BridgeSupportFactory(
                new RepositoryBtcBlockStoreWithCache.Factory(constants.getBridgeConstants().getBtcParams()),
                constants.getBridgeConstants(),
                activationConfig);
                
        Bridge bridge = new Bridge(PrecompiledContracts.BRIDGE_ADDR, constants, activationConfig,
                bridgeSupportFactory);
        bridge.init(null, getGenesisBlock(), createRepository().startTracking(), null, null, null);
        BridgeSupport bridgeSupportMock = mock(BridgeSupport.class);
        Whitebox.setInternalState(bridge, "bridgeSupport", bridgeSupportMock);
        when(bridgeSupportMock.getFederationThreshold()).thenReturn(5678);

        Assert.assertEquals(5678, bridge.getFederationThreshold(new Object[]{}).intValue());
    }

    @Test
    public void getFederationCreationTime() {
        BridgeSupportFactory bridgeSupportFactory = new BridgeSupportFactory(
                new RepositoryBtcBlockStoreWithCache.Factory(bridgeConstants.getBtcParams()),
                bridgeConstants,
                activationConfig);
        Bridge bridge = new Bridge(PrecompiledContracts.BRIDGE_ADDR, constants, activationConfig,
                bridgeSupportFactory);
        bridge.init(null, getGenesisBlock(), createRepository().startTracking(), null, null, null);
        BridgeSupport bridgeSupportMock = mock(BridgeSupport.class);
        Whitebox.setInternalState(bridge, "bridgeSupport", bridgeSupportMock);
        when(bridgeSupportMock.getFederationCreationTime()).thenReturn(Instant.ofEpochMilli(5000));

        Assert.assertEquals(5000, bridge.getFederationCreationTime(new Object[]{}).intValue());
    }

    @Test
    public void getFederationCreationBlockNumber() throws IOException {
        Bridge bridge = new Bridge(PrecompiledContracts.BRIDGE_ADDR, constants, activationConfig, null);
        BridgeSupport bridgeSupportMock = mock(BridgeSupport.class);
        Whitebox.setInternalState(bridge, "bridgeSupport", bridgeSupportMock);
        when(bridgeSupportMock.getFederationCreationBlockNumber()).thenReturn(42L);

        Assert.assertThat(bridge.getFederationCreationBlockNumber(new Object[]{}), is(42L));
    }

    @Test
    public void getFederatorPublicKey_beforeMultikey() {
        doReturn(false).when(activationConfig).isActive(eq(RSKIP123), anyLong());
        BridgeSupportFactory bridgeSupportFactoryMock = mock(BridgeSupportFactory.class);
        Bridge bridge = new Bridge(PrecompiledContracts.BRIDGE_ADDR, constants, activationConfig,
                bridgeSupportFactoryMock);
        bridge.init(mock(Transaction.class), getGenesisBlock(), createRepository().startTracking(), null, null, null);

        BridgeSupport bridgeSupportMock = mock(BridgeSupport.class);
        when(bridgeSupportFactoryMock.newInstance(any(), any(), any(), any())).thenReturn(bridgeSupportMock);

        when(bridgeSupportMock.getFederatorPublicKey(any(int.class))).then((InvocationOnMock invocation) ->
                BigInteger.valueOf(invocation.<Integer>getArgument(0)).toByteArray());
        bridge.init(mock(Transaction.class), getGenesisBlock(), null, null, null, null);

        Assert.assertTrue(Arrays.equals(new byte[]{10},
                (byte[]) BridgeMethods.GET_FEDERATOR_PUBLIC_KEY.getFunction().decodeResult(
                    bridge.execute(BridgeMethods.GET_FEDERATOR_PUBLIC_KEY.getFunction().encode(new Object[]{BigInteger.valueOf(10)}))
                )[0]
        ));

        Assert.assertTrue(Arrays.equals(new byte[]{20},
                (byte[]) BridgeMethods.GET_FEDERATOR_PUBLIC_KEY.getFunction().decodeResult(
                        bridge.execute(BridgeMethods.GET_FEDERATOR_PUBLIC_KEY.getFunction().encode(new Object[]{BigInteger.valueOf(20)}))
                )[0]
        ));

        Assert.assertTrue(Arrays.equals(new byte[]{1, 0},
                (byte[]) BridgeMethods.GET_FEDERATOR_PUBLIC_KEY.getFunction().decodeResult(
                        bridge.execute(BridgeMethods.GET_FEDERATOR_PUBLIC_KEY.getFunction().encode(new Object[]{BigInteger.valueOf(256)}))
                )[0]
        ));
    }

    @Test
    public void getFederatorPublicKey_afterMultikey() {
        doReturn(true).when(activationConfig).isActive(eq(RSKIP123), anyLong());
        BridgeSupportFactory bridgeSupportFactoryMock = mock(BridgeSupportFactory.class);
        Bridge bridge = new Bridge(PrecompiledContracts.BRIDGE_ADDR, constants, activationConfig,
                bridgeSupportFactoryMock);
        bridge.init(mock(Transaction.class), getGenesisBlock(), createRepository().startTracking(), null, null, null);
        BridgeSupport bridgeSupportMock = mock(BridgeSupport.class);
        when(bridgeSupportFactoryMock.newInstance(any(), any(), any(), any())).thenReturn(bridgeSupportMock);

        Assert.assertNull(bridge.execute(BridgeMethods.GET_FEDERATOR_PUBLIC_KEY.getFunction().encode(new Object[]{BigInteger.valueOf(10)})));
        verify(bridgeSupportMock, never()).getFederatorPublicKey(any(int.class));
    }

    @Test
    public void getFederatorPublicKeyOfType_beforeMultikey() {
        doReturn(false).when(activationConfig).isActive(eq(RSKIP123), anyLong());

        BridgeSupportFactory bridgeSupportFactoryMock = mock(BridgeSupportFactory.class);

        Bridge bridge = new Bridge(PrecompiledContracts.BRIDGE_ADDR, constants, activationConfig,
                bridgeSupportFactoryMock);

        bridge.init(mock(Transaction.class), getGenesisBlock(), createRepository().startTracking(), null, null, null);
        BridgeSupport bridgeSupportMock = mock(BridgeSupport.class);
        when(bridgeSupportFactoryMock.newInstance(any(), any(), any(), any())).thenReturn(bridgeSupportMock);

        Assert.assertNull(bridge.execute(BridgeMethods.GET_FEDERATOR_PUBLIC_KEY_OF_TYPE.getFunction().encode(new Object[]{BigInteger.valueOf(10), "btc"})));
        verify(bridgeSupportMock, never()).getFederatorPublicKeyOfType(any(int.class), any(FederationMember.KeyType.class));
    }

    @Test
    public void getFederatorPublicKeyOfType_afterMultikey() throws Exception {
        doReturn(true).when(activationConfig).isActive(eq(RSKIP123), anyLong());

        BridgeSupportFactory bridgeSupportFactoryMock = mock(BridgeSupportFactory.class);

        Bridge bridge = new Bridge(PrecompiledContracts.BRIDGE_ADDR, constants, activationConfig,
                bridgeSupportFactoryMock);
        bridge.init(mock(Transaction.class), getGenesisBlock(), createRepository().startTracking(), null, null, null);

        BridgeSupport bridgeSupportMock = mock(BridgeSupport.class);
        when(bridgeSupportFactoryMock.newInstance(any(), any(), any(), any())).thenReturn(bridgeSupportMock);
        when(bridgeSupportMock.getFederatorPublicKeyOfType(any(int.class), any(FederationMember.KeyType.class))).then((InvocationOnMock invocation) ->
                BigInteger.valueOf(invocation.<Number>getArgument(0).longValue()).toString()
                        .concat((invocation.<FederationMember.KeyType>getArgument(1)).getValue()).getBytes()
        );
        bridge.init(mock(Transaction.class), getGenesisBlock(), createRepository().startTracking(), null, null, null);

        Assert.assertTrue(Arrays.equals("10btc".getBytes(),
                (byte[]) BridgeMethods.GET_FEDERATOR_PUBLIC_KEY_OF_TYPE.getFunction().decodeResult(
                        bridge.execute(BridgeMethods.GET_FEDERATOR_PUBLIC_KEY_OF_TYPE.getFunction().encode(new Object[]{BigInteger.valueOf(10), "btc"}))
                )[0]
        ));

        Assert.assertTrue(Arrays.equals("200rsk".getBytes(),
                (byte[]) BridgeMethods.GET_FEDERATOR_PUBLIC_KEY_OF_TYPE.getFunction().decodeResult(
                        bridge.execute(BridgeMethods.GET_FEDERATOR_PUBLIC_KEY_OF_TYPE.getFunction().encode(new Object[]{BigInteger.valueOf(200), "rsk"}))
                )[0]
        ));

        Assert.assertTrue(Arrays.equals("172mst".getBytes(),
                (byte[]) BridgeMethods.GET_FEDERATOR_PUBLIC_KEY_OF_TYPE.getFunction().decodeResult(
                        bridge.execute(BridgeMethods.GET_FEDERATOR_PUBLIC_KEY_OF_TYPE.getFunction().encode(new Object[]{BigInteger.valueOf(172), "mst"}))
                )[0]
        ));
    }

    @Test
    public void getRetiringFederationSize() {
        BridgeSupportFactory bridgeSupportFactory = new BridgeSupportFactory(
                new RepositoryBtcBlockStoreWithCache.Factory(bridgeConstants.getBtcParams()),
                bridgeConstants,
                activationConfig);
        Bridge bridge = new Bridge(PrecompiledContracts.BRIDGE_ADDR, constants, activationConfig,
                bridgeSupportFactory);
        bridge.init(null, getGenesisBlock(), createRepository().startTracking(), null, null, null);
        BridgeSupport bridgeSupportMock = mock(BridgeSupport.class);
        Whitebox.setInternalState(bridge, "bridgeSupport", bridgeSupportMock);
        when(bridgeSupportMock.getRetiringFederationSize()).thenReturn(1234);

        Assert.assertEquals(1234, bridge.getRetiringFederationSize(new Object[]{}).intValue());
    }

    @Test
    public void getRetiringFederationThreshold() {
        BridgeSupportFactory bridgeSupportFactory = new BridgeSupportFactory(
                new RepositoryBtcBlockStoreWithCache.Factory(constants.getBridgeConstants().getBtcParams()),
                constants.getBridgeConstants(),
                activationConfig);
                
        Bridge bridge = new Bridge(PrecompiledContracts.BRIDGE_ADDR, constants, activationConfig,
                bridgeSupportFactory);
        bridge.init(null, getGenesisBlock(), createRepository().startTracking(), null, null, null);
        BridgeSupport bridgeSupportMock = mock(BridgeSupport.class);
        Whitebox.setInternalState(bridge, "bridgeSupport", bridgeSupportMock);
        when(bridgeSupportMock.getRetiringFederationThreshold()).thenReturn(5678);

        Assert.assertEquals(5678, bridge.getRetiringFederationThreshold(new Object[]{}).intValue());
    }

    @Test
    public void getRetiringFederationCreationTime() {
        BridgeSupportFactory bridgeSupportFactory = new BridgeSupportFactory(
                new RepositoryBtcBlockStoreWithCache.Factory(bridgeConstants.getBtcParams()),
                bridgeConstants,
                activationConfig);
        Bridge bridge = new Bridge(PrecompiledContracts.BRIDGE_ADDR, constants, activationConfig,
                bridgeSupportFactory);
        bridge.init(null, getGenesisBlock(), createRepository().startTracking(), null, null, null);
        BridgeSupport bridgeSupportMock = mock(BridgeSupport.class);
        Whitebox.setInternalState(bridge, "bridgeSupport", bridgeSupportMock);
        when(bridgeSupportMock.getRetiringFederationCreationTime()).thenReturn(Instant.ofEpochMilli(5000));

        Assert.assertEquals(5000, bridge.getRetiringFederationCreationTime(new Object[]{}).intValue());
    }

    @Test
    public void getRetiringFederationCreationBlockNumber() {
        Bridge bridge = new Bridge(PrecompiledContracts.BRIDGE_ADDR, constants, activationConfig, null);
        BridgeSupport bridgeSupportMock = mock(BridgeSupport.class);
        Whitebox.setInternalState(bridge, "bridgeSupport", bridgeSupportMock);
        when(bridgeSupportMock.getRetiringFederationCreationBlockNumber()).thenReturn(42L);

        Assert.assertThat(bridge.getRetiringFederationCreationBlockNumber(new Object[]{}), is(42L));
    }

    @Test
    public void getRetiringFederatorPublicKey_beforeMultikey() throws Exception {
        doReturn(false).when(activationConfig).isActive(eq(RSKIP123), anyLong());
        BridgeSupportFactory bridgeSupportFactoryMock = mock(BridgeSupportFactory.class);

        Bridge bridge = new Bridge(PrecompiledContracts.BRIDGE_ADDR, constants, activationConfig,
                bridgeSupportFactoryMock);
        bridge.init(mock(Transaction.class), getGenesisBlock(), createRepository().startTracking(), null, null, null);

        BridgeSupport bridgeSupportMock = mock(BridgeSupport.class);
        when(bridgeSupportFactoryMock.newInstance(any(), any(), any(), any())).thenReturn(bridgeSupportMock);
        when(bridgeSupportMock.getRetiringFederatorPublicKey(any(int.class))).then((InvocationOnMock invocation) ->
                BigInteger.valueOf(invocation.<Integer>getArgument(0)).toByteArray());
        bridge.init(mock(Transaction.class), getGenesisBlock(), createRepository().startTracking(), null, null, null);


        Assert.assertTrue(Arrays.equals(new byte[]{10},
                (byte[]) BridgeMethods.GET_RETIRING_FEDERATOR_PUBLIC_KEY.getFunction().decodeResult(
                        bridge.execute(BridgeMethods.GET_RETIRING_FEDERATOR_PUBLIC_KEY.getFunction().encode(new Object[]{BigInteger.valueOf(10)}))
                )[0]
        ));

        Assert.assertTrue(Arrays.equals(new byte[]{20},
                (byte[]) BridgeMethods.GET_RETIRING_FEDERATOR_PUBLIC_KEY.getFunction().decodeResult(
                        bridge.execute(BridgeMethods.GET_RETIRING_FEDERATOR_PUBLIC_KEY.getFunction().encode(new Object[]{BigInteger.valueOf(20)}))
                )[0]
        ));

        Assert.assertTrue(Arrays.equals(new byte[]{1, 0},
                (byte[]) BridgeMethods.GET_RETIRING_FEDERATOR_PUBLIC_KEY.getFunction().decodeResult(
                        bridge.execute(BridgeMethods.GET_RETIRING_FEDERATOR_PUBLIC_KEY.getFunction().encode(new Object[]{BigInteger.valueOf(256)}))
                )[0]
        ));
    }

    @Test
    public void getRetiringFederatorPublicKey_afterMultikey() throws Exception {
        doReturn(true).when(activationConfig).isActive(eq(RSKIP123), anyLong());
        BridgeSupportFactory bridgeSupportFactoryMock = mock(BridgeSupportFactory.class);

        Bridge bridge = new Bridge(PrecompiledContracts.BRIDGE_ADDR, constants, activationConfig,
                bridgeSupportFactoryMock);

        bridge.init(mock(Transaction.class), getGenesisBlock(), createRepository().startTracking(), null, null, null);
        BridgeSupport bridgeSupportMock = mock(BridgeSupport.class);
        when(bridgeSupportFactoryMock.newInstance(any(), any(), any(), any())).thenReturn(bridgeSupportMock);

        Assert.assertNull(bridge.execute(BridgeMethods.GET_RETIRING_FEDERATOR_PUBLIC_KEY.getFunction().encode(new Object[]{BigInteger.valueOf(10)})));
        verify(bridgeSupportMock, never()).getRetiringFederatorPublicKey(any(int.class));
    }

    @Test
    public void getRetiringFederatorPublicKeyOfType_beforeMultikey() throws Exception {
        doReturn(false).when(activationConfig).isActive(eq(RSKIP123), anyLong());
        BridgeSupportFactory bridgeSupportFactoryMock = mock(BridgeSupportFactory.class);

        Bridge bridge = new Bridge(PrecompiledContracts.BRIDGE_ADDR, constants, activationConfig,
                bridgeSupportFactoryMock);

        bridge.init(mock(Transaction.class), getGenesisBlock(), createRepository().startTracking(), null, null, null);
        BridgeSupport bridgeSupportMock = mock(BridgeSupport.class);
        when(bridgeSupportFactoryMock.newInstance(any(), any(), any(), any())).thenReturn(bridgeSupportMock);

        Assert.assertNull(bridge.execute(BridgeMethods.GET_RETIRING_FEDERATOR_PUBLIC_KEY_OF_TYPE.getFunction().encode(new Object[]{BigInteger.valueOf(10), "btc"})));
        verify(bridgeSupportMock, never()).getRetiringFederatorPublicKeyOfType(any(int.class), any(FederationMember.KeyType.class));
    }

    @Test
    public void getRetiringFederatorPublicKeyOfType_afterMultikey() throws Exception {
        doReturn(true).when(activationConfig).isActive(eq(RSKIP123), anyLong());
        BridgeSupportFactory bridgeSupportFactoryMock = mock(BridgeSupportFactory.class);

        Bridge bridge = new Bridge(PrecompiledContracts.BRIDGE_ADDR, constants, activationConfig,
                bridgeSupportFactoryMock);

        bridge.init(mock(Transaction.class), getGenesisBlock(), createRepository().startTracking(), null, null, null);

        BridgeSupport bridgeSupportMock = mock(BridgeSupport.class);
        when(bridgeSupportFactoryMock.newInstance(any(), any(), any(), any())).thenReturn(bridgeSupportMock);
        when(bridgeSupportMock.getRetiringFederatorPublicKeyOfType(any(int.class), any(FederationMember.KeyType.class))).then((InvocationOnMock invocation) ->
                BigInteger.valueOf(invocation.<Number>getArgument(0).longValue()).toString()
                        .concat((invocation.<FederationMember.KeyType>getArgument(1)).getValue()).getBytes()
        );
        bridge.init(mock(Transaction.class), getGenesisBlock(), createRepository().startTracking(), null, null, null);

        Assert.assertTrue(Arrays.equals("10btc".getBytes(),
                (byte[]) BridgeMethods.GET_RETIRING_FEDERATOR_PUBLIC_KEY_OF_TYPE.getFunction().decodeResult(
                        bridge.execute(BridgeMethods.GET_RETIRING_FEDERATOR_PUBLIC_KEY_OF_TYPE.getFunction().encode(new Object[]{BigInteger.valueOf(10), "btc"}))
                )[0]
        ));

        Assert.assertTrue(Arrays.equals("105rsk".getBytes(),
                (byte[]) BridgeMethods.GET_RETIRING_FEDERATOR_PUBLIC_KEY_OF_TYPE.getFunction().decodeResult(
                        bridge.execute(BridgeMethods.GET_RETIRING_FEDERATOR_PUBLIC_KEY_OF_TYPE.getFunction().encode(new Object[]{BigInteger.valueOf(105), "rsk"}))
                )[0]
        ));

        Assert.assertTrue(Arrays.equals("232mst".getBytes(),
                (byte[]) BridgeMethods.GET_RETIRING_FEDERATOR_PUBLIC_KEY_OF_TYPE.getFunction().decodeResult(
                        bridge.execute(BridgeMethods.GET_RETIRING_FEDERATOR_PUBLIC_KEY_OF_TYPE.getFunction().encode(new Object[]{BigInteger.valueOf(232), "mst"}))
                )[0]
        ));
    }

    @Test
    public void getPendingFederationSize() {
        BridgeSupportFactory bridgeSupportFactory = new BridgeSupportFactory(
                new RepositoryBtcBlockStoreWithCache.Factory(constants.getBridgeConstants().getBtcParams()),
                constants.getBridgeConstants(),
                activationConfig);
                
        Bridge bridge = new Bridge(PrecompiledContracts.BRIDGE_ADDR, constants, activationConfig,
                bridgeSupportFactory);
        bridge.init(null, getGenesisBlock(), createRepository().startTracking(), null, null, null);
        BridgeSupport bridgeSupportMock = mock(BridgeSupport.class);
        Whitebox.setInternalState(bridge, "bridgeSupport", bridgeSupportMock);
        when(bridgeSupportMock.getPendingFederationSize()).thenReturn(1234);

        Assert.assertEquals(1234, bridge.getPendingFederationSize(new Object[]{}).intValue());
    }

    @Test
    public void getPendingFederatorPublicKey_beforeMultikey() throws Exception {
        doReturn(false).when(activationConfig).isActive(eq(RSKIP123), anyLong());
        BridgeSupportFactory bridgeSupportFactoryMock = mock(BridgeSupportFactory.class);

        Bridge bridge = new Bridge(PrecompiledContracts.BRIDGE_ADDR, constants, activationConfig,
                bridgeSupportFactoryMock);

        bridge.init(mock(Transaction.class), getGenesisBlock(), createRepository().startTracking(), null, null, null);

        BridgeSupport bridgeSupportMock = mock(BridgeSupport.class);
        when(bridgeSupportFactoryMock.newInstance(any(), any(), any(), any())).thenReturn(bridgeSupportMock);
        when(bridgeSupportMock.getPendingFederatorPublicKey(any(int.class))).then((InvocationOnMock invocation) ->
                BigInteger.valueOf(invocation.<Integer>getArgument(0)).toByteArray());
        bridge.init(mock(Transaction.class), getGenesisBlock(), createRepository().startTracking(), null, null, null);

        Assert.assertTrue(Arrays.equals(new byte[]{10},
                (byte[]) BridgeMethods.GET_PENDING_FEDERATOR_PUBLIC_KEY.getFunction().decodeResult(
                        bridge.execute(BridgeMethods.GET_PENDING_FEDERATOR_PUBLIC_KEY.getFunction().encode(new Object[]{BigInteger.valueOf(10)}))
                )[0]
        ));

        Assert.assertTrue(Arrays.equals(new byte[]{20},
                (byte[]) BridgeMethods.GET_PENDING_FEDERATOR_PUBLIC_KEY.getFunction().decodeResult(
                        bridge.execute(BridgeMethods.GET_PENDING_FEDERATOR_PUBLIC_KEY.getFunction().encode(new Object[]{BigInteger.valueOf(20)}))
                )[0]
        ));

        Assert.assertTrue(Arrays.equals(new byte[]{1, 0},
                (byte[]) BridgeMethods.GET_PENDING_FEDERATOR_PUBLIC_KEY.getFunction().decodeResult(
                        bridge.execute(BridgeMethods.GET_PENDING_FEDERATOR_PUBLIC_KEY.getFunction().encode(new Object[]{BigInteger.valueOf(256)}))
                )[0]
        ));
    }

    @Test
    public void getPendingFederatorPublicKey_afterMultikey() throws Exception {
        doReturn(true).when(activationConfig).isActive(eq(RSKIP123), anyLong());
        BridgeSupportFactory bridgeSupportFactoryMock = mock(BridgeSupportFactory.class);

        Bridge bridge = new Bridge(PrecompiledContracts.BRIDGE_ADDR, constants, activationConfig,
                bridgeSupportFactoryMock);

        bridge.init(mock(Transaction.class), getGenesisBlock(), createRepository().startTracking(), null, null, null);
        BridgeSupport bridgeSupportMock = mock(BridgeSupport.class);
        when(bridgeSupportFactoryMock.newInstance(any(), any(), any(), any())).thenReturn(bridgeSupportMock);

        Assert.assertNull(bridge.execute(BridgeMethods.GET_PENDING_FEDERATOR_PUBLIC_KEY.getFunction().encode(new Object[]{BigInteger.valueOf(10)})));
        verify(bridgeSupportMock, never()).getPendingFederatorPublicKey(any(int.class));
    }

    @Test
    public void getPendingFederatorPublicKeyOfType_beforeMultikey() throws Exception {
        doReturn(false).when(activationConfig).isActive(eq(RSKIP123), anyLong());
        BridgeSupportFactory bridgeSupportFactoryMock = mock(BridgeSupportFactory.class);

        Bridge bridge = new Bridge(PrecompiledContracts.BRIDGE_ADDR, constants, activationConfig,
                bridgeSupportFactoryMock);

        bridge.init(mock(Transaction.class), getGenesisBlock(), createRepository().startTracking(), null, null, null);
        BridgeSupport bridgeSupportMock = mock(BridgeSupport.class);
        when(bridgeSupportFactoryMock.newInstance(any(), any(), any(), any())).thenReturn(bridgeSupportMock);

        Assert.assertNull(bridge.execute(BridgeMethods.GET_PENDING_FEDERATOR_PUBLIC_KEY_OF_TYPE.getFunction().encode(new Object[]{BigInteger.valueOf(10), "btc"})));
        verify(bridgeSupportMock, never()).getPendingFederatorPublicKeyOfType(any(int.class), any(FederationMember.KeyType.class));
    }

    @Test
    public void getPendingFederatorPublicKeyOfType_afterMultikey() throws Exception {
        doReturn(true).when(activationConfig).isActive(eq(RSKIP123), anyLong());
        BridgeSupportFactory bridgeSupportFactoryMock = mock(BridgeSupportFactory.class);

        Bridge bridge = new Bridge(PrecompiledContracts.BRIDGE_ADDR, constants, activationConfig,
                bridgeSupportFactoryMock);

        bridge.init(mock(Transaction.class), getGenesisBlock(), createRepository().startTracking(), null, null, null);

        BridgeSupport bridgeSupportMock = mock(BridgeSupport.class);
        when(bridgeSupportFactoryMock.newInstance(any(), any(), any(), any())).thenReturn(bridgeSupportMock);
        when(bridgeSupportMock.getPendingFederatorPublicKeyOfType(any(int.class), any(FederationMember.KeyType.class))).then((InvocationOnMock invocation) ->
                BigInteger.valueOf(invocation.<Number>getArgument(0).longValue()).toString()
                        .concat((invocation.<FederationMember.KeyType>getArgument(1)).getValue()).getBytes()
        );
        bridge.init(mock(Transaction.class), getGenesisBlock(), createRepository().startTracking(), null, null, null);

        Assert.assertTrue(Arrays.equals("10btc".getBytes(),
                (byte[]) BridgeMethods.GET_PENDING_FEDERATOR_PUBLIC_KEY_OF_TYPE.getFunction().decodeResult(
                        bridge.execute(BridgeMethods.GET_PENDING_FEDERATOR_PUBLIC_KEY_OF_TYPE.getFunction().encode(new Object[]{BigInteger.valueOf(10), "btc"}))
                )[0]
        ));

        Assert.assertTrue(Arrays.equals("82rsk".getBytes(),
                (byte[]) BridgeMethods.GET_PENDING_FEDERATOR_PUBLIC_KEY_OF_TYPE.getFunction().decodeResult(
                        bridge.execute(BridgeMethods.GET_PENDING_FEDERATOR_PUBLIC_KEY_OF_TYPE.getFunction().encode(new Object[]{BigInteger.valueOf(82), "rsk"}))
                )[0]
        ));

        Assert.assertTrue(Arrays.equals("123mst".getBytes(),
                (byte[]) BridgeMethods.GET_PENDING_FEDERATOR_PUBLIC_KEY_OF_TYPE.getFunction().decodeResult(
                        bridge.execute(BridgeMethods.GET_PENDING_FEDERATOR_PUBLIC_KEY_OF_TYPE.getFunction().encode(new Object[]{BigInteger.valueOf(123), "mst"}))
                )[0]
        ));
    }

    @Test
    public void createFederation() throws IOException {
        Transaction txMock = mock(Transaction.class);
        BridgeSupportFactory bridgeSupportFactory = new BridgeSupportFactory(
                new RepositoryBtcBlockStoreWithCache.Factory(constants.getBridgeConstants().getBtcParams()),
                constants.getBridgeConstants(),
                activationConfig);
                
        Bridge bridge = new Bridge(PrecompiledContracts.BRIDGE_ADDR, constants, activationConfig,
                bridgeSupportFactory);
        bridge.init(txMock, getGenesisBlock(), createRepository().startTracking(), null, null, null);
        BridgeSupport bridgeSupportMock = mock(BridgeSupport.class);
        Whitebox.setInternalState(bridge, "bridgeSupport", bridgeSupportMock);
        when(bridgeSupportMock.voteFederationChange(txMock, new ABICallSpec("create", new byte[][]{}))).thenReturn(123);

        Assert.assertEquals(123, bridge.createFederation(new Object[]{}).intValue());
    }

    @Test
    public void addFederatorPublicKey_beforeMultikey() throws Exception {
        doReturn(false).when(activationConfig).isActive(eq(RSKIP123), anyLong());

        Transaction txMock = mock(Transaction.class);

        BridgeSupportFactory bridgeSupportFactoryMock = mock(BridgeSupportFactory.class);

        Bridge bridge = new Bridge(PrecompiledContracts.BRIDGE_ADDR, constants, activationConfig,
                bridgeSupportFactoryMock);

        bridge.init(txMock, getGenesisBlock(), createRepository().startTracking(), null, null, null);

        BridgeSupport bridgeSupportMock = mock(BridgeSupport.class);
        when(bridgeSupportFactoryMock.newInstance(any(), any(), any(), any())).thenReturn(bridgeSupportMock);
        when(bridgeSupportMock.voteFederationChange(txMock, new ABICallSpec("add", new byte[][] { Hex.decode("aabbccdd") })))
                .thenReturn(123);
        bridge.init(txMock, getGenesisBlock(), null, null, null, null);

        Assert.assertEquals(123,
                ((BigInteger)BridgeMethods.ADD_FEDERATOR_PUBLIC_KEY.getFunction().decodeResult(
                        bridge.execute(BridgeMethods.ADD_FEDERATOR_PUBLIC_KEY.getFunction().encode(new Object[]{Hex.decode("aabbccdd")}))
                )[0]).intValue()
        );
    }

    @Test
    public void addFederatorPublicKey_afterMultikey() throws Exception {
        doReturn(true).when(activationConfig).isActive(eq(RSKIP123), anyLong());

        Transaction txMock = mock(Transaction.class);
        BridgeSupportFactory bridgeSupportFactoryMock = mock(BridgeSupportFactory.class);

        Bridge bridge = new Bridge(PrecompiledContracts.BRIDGE_ADDR, constants, activationConfig,
                bridgeSupportFactoryMock);


        bridge.init(txMock, getGenesisBlock(), createRepository().startTracking(), null, null, null);
        BridgeSupport bridgeSupportMock = mock(BridgeSupport.class);
        when(bridgeSupportFactoryMock.newInstance(any(), any(), any(), any())).thenReturn(bridgeSupportMock);

        Assert.assertNull(
            bridge.execute(BridgeMethods.ADD_FEDERATOR_PUBLIC_KEY.getFunction().encode(new Object[]{Hex.decode("aabbccdd")}))
        );

        verify(bridgeSupportMock, never()).voteFederationChange(any(Transaction.class), any(ABICallSpec.class));
    }

    @Test
    public void addFederatorPublicKeyMultikey_beforeMultikey() throws Exception {
        doReturn(false).when(activationConfig).isActive(eq(RSKIP123), anyLong());

        Transaction txMock = mock(Transaction.class);
        BridgeSupportFactory bridgeSupportFactoryMock = mock(BridgeSupportFactory.class);

        Bridge bridge = new Bridge(PrecompiledContracts.BRIDGE_ADDR, constants, activationConfig,
                bridgeSupportFactoryMock);



        bridge.init(txMock, getGenesisBlock(), createRepository().startTracking(), null, null, null);
        BridgeSupport bridgeSupportMock = mock(BridgeSupport.class);
        when(bridgeSupportFactoryMock.newInstance(any(), any(), any(), any())).thenReturn(bridgeSupportMock);

        Assert.assertNull(
                bridge.execute(BridgeMethods.ADD_FEDERATOR_PUBLIC_KEY_MULTIKEY.getFunction().encode(new Object[]{
                        Hex.decode("aabb"), Hex.decode("ccdd"), Hex.decode("eeff")
                }))
        );

        verify(bridgeSupportMock, never()).voteFederationChange(any(Transaction.class), any(ABICallSpec.class));
    }

    @Test
    public void addFederatorPublicKeyMultikey_afterMultikey() throws Exception {
        doReturn(true).when(activationConfig).isActive(eq(RSKIP123), anyLong());

        Transaction txMock = mock(Transaction.class);

        BridgeSupportFactory bridgeSupportFactoryMock = mock(BridgeSupportFactory.class);

        Bridge bridge = new Bridge(PrecompiledContracts.BRIDGE_ADDR, constants, activationConfig,
                bridgeSupportFactoryMock);

        bridge.init(txMock, getGenesisBlock(), createRepository().startTracking(), null, null, null);

        BridgeSupport bridgeSupportMock = mock(BridgeSupport.class);
        when(bridgeSupportFactoryMock.newInstance(any(), any(), any(), any())).thenReturn(bridgeSupportMock);
        when(bridgeSupportMock.voteFederationChange(txMock, new ABICallSpec("add-multi", new byte[][] {
                Hex.decode("aabb"), Hex.decode("ccdd"), Hex.decode("eeff")
        }))).thenReturn(123);
        bridge.init(txMock, getGenesisBlock(), createRepository().startTracking(), null, null, null);

        Assert.assertEquals(123,
                ((BigInteger)BridgeMethods.ADD_FEDERATOR_PUBLIC_KEY_MULTIKEY.getFunction().decodeResult(
                        bridge.execute(BridgeMethods.ADD_FEDERATOR_PUBLIC_KEY_MULTIKEY.getFunction().encode(new Object[]{
                                Hex.decode("aabb"), Hex.decode("ccdd"), Hex.decode("eeff")
                        }))
                )[0]).intValue()
        );
    }

    @Test
    public void commitFederation_ok() {
        Transaction txMock = mock(Transaction.class);
        BridgeSupportFactory bridgeSupportFactory = new BridgeSupportFactory(
                new RepositoryBtcBlockStoreWithCache.Factory(bridgeConstants.getBtcParams()),
                bridgeConstants,
                activationConfig);
        Bridge bridge = new Bridge(PrecompiledContracts.BRIDGE_ADDR, constants, activationConfig,
                bridgeSupportFactory);
        bridge.init(txMock, getGenesisBlock(), createRepository().startTracking(), null, null, null);
        BridgeSupport bridgeSupportMock = mock(BridgeSupport.class);
        Whitebox.setInternalState(bridge, "bridgeSupport", bridgeSupportMock);

        when(bridgeSupportMock.voteFederationChange(txMock, new ABICallSpec("commit", new byte[][] { Hex.decode("01020304") }))).thenReturn(123);

        Assert.assertEquals(123, bridge.commitFederation(new Object[]{ Hex.decode("01020304") }).intValue());
    }

    @Test
    public void commitFederation_wrongParameterType() {
        BridgeSupportFactory bridgeSupportFactory = new BridgeSupportFactory(
                new RepositoryBtcBlockStoreWithCache.Factory(bridgeConstants.getBtcParams()),
                bridgeConstants,
                activationConfig);
        Bridge bridge = new Bridge(PrecompiledContracts.BRIDGE_ADDR, constants, activationConfig,
                bridgeSupportFactory);
        bridge.init(null, getGenesisBlock(), createRepository().startTracking(), null, null, null);
        BridgeSupport bridgeSupportMock = mock(BridgeSupport.class);
        Whitebox.setInternalState(bridge, "bridgeSupport", bridgeSupportMock);

        Assert.assertEquals(-10, bridge.commitFederation(new Object[]{ "i'm not a byte array" }).intValue());
        verify(bridgeSupportMock, never()).voteFederationChange(any(), any());
    }

    @Test
    public void rollbackFederation() {
        Transaction txMock = mock(Transaction.class);
        BridgeSupportFactory bridgeSupportFactory = new BridgeSupportFactory(
                new RepositoryBtcBlockStoreWithCache.Factory(constants.getBridgeConstants().getBtcParams()),
                constants.getBridgeConstants(),
                activationConfig);
                
        Bridge bridge = new Bridge(PrecompiledContracts.BRIDGE_ADDR, constants, activationConfig,
                bridgeSupportFactory);
        bridge.init(txMock, getGenesisBlock(), createRepository().startTracking(), null, null, null);
        BridgeSupport bridgeSupportMock = mock(BridgeSupport.class);
        Whitebox.setInternalState(bridge, "bridgeSupport", bridgeSupportMock);
        when(bridgeSupportMock.voteFederationChange(txMock, new ABICallSpec("rollback", new byte[][]{}))).thenReturn(456);

        Assert.assertEquals(456, bridge.rollbackFederation(new Object[]{}).intValue());
    }

    @Test
    public void getLockWhitelistSize() {
        BridgeSupportFactory bridgeSupportFactory = new BridgeSupportFactory(
                new RepositoryBtcBlockStoreWithCache.Factory(bridgeConstants.getBtcParams()),
                bridgeConstants,
                activationConfig);
        Bridge bridge = new Bridge(PrecompiledContracts.BRIDGE_ADDR, constants, activationConfig,
                bridgeSupportFactory);
        bridge.init(null, getGenesisBlock(), createRepository().startTracking(), null, null, null);
        BridgeSupport bridgeSupportMock = mock(BridgeSupport.class);
        Whitebox.setInternalState(bridge, "bridgeSupport", bridgeSupportMock);
        when(bridgeSupportMock.getLockWhitelistSize()).thenReturn(1234);

        Assert.assertEquals(1234, bridge.getLockWhitelistSize(new Object[]{}).intValue());
    }

    @Test
    public void getLockWhitelistAddress() {
        BridgeSupportFactory bridgeSupportFactory = new BridgeSupportFactory(
                new RepositoryBtcBlockStoreWithCache.Factory(constants.getBridgeConstants().getBtcParams()),
                constants.getBridgeConstants(),
                activationConfig);
                
        Bridge bridge = new Bridge(PrecompiledContracts.BRIDGE_ADDR, constants, activationConfig,
                bridgeSupportFactory);
        bridge.init(null, getGenesisBlock(), createRepository().startTracking(), null, null, null);
        BridgeSupport bridgeSupportMock = mock(BridgeSupport.class);
        OneOffWhiteListEntry mockedEntry10 = new OneOffWhiteListEntry(new BtcECKey().toAddress(networkParameters), Coin.COIN);
        OneOffWhiteListEntry mockedEntry20 = new OneOffWhiteListEntry(new BtcECKey().toAddress(networkParameters), Coin.COIN);
        Whitebox.setInternalState(bridge, "bridgeSupport", bridgeSupportMock);
        when(bridgeSupportMock.getLockWhitelistEntryByIndex(10)).then((InvocationOnMock invocation) -> mockedEntry10);
        when(bridgeSupportMock.getLockWhitelistEntryByIndex(20)).then((InvocationOnMock invocation) -> mockedEntry20);

        Assert.assertEquals(mockedEntry10.address().toBase58(), bridge.getLockWhitelistAddress(new Object[]{BigInteger.valueOf(10)}));
        Assert.assertEquals(mockedEntry20.address().toBase58(), bridge.getLockWhitelistAddress(new Object[]{BigInteger.valueOf(20)}));
    }

    @Test
    public void getLockWhitelistEntryByAddressBeforeRskip87And88Fork() {
        doReturn(false).when(activationConfig).isActive(eq(RSKIP87), anyLong());
        doReturn(false).when(activationConfig).isActive(eq(RSKIP88), anyLong());
        Address address = new BtcECKey().toAddress(networkParameters);

        Repository repository = createRepository();
        Repository track = repository.startTracking();

        Transaction mockedTransaction = mock(Transaction.class);

        BridgeSupportFactory bridgeSupportFactory = new BridgeSupportFactory(
                new RepositoryBtcBlockStoreWithCache.Factory(constants.getBridgeConstants().getBtcParams()),
                constants.getBridgeConstants(),
                activationConfig);
                
        Bridge bridge = new Bridge(PrecompiledContracts.BRIDGE_ADDR, constants, activationConfig,
                bridgeSupportFactory);
        bridge.init(mockedTransaction, getGenesisBlock(), track, null, null, null);

        Assert.assertNull(bridge.execute(Bridge.GET_LOCK_WHITELIST_ENTRY_BY_ADDRESS.encode(new Object[]{ address.toBase58() })));
    }

    @Test
    public void getLockWhitelistEntryByAddressAfterRskip87Fork() throws Exception {
        byte[] result;
        Transaction mockedTransaction;

        doReturn(true).when(activationConfig).isActive(eq(RSKIP87), anyLong());
        doReturn(false).when(activationConfig).isActive(eq(RSKIP88), anyLong());
        Repository repository = createRepository();
        Repository track = repository.startTracking();

        Address mockedAddressForUnlimited = new BtcECKey().toAddress(networkParameters);
        Address mockedAddressForOneOff = new BtcECKey().toAddress(networkParameters);


        BridgeSupport bridgeSupportMock = mock(BridgeSupport.class);
        when(bridgeSupportMock.getLockWhitelistEntryByAddress(mockedAddressForUnlimited.toBase58()))
                .then((InvocationOnMock invocation) -> new UnlimitedWhiteListEntry(mockedAddressForUnlimited));
        when(bridgeSupportMock.getLockWhitelistEntryByAddress(mockedAddressForOneOff.toBase58()))
                .then((InvocationOnMock invocation) -> new OneOffWhiteListEntry(mockedAddressForOneOff, Coin.COIN));

        mockedTransaction = mock(Transaction.class);
        when(mockedTransaction.isLocalCallTransaction()).thenReturn(true);

        BridgeSupportFactory bridgeSupportFactoryMock = mock(BridgeSupportFactory.class);
        when(bridgeSupportFactoryMock.newInstance(any(), any(), any(), any())).thenReturn(bridgeSupportMock);
        Bridge bridge = new Bridge(PrecompiledContracts.BRIDGE_ADDR, constants, activationConfig,
                bridgeSupportFactoryMock);
        bridge.init(mockedTransaction, getGenesisBlock(), track, null, null, null);

        // Get the unlimited whitelist address
        result = bridge.execute(Bridge.GET_LOCK_WHITELIST_ENTRY_BY_ADDRESS.encode(new Object[]{ mockedAddressForUnlimited.toBase58() }));
        BigInteger decodedResult = (BigInteger) BridgeMethods.GET_LOCK_WHITELIST_ENTRY_BY_ADDRESS.getFunction().decodeResult(result)[0];

        Assert.assertEquals(0, decodedResult.longValue());

        // Get the one-off whitelist address
        result = bridge.execute(Bridge.GET_LOCK_WHITELIST_ENTRY_BY_ADDRESS.encode(new Object[]{ mockedAddressForOneOff.toBase58() }));
        decodedResult = (BigInteger) BridgeMethods.GET_LOCK_WHITELIST_ENTRY_BY_ADDRESS.getFunction().decodeResult(result)[0];

        Assert.assertEquals(Coin.COIN.value, decodedResult.longValue());

        // Try fetch an unexisting address
        result = bridge.execute(Bridge.GET_LOCK_WHITELIST_ENTRY_BY_ADDRESS.encode(new Object[]{ (new BtcECKey().toAddress(networkParameters)).toBase58() }));
        decodedResult = (BigInteger) BridgeMethods.GET_LOCK_WHITELIST_ENTRY_BY_ADDRESS.getFunction().decodeResult(result)[0];

        Assert.assertEquals(-1, decodedResult.longValue());
    }

    @Test
    public void addLockWhitelistAddressBeforeRskip87Fork() throws IOException {
        doReturn(false).when(activationConfig).isActive(eq(RSKIP87), anyLong());
        doReturn(false).when(activationConfig).isActive(eq(RSKIP88), anyLong());

        Repository repository = createRepository();
        Repository track = repository.startTracking();

        Transaction mockedTransaction = mock(Transaction.class);
        // Just setting a random address as the sender
        RskAddress sender = new RskAddress(fedECPrivateKey.getAddress());
        when(mockedTransaction.getSender()).thenReturn(sender);

        BridgeSupportFactory bridgeSupportFactory = new BridgeSupportFactory(
                new RepositoryBtcBlockStoreWithCache.Factory(bridgeConstants.getBtcParams()),
                bridgeConstants,
                activationConfig);
        Bridge bridge = new Bridge(PrecompiledContracts.BRIDGE_ADDR, constants, activationConfig,
                bridgeSupportFactory);
        bridge.init(mockedTransaction, getGenesisBlock(), track, null, null, null);

        byte[] result = bridge.execute(Bridge.ADD_LOCK_WHITELIST_ADDRESS.encode(new Object[]{
                new BtcECKey().toAddress(networkParameters).toBase58(),
                BigInteger.valueOf(Coin.COIN.getValue())
        }));

        BigInteger decodedResult = (BigInteger) BridgeMethods.ADD_LOCK_WHITELIST_ADDRESS.getFunction().decodeResult(result)[0];

        Assert.assertEquals(BridgeSupport.LOCK_WHITELIST_GENERIC_ERROR_CODE.intValue(), decodedResult.intValue());
    }

    @Test
    public void addLockWhitelistAddressAfterRskip87And88Fork() {
        doReturn(true).when(activationConfig).isActive(eq(RSKIP87), anyLong());
        doReturn(true).when(activationConfig).isActive(eq(RSKIP88), anyLong());

        Repository repository = createRepository();
        Repository track = repository.startTracking();

        Transaction mockedTransaction = mock(Transaction.class);
        BridgeSupportFactory bridgeSupportFactory = new BridgeSupportFactory(
                new RepositoryBtcBlockStoreWithCache.Factory(bridgeConstants.getBtcParams()),
                bridgeConstants,
                activationConfig);
        Bridge bridge = new Bridge(PrecompiledContracts.BRIDGE_ADDR, constants, activationConfig,
                bridgeSupportFactory);
        bridge.init(mockedTransaction, getGenesisBlock(), track, null, null, null);

        try {
            bridge.execute(Bridge.ADD_LOCK_WHITELIST_ADDRESS.encode(new Object[]{ "i-am-an-address", BigInteger.valueOf(25L) }));
            Assert.fail();
        } catch(Exception e) {
            Throwable causeException = e.getCause();
            Assert.assertEquals(BridgeIllegalArgumentException.class, causeException.getClass());
            Assert.assertTrue(causeException.getMessage().startsWith("Invalid data given"));
        }
    }

    @Test
    public void addOneOffLockWhitelistAddressBeforeRskip87And88Fork() throws IOException {
        doReturn(false).when(activationConfig).isActive(eq(RSKIP87), anyLong());
        doReturn(false).when(activationConfig).isActive(eq(RSKIP88), anyLong());

        Repository repository = createRepository();
        Repository track = repository.startTracking();

        Transaction mockedTransaction = mock(Transaction.class);
        BridgeSupportFactory bridgeSupportFactory = new BridgeSupportFactory(
                new RepositoryBtcBlockStoreWithCache.Factory(constants.getBridgeConstants().getBtcParams()),
                constants.getBridgeConstants(),
                activationConfig);
                
        Bridge bridge = new Bridge(PrecompiledContracts.BRIDGE_ADDR, constants, activationConfig,
                bridgeSupportFactory);
        bridge.init(mockedTransaction, getGenesisBlock(), track, null, null, null);

        Assert.assertNull(bridge.execute(Bridge.ADD_ONE_OFF_LOCK_WHITELIST_ADDRESS.encode(new Object[]{ "i-am-an-address", BigInteger.valueOf(25L) })));
    }

    @Test
    public void addOneOffLockWhitelistAddressAfterRskip87Fork() {
        doReturn(true).when(activationConfig).isActive(eq(RSKIP87), anyLong());
        doReturn(false).when(activationConfig).isActive(eq(RSKIP88), anyLong());

        Repository repository = createRepository();
        Repository track = repository.startTracking();

        Transaction mockedTransaction = mock(Transaction.class);
        // Just setting a random address as the sender
        RskAddress sender = new RskAddress(fedECPrivateKey.getAddress());
        when(mockedTransaction.getSender()).thenReturn(sender);

        BridgeSupportFactory bridgeSupportFactory = new BridgeSupportFactory(
                new RepositoryBtcBlockStoreWithCache.Factory(bridgeConstants.getBtcParams()),
                bridgeConstants,
                activationConfig);
        Bridge bridge = new Bridge(PrecompiledContracts.BRIDGE_ADDR, constants, activationConfig,
                bridgeSupportFactory);
        bridge.init(mockedTransaction, getGenesisBlock(), track, null, null, null);

        byte[] result = bridge.execute(Bridge.ADD_ONE_OFF_LOCK_WHITELIST_ADDRESS.encode(new Object[]{
                new BtcECKey().toAddress(networkParameters).toBase58(),
                BigInteger.valueOf(Coin.COIN.getValue())
        }));

        BigInteger decodedResult = (BigInteger) BridgeMethods.ADD_ONE_OFF_LOCK_WHITELIST_ADDRESS.getFunction().decodeResult(result)[0];

        Assert.assertEquals(BridgeSupport.LOCK_WHITELIST_GENERIC_ERROR_CODE.intValue(), decodedResult.intValue());
    }

    @Test
    public void addUnlimitedLockWhitelistAddressBeforeRskip87And88Fork() {
        doReturn(false).when(activationConfig).isActive(eq(RSKIP87), anyLong());
        doReturn(false).when(activationConfig).isActive(eq(RSKIP88), anyLong());

        Repository repository = createRepository();
        Repository track = repository.startTracking();

        Transaction mockedTransaction = mock(Transaction.class);
        BridgeSupportFactory bridgeSupportFactory = new BridgeSupportFactory(
                new RepositoryBtcBlockStoreWithCache.Factory(bridgeConstants.getBtcParams()),
                bridgeConstants,
                activationConfig);
        Bridge bridge = new Bridge(PrecompiledContracts.BRIDGE_ADDR, constants, activationConfig,
                bridgeSupportFactory);
        bridge.init(mockedTransaction, getGenesisBlock(), track, null, null, null);

        Assert.assertNull(bridge.execute(Bridge.ADD_UNLIMITED_LOCK_WHITELIST_ADDRESS.encode(new Object[]{ "i-am-an-address" })));
    }

    @Test
    public void addUnlimitedLockWhitelistAddressAfterRskip87Fork() {
        doReturn(true).when(activationConfig).isActive(eq(RSKIP87), anyLong());
        doReturn(false).when(activationConfig).isActive(eq(RSKIP88), anyLong());

        Repository repository = createRepository();
        Repository track = repository.startTracking();

        Transaction mockedTransaction = mock(Transaction.class);
        // Just setting a random address as the sender
        RskAddress sender = new RskAddress(fedECPrivateKey.getAddress());
        when(mockedTransaction.getSender()).thenReturn(sender);

        BridgeSupportFactory bridgeSupportFactory = new BridgeSupportFactory(
                new RepositoryBtcBlockStoreWithCache.Factory(bridgeConstants.getBtcParams()),
                bridgeConstants,
                activationConfig);
        Bridge bridge = new Bridge(PrecompiledContracts.BRIDGE_ADDR, constants, activationConfig,
                bridgeSupportFactory);
        bridge.init(mockedTransaction, getGenesisBlock(), track, null, null, null);

        byte[] result = bridge.execute(Bridge.ADD_UNLIMITED_LOCK_WHITELIST_ADDRESS.encode(new Object[]{
                new BtcECKey().toAddress(networkParameters).toBase58()
        }));

        BigInteger decodedResult = (BigInteger) BridgeMethods.ADD_UNLIMITED_LOCK_WHITELIST_ADDRESS.getFunction().decodeResult(result)[0];
        bridge.init(mockedTransaction, getGenesisBlock(), createRepository().startTracking(), null, null, null);
        BridgeSupport bridgeSupportMock = mock(BridgeSupport.class);
        Whitebox.setInternalState(bridge, "bridgeSupport", bridgeSupportMock);
        when(bridgeSupportMock.addOneOffLockWhitelistAddress(mockedTransaction, "i-am-an-address", BigInteger.valueOf(Coin.COIN.getValue()))).thenReturn(1234);

        Assert.assertEquals(BridgeSupport.LOCK_WHITELIST_GENERIC_ERROR_CODE.intValue(), decodedResult.intValue());
    }

    @Test
    public void removeLockWhitelistAddress() {
        Transaction mockedTransaction = mock(Transaction.class);
        BridgeSupportFactory bridgeSupportFactory = new BridgeSupportFactory(
                new RepositoryBtcBlockStoreWithCache.Factory(bridgeConstants.getBtcParams()),
                bridgeConstants,
                activationConfig);
        Bridge bridge = new Bridge(PrecompiledContracts.BRIDGE_ADDR, constants, activationConfig,
                bridgeSupportFactory);
        bridge.init(mockedTransaction, getGenesisBlock(), createRepository().startTracking(), null, null, null);
        BridgeSupport bridgeSupportMock = mock(BridgeSupport.class);
        Whitebox.setInternalState(bridge, "bridgeSupport", bridgeSupportMock);
        when(bridgeSupportMock.removeLockWhitelistAddress(mockedTransaction, "i-am-an-address")).thenReturn(1234);

        Assert.assertEquals(1234, bridge.removeLockWhitelistAddress(new Object[]{ "i-am-an-address" }).intValue());
    }

    @Test
    public void getFeePerKb() {
        Bridge bridge = new Bridge(PrecompiledContracts.BRIDGE_ADDR, constants, activationConfig, null);
        BridgeSupport bridgeSupportMock = mock(BridgeSupport.class);
        Whitebox.setInternalState(bridge, "bridgeSupport", bridgeSupportMock);
        when(bridgeSupportMock.getFeePerKb())
                .thenReturn(Coin.valueOf(12345678901234L));

        Assert.assertEquals(12345678901234L, bridge.getFeePerKb(new Object[]{}));
    }

    @Test
    public void voteFeePerKb_ok() throws IOException {
        Transaction txMock = mock(Transaction.class);
        BridgeSupportFactory bridgeSupportFactory = new BridgeSupportFactory(
                new RepositoryBtcBlockStoreWithCache.Factory(constants.getBridgeConstants().getBtcParams()),
                constants.getBridgeConstants(),
                activationConfig);
                
        Bridge bridge = new Bridge(PrecompiledContracts.BRIDGE_ADDR, constants, activationConfig,
                bridgeSupportFactory);
        bridge.init(txMock, getGenesisBlock(), createRepository().startTracking(), null, null, null);
        BridgeSupport bridgeSupportMock = mock(BridgeSupport.class);
        Whitebox.setInternalState(bridge, "bridgeSupport", bridgeSupportMock);
        when(bridgeSupportMock.voteFeePerKbChange(txMock, Coin.valueOf(2)))
                .thenReturn(123);

        Assert.assertEquals(123, bridge.voteFeePerKbChange(new Object[]{BigInteger.valueOf(2)}).intValue());
    }

    @Test
    public void voteFeePerKb_wrongParameterType() {
        BridgeSupportFactory bridgeSupportFactory = new BridgeSupportFactory(
                new RepositoryBtcBlockStoreWithCache.Factory(constants.getBridgeConstants().getBtcParams()),
                constants.getBridgeConstants(),
                activationConfig);
                
        Bridge bridge = new Bridge(PrecompiledContracts.BRIDGE_ADDR, constants, activationConfig,
                bridgeSupportFactory);
        bridge.init(null, getGenesisBlock(), createRepository().startTracking(), null, null, null);
        BridgeSupport bridgeSupportMock = mock(BridgeSupport.class);
        Whitebox.setInternalState(bridge, "bridgeSupport", bridgeSupportMock);

        Assert.assertEquals(-10, bridge.voteFeePerKbChange(new Object[]{ "i'm not a byte array" }).intValue());
        verify(bridgeSupportMock, never()).voteFederationChange(any(), any());
    }

    @Test
    public void precompiledContractAddress() {
        Assert.assertArrayEquals(
                PrecompiledContracts.BRIDGE_ADDR.getBytes(),
                Hex.decode(PrecompiledContracts.BRIDGE_ADDR_STR));
        Assert.assertArrayEquals(
                PrecompiledContracts.BRIDGE_ADDR.getBytes(),
                TypeConverter.stringHexToByteArray(PrecompiledContracts.BRIDGE_ADDR_STR));
    }

    @Test
    public void testBlock457BridgeCall() throws Exception {
        // block 457 in mainnet exposed a bug in a fix made to SolidityType. The purpose of this test is to make sure this block keeps working
        // block 457 was the first federate call.
        byte[] data = Files.readAllBytes(Paths.get(this.getClass().getResource("/bridge/block457.bin").toURI()));

        Repository repository = createRepository();
        Repository track = repository.startTracking();

        Transaction rskTx = new Transaction(PrecompiledContracts.BRIDGE_ADDR_STR, AMOUNT, NONCE, GAS_PRICE, GAS_LIMIT, DATA, Constants.REGTEST_CHAIN_ID);
        rskTx.sign(fedECPrivateKey.getPrivKeyBytes());

        // Setup bridge
        BridgeSupportFactory bridgeSupportFactory = new BridgeSupportFactory(
                new RepositoryBtcBlockStoreWithCache.Factory(bridgeConstants.getBtcParams()),
                bridgeConstants,
                activationConfig);
        Bridge bridge = new Bridge(PrecompiledContracts.BRIDGE_ADDR, constants, activationConfig,
                bridgeSupportFactory);
        bridge.init(rskTx, new BlockGenerator().getGenesisBlock(), track, null, null, null);

        Logger mockedLogger = mock(Logger.class);
        setFinalStatic(Bridge.class.getDeclaredField("logger"), mockedLogger);

        bridge.execute(data);
        verify(mockedLogger, never()).warn(any(String.class), any(), any()); // "Invalid function arguments {} for function {}."
    }

    @Test
    public void executeMethodWithOnlyLocalCallsAllowed_localCallTx() throws Exception {
        Transaction tx = mock(Transaction.class);
        when(tx.isLocalCallTransaction()).thenReturn(true);
        BridgeSupportFactory bridgeSupportFactoryMock = mock(BridgeSupportFactory.class);

        Bridge bridge = new Bridge(PrecompiledContracts.BRIDGE_ADDR, constants, activationConfig,
                bridgeSupportFactoryMock);

        BridgeSupport bridgeSupportMock = mock(BridgeSupport.class);
        Address address = new BtcECKey().toAddress(networkParameters);
        when(bridgeSupportMock.getFederationAddress()).thenReturn(address);
        when(bridgeSupportFactoryMock.newInstance(any(), any(), any(), any())).thenReturn(bridgeSupportMock);

        bridge.init(tx, getGenesisBlock(), null, null, null, null);

        byte[] data = BridgeMethods.GET_FEDERATION_ADDRESS.getFunction().encode(new Object[]{});
        bridge.execute(data);

        verify(bridgeSupportMock, times(1)).getFederationAddress();
    }

    @Test
    public void executeMethodWithOnlyLocalCallsAllowed_nonLocalCallTx_beforeOrchid() throws Exception {
        doReturn(false).when(activationConfig).isActive(eq(RSKIP87), anyLong());
        doReturn(false).when(activationConfig).isActive(eq(RSKIP88), anyLong());

        Transaction tx = mock(Transaction.class);
        when(tx.isLocalCallTransaction()).thenReturn(false);

        BridgeSupportFactory bridgeSupportFactoryMock = mock(BridgeSupportFactory.class);

        Bridge bridge = new Bridge(PrecompiledContracts.BRIDGE_ADDR, constants, activationConfig,
                bridgeSupportFactoryMock);


        BridgeSupport bridgeSupportMock = mock(BridgeSupport.class);
        when(bridgeSupportMock.getFederationAddress()).thenReturn(new BtcECKey().toAddress(networkParameters));
        when(bridgeSupportFactoryMock.newInstance(any(), any(), any(), any())).thenReturn(bridgeSupportMock);

        bridge.init(tx, getGenesisBlock(), null, null, null, null);

        byte[] data = BridgeMethods.GET_FEDERATION_ADDRESS.getFunction().encode(new Object[]{});
        bridge.execute(data);
    }

    @Test
    public void executeMethodWithOnlyLocalCallsAllowed_nonLocalCallTx() throws Exception {
        doReturn(false).when(activationConfig).isActive(eq(RSKIP87), anyLong());
        doReturn(true).when(activationConfig).isActive(eq(RSKIP88), anyLong());

        BridgeSupport bridgeSupportMock = mock(BridgeSupport.class);

        try {
            Transaction tx = mock(Transaction.class);
            when(tx.isLocalCallTransaction()).thenReturn(false);
            BridgeSupportFactory bridgeSupportFactoryMock = mock(BridgeSupportFactory.class);

            Bridge bridge = new Bridge(PrecompiledContracts.BRIDGE_ADDR, constants, activationConfig,
                    bridgeSupportFactoryMock);
            when(bridgeSupportFactoryMock.newInstance(any(), any(), any(), any())).thenReturn(bridgeSupportMock);
            bridge.init(tx, getGenesisBlock(), null, null, null, null);

            byte[] data = BridgeMethods.GET_FEDERATION_ADDRESS.getFunction().encode(new Object[]{});
            bridge.execute(data);
            Assert.fail();
        } catch (RuntimeException e) {
            verify(bridgeSupportMock, never()).getFederationAddress();
            Assert.assertTrue(e.getMessage().contains("Non-local-call"));
        }
    }

    @Test
    public void executeMethodWithAnyCallsAllowed_localCallTx() throws Exception {
        executeAndCheckMethodWithAnyCallsAllowed(true);
    }

    @Test
    public void executeMethodWithAnyCallsAllowed_nonLocalCallTx() throws Exception {
        executeAndCheckMethodWithAnyCallsAllowed(false);
    }

    private void executeAndCheckMethodWithAnyCallsAllowed(boolean localCall) throws Exception {
        Transaction tx = mock(Transaction.class);
        when(tx.isLocalCallTransaction()).thenReturn(localCall);

        BridgeSupportFactory bridgeSupportFactoryMock = mock(BridgeSupportFactory.class);

        Bridge bridge = new Bridge(PrecompiledContracts.BRIDGE_ADDR, constants, activationConfig,
                bridgeSupportFactoryMock);


        BridgeSupport bridgeSupportMock = mock(BridgeSupport.class);
        when(bridgeSupportFactoryMock.newInstance(any(), any(), any(), any())).thenReturn(bridgeSupportMock);
        when(bridgeSupportMock.voteFeePerKbChange(tx, Coin.CENT)).thenReturn(1);

        bridge.init(tx, getGenesisBlock(), null, null, null, null);

        byte[] data = BridgeMethods.VOTE_FEE_PER_KB.getFunction().encode(new Object[]{ Coin.CENT.longValue() });
        bridge.execute(data);

        verify(bridgeSupportMock, times(1)).voteFeePerKbChange(tx, Coin.CENT);
    }

    // We need reflection to mock static final fields
    private void setFinalStatic(Field field, Object newValue) throws Exception {
        field.setAccessible(true);
        Field modifiersField = Field.class.getDeclaredField("modifiers");
        modifiersField.setAccessible(true);
        modifiersField.setInt(field, field.getModifiers() & ~Modifier.FINAL);
        field.set(null, newValue);
    }

    public void getBtcBlockchainInitialBlockHeight() throws  IOException {
        Bridge bridge = new Bridge(PrecompiledContracts.BRIDGE_ADDR, constants, activationConfig,
                null);
        bridge.init(null, getGenesisBlock(), null, null, null, null);
        BridgeSupport bridgeSupportMock = mock(BridgeSupport.class);
        Whitebox.setInternalState(bridge, "bridgeSupport", bridgeSupportMock);
        when(bridgeSupportMock.getBtcBlockchainInitialBlockHeight()).thenReturn(1234);

        Assert.assertEquals(1234, bridge.getBtcBlockchainInitialBlockHeight(new Object[]{}).intValue());
    }

    @Test
    public void getBtcTransactionConfirmationsBeforeWasabi() throws Exception {
        doReturn(false).when(activationConfig).isActive(eq(RSKIP122), anyLong());

        Transaction txMock = mock(Transaction.class);
        BridgeSupportFactory bridgeSupportFactoryMock = mock(BridgeSupportFactory.class);

        Bridge bridge = new Bridge(PrecompiledContracts.BRIDGE_ADDR, constants, activationConfig,
                bridgeSupportFactoryMock);


        bridge.init(txMock, getGenesisBlock(), createRepository().startTracking(), null, null, null);
        BridgeSupport bridgeSupportMock = mock(BridgeSupport.class);
        when(bridgeSupportFactoryMock.newInstance(any(), any(), any(), any())).thenReturn(bridgeSupportMock);

        Object[] params = new Object[]{ new byte[0], new byte[0], BigInteger.valueOf(1), new byte[3][] };
        Assert.assertNull(bridge.execute(Bridge.GET_BTC_TRANSACTION_CONFIRMATIONS.encode(params)));
    }

    @Test
    public void getBtcTransactionConfirmationsAfterWasabi_ok() throws Exception {
        Transaction txMock = mock(Transaction.class);
        BridgeSupportFactory bridgeSupportFactoryMock = mock(BridgeSupportFactory.class);

        Bridge bridge = new Bridge(PrecompiledContracts.BRIDGE_ADDR, constants, activationConfig,
                bridgeSupportFactoryMock);


        bridge.init(txMock, getGenesisBlock(), createRepository().startTracking(), null, null, null);
        BridgeSupport bridgeSupportMock = mock(BridgeSupport.class);
        Whitebox.setInternalState(bridge, "bridgeSupport", bridgeSupportMock);
        when(bridgeSupportFactoryMock.newInstance(any(), any(), any(), any())).thenReturn(bridgeSupportMock);

        byte[] btcTxHash = Sha256Hash.of(Hex.decode("aabbcc")).getBytes();
        byte[] btcBlockHash = Sha256Hash.of(Hex.decode("ddeeff")).getBytes();
        byte[][] merkleBranchHashes = new byte[][] {
                Sha256Hash.of(Hex.decode("11")).getBytes(),
                Sha256Hash.of(Hex.decode("22")).getBytes(),
                Sha256Hash.of(Hex.decode("33")).getBytes(),
        };
        BigInteger merkleBranchBits = BigInteger.valueOf(123);

        MerkleBranch merkleBranch = mock(MerkleBranch.class);
        PowerMockito.whenNew(MerkleBranch.class).withArguments(any(List.class), any(Integer.class)).then((Answer<MerkleBranch>) invocation -> {
            // Check constructor parameters are correct

            List<Sha256Hash> hashes = invocation.getArgument(0);
            Assert.assertTrue(Arrays.equals(merkleBranchHashes[0], hashes.get(0).getBytes()));
            Assert.assertTrue(Arrays.equals(merkleBranchHashes[1], hashes.get(1).getBytes()));
            Assert.assertTrue(Arrays.equals(merkleBranchHashes[2], hashes.get(2).getBytes()));

            Integer bits = invocation.getArgument(1);
            Assert.assertEquals(123, bits.intValue());

            return merkleBranch;
        });

        when(bridgeSupportMock.getBtcTransactionConfirmations(any(Sha256Hash.class), any(Sha256Hash.class), any(MerkleBranch.class))).then((Answer<Integer>) invocation -> {
            // Check parameters are correct
            Sha256Hash txHash = invocation.getArgument(0);
            Assert.assertTrue(Arrays.equals(btcTxHash, txHash.getBytes()));

            Sha256Hash blockHash = invocation.getArgument(1);
            Assert.assertTrue(Arrays.equals(btcBlockHash, blockHash.getBytes()));

            MerkleBranch merkleBranchArg = invocation.getArgument(2);
            Assert.assertEquals(merkleBranch, merkleBranchArg);

            return 78;
        });

        Assert.assertEquals(78, bridge.getBtcTransactionConfirmations(new Object[]{
                btcTxHash,
                btcBlockHash,
                merkleBranchBits,
                merkleBranchHashes
        }));
    }

    @Test
    public void getBtcTransactionConfirmationsAfterWasabi_errorInBridgeSupport() throws Exception {
        Transaction txMock = mock(Transaction.class);
        BridgeSupportFactory bridgeSupportFactory = new BridgeSupportFactory(
                new RepositoryBtcBlockStoreWithCache.Factory(bridgeConstants.getBtcParams()),
                bridgeConstants,
                activationConfig);
        Bridge bridge = PowerMockito.spy(new Bridge(PrecompiledContracts.BRIDGE_ADDR, constants, activationConfig,
                bridgeSupportFactory));
        bridge.init(txMock, getGenesisBlock(), createRepository().startTracking(), null, null, null);
        BridgeSupport bridgeSupportMock = mock(BridgeSupport.class);
        Whitebox.setInternalState(bridge, "bridgeSupport", bridgeSupportMock);

        byte[] btcTxHash = Sha256Hash.of(Hex.decode("aabbcc")).getBytes();
        byte[] btcBlockHash = Sha256Hash.of(Hex.decode("ddeeff")).getBytes();
        byte[][] merkleBranchHashes = new byte[][] {
                Sha256Hash.of(Hex.decode("11")).getBytes(),
                Sha256Hash.of(Hex.decode("22")).getBytes(),
                Sha256Hash.of(Hex.decode("33")).getBytes(),
        };
        BigInteger merkleBranchBits = BigInteger.valueOf(123);

        MerkleBranch merkleBranch = mock(MerkleBranch.class);
        PowerMockito.whenNew(MerkleBranch.class).withArguments(any(List.class), any(Integer.class)).then((Answer<MerkleBranch>) invocation -> {
            // Check constructor parameters are correct

            List<Sha256Hash> hashes = invocation.getArgument(0);
            Assert.assertTrue(Arrays.equals(merkleBranchHashes[0], hashes.get(0).getBytes()));
            Assert.assertTrue(Arrays.equals(merkleBranchHashes[1], hashes.get(1).getBytes()));
            Assert.assertTrue(Arrays.equals(merkleBranchHashes[2], hashes.get(2).getBytes()));

            Integer bits = invocation.getArgument(1);
            Assert.assertEquals(123, bits.intValue());

            return merkleBranch;
        });

        when(bridgeSupportMock.getBtcTransactionConfirmations(any(Sha256Hash.class), any(Sha256Hash.class), any(MerkleBranch.class))).then((Answer<Integer>) invocation -> {
            // Check parameters are correct
            Sha256Hash txHash = invocation.getArgument(0);
            Assert.assertTrue(Arrays.equals(btcTxHash, txHash.getBytes()));

            Sha256Hash blockHash = invocation.getArgument(1);
            Assert.assertTrue(Arrays.equals(btcBlockHash, blockHash.getBytes()));

            MerkleBranch merkleBranchArg = invocation.getArgument(2);
            Assert.assertEquals(merkleBranch, merkleBranchArg);

            throw new RuntimeException("bla bla bla");
        });

        try {
            bridge.getBtcTransactionConfirmations(new Object[]{
                    btcTxHash,
                    btcBlockHash,
                    merkleBranchBits,
                    merkleBranchHashes
            });
            Assert.fail();
        } catch (RuntimeException e) {
            Assert.assertTrue(e.getMessage().contains("in getBtcTransactionConfirmations"));
            Assert.assertEquals(RuntimeException.class, e.getCause().getClass());
            Assert.assertTrue(e.getCause().getMessage().contains("bla bla bla"));
        }
    }

    @Test
    public void getBtcTransactionConfirmationsAfterWasabi_merkleBranchConstructionError() throws Exception {
        Transaction txMock = mock(Transaction.class);
        BridgeSupportFactory bridgeSupportFactory = new BridgeSupportFactory(
                new RepositoryBtcBlockStoreWithCache.Factory(bridgeConstants.getBtcParams()),
                bridgeConstants,
                activationConfig);
        Bridge bridge = PowerMockito.spy(new Bridge(PrecompiledContracts.BRIDGE_ADDR, constants, activationConfig,
                bridgeSupportFactory));
        bridge.init(txMock, getGenesisBlock(), createRepository().startTracking(), null, null, null);
        BridgeSupport bridgeSupportMock = mock(BridgeSupport.class);
        Whitebox.setInternalState(bridge, "bridgeSupport", bridgeSupportMock);

        byte[] btcTxHash = Sha256Hash.of(Hex.decode("aabbcc")).getBytes();
        byte[] btcBlockHash = Sha256Hash.of(Hex.decode("ddeeff")).getBytes();
        byte[][] merkleBranchHashes = new byte[][] {
                Sha256Hash.of(Hex.decode("11")).getBytes(),
                Sha256Hash.of(Hex.decode("22")).getBytes(),
                Sha256Hash.of(Hex.decode("33")).getBytes(),
        };
        BigInteger merkleBranchBits = BigInteger.valueOf(123);

        MerkleBranch merkleBranch = mock(MerkleBranch.class);
        PowerMockito.whenNew(MerkleBranch.class).withArguments(any(List.class), any(Integer.class)).then((Answer<MerkleBranch>) invocation -> {
            // Check constructor parameters are correct

            List<Sha256Hash> hashes = invocation.getArgument(0);
            Assert.assertTrue(Arrays.equals(merkleBranchHashes[0], hashes.get(0).getBytes()));
            Assert.assertTrue(Arrays.equals(merkleBranchHashes[1], hashes.get(1).getBytes()));
            Assert.assertTrue(Arrays.equals(merkleBranchHashes[2], hashes.get(2).getBytes()));

            Integer bits = invocation.getArgument(1);
            Assert.assertEquals(123, bits.intValue());

            throw new IllegalArgumentException("blabla");
        });

        try {
            bridge.getBtcTransactionConfirmations(new Object[]{
                    btcTxHash,
                    btcBlockHash,
                    merkleBranchBits,
                    merkleBranchHashes
            });
            Assert.fail();
        } catch (RuntimeException e) {
            Assert.assertTrue(e.getMessage().contains("in getBtcTransactionConfirmations"));
            Assert.assertEquals(IllegalArgumentException.class, e.getCause().getClass());
            verify(bridgeSupportMock, never()).getBtcTransactionConfirmations(any(), any(), any());
        }
    }

    @Test
    public void getBtcTransactionConfirmations_gasCost() {
        PowerMockito.mockStatic(BridgeUtils.class);
        Transaction txMock = mock(Transaction.class);
        doReturn(true).when(activationConfig).isActive(eq(RSKIP122), anyLong());
        BridgeSupportFactory bridgeSupportFactory = new BridgeSupportFactory(
                new RepositoryBtcBlockStoreWithCache.Factory(constants.getBridgeConstants().getBtcParams()),
                constants.getBridgeConstants(),
                activationConfig);
                
        Bridge bridge = PowerMockito.spy(new Bridge(PrecompiledContracts.BRIDGE_ADDR, constants, activationConfig,
                bridgeSupportFactory));
        BridgeSupport bridgeSupportMock = mock(BridgeSupport.class);
        bridge.init(txMock, getGenesisBlock(), createRepository().startTracking(), null, null, null);
        Whitebox.setInternalState(bridge, "bridgeSupport", bridgeSupportMock);

        PowerMockito.when(BridgeUtils.isContractTx(any(Transaction.class))).thenReturn(false);
        //PowerMockito.when(BridgeUtils.isFreeBridgeTx(any(Transaction.class), any(long.class), any(BlockchainNetConfig.class))).thenReturn(false);

        byte[] btcTxHash = Sha256Hash.of(Hex.decode("aabbcc")).getBytes();
        byte[] btcBlockHash = Sha256Hash.of(Hex.decode("ddeeff")).getBytes();
        byte[][] merkleBranchHashes = new byte[][] {
                Sha256Hash.of(Hex.decode("11")).getBytes(),
                Sha256Hash.of(Hex.decode("22")).getBytes(),
                Sha256Hash.of(Hex.decode("33")).getBytes(),
        };
        BigInteger merkleBranchBits = BigInteger.valueOf(123);

        Object [] args = new Object[]{
                btcTxHash,
                btcBlockHash,
                merkleBranchBits,
                merkleBranchHashes
        };

        when(bridgeSupportMock.getBtcTransactionConfirmationsGetCost(eq(args))).thenReturn(1234L);
        CallTransaction.Function fn = BridgeMethods.GET_BTC_TRANSACTION_CONFIRMATIONS.getFunction();

        // *** Hack to bypass a current bytes32 solidity type encoding bug *** //
        SolidityType.Bytes32Type bytes32Spy = spy((SolidityType.Bytes32Type) fn.inputs[0].type);
        when(bytes32Spy.encode(any(Object.class))).thenAnswer((InvocationOnMock m) -> m.getArgument(0));

        // Overwriting bytes32 types inputs with a spy that uses the identity function as the encoding method (which is what we need)
        SolidityType oldArg0, oldArg1, oldArg3ElementType;

        oldArg0 = fn.inputs[0].type;
        oldArg1 = fn.inputs[1].type;
        oldArg3ElementType = (SolidityType) Whitebox.getInternalState(fn.inputs[3].type, "elementType");

        fn.inputs[0].type = bytes32Spy;
        fn.inputs[1].type = bytes32Spy;
        Whitebox.setInternalState(fn.inputs[3].type, "elementType", bytes32Spy);
        // *** End of hack *** //

        byte[] data = fn.encode(args);

        // *** Unhack! *** //
        fn.inputs[0].type = oldArg0;
        fn.inputs[1].type = oldArg1;
        Whitebox.setInternalState(fn.inputs[3].type, "elementType", oldArg3ElementType);
        // *** End of unhack! *** //


        Assert.assertEquals(2*data.length + 1234L, bridge.getGasForData(data));
    }

    @Test
    public void getBtcBlockchainBlockHashAtDepth() throws BlockStoreException, IOException {
        BridgeSupportFactory bridgeSupportFactory = new BridgeSupportFactory(
                new RepositoryBtcBlockStoreWithCache.Factory(bridgeConstants.getBtcParams()),
                bridgeConstants,
                activationConfig);
        Bridge bridge = new Bridge(PrecompiledContracts.BRIDGE_ADDR, constants, activationConfig,
                bridgeSupportFactory);
        bridge.init(null, getGenesisBlock(), createRepository().startTracking(), null, null, null);
        BridgeSupport bridgeSupportMock = mock(BridgeSupport.class);
        Whitebox.setInternalState(bridge, "bridgeSupport", bridgeSupportMock);
        Sha256Hash mockedResult = Sha256Hash.of(Hex.decode("aabbcc"));
        when(bridgeSupportMock.getBtcBlockchainBlockHashAtDepth(555)).thenReturn(mockedResult);

        Assert.assertEquals(mockedResult, Sha256Hash.wrap(bridge.getBtcBlockchainBlockHashAtDepth(new Object[]{BigInteger.valueOf(555)})));
    }

    private Block getGenesisBlock() {
        return new BlockGenerator().getGenesisBlock();
    }

    @Test
    public void testCallFromContract_beforeOrchid() {
//        GenesisConfig mockedConfig = spy(new GenesisConfig());
//        when(mockedConfig.isRskip88()).thenReturn(false);
//        config.setBlockchainConfig(mockedConfig);
        blockFactory = new BlockFactory(config.getActivationConfig());

        PrecompiledContracts precompiledContracts = new PrecompiledContracts(config, null);
        EVMAssembler assembler = new EVMAssembler();
        ProgramInvoke invoke = new ProgramInvokeMockImpl();

        // Save code on the sender's address so that the bridge
        // thinks its being called by a contract
        byte[] callerCode = assembler.assemble("0xaabb 0xccdd 0xeeff");
        invoke.getRepository().saveCode(new RskAddress(invoke.getOwnerAddress().getLast20Bytes()), callerCode);

        VM vm = new VM(config.getVmConfig(), precompiledContracts);

        // Encode a call to the bridge's getMinimumLockTxValue function
        // That means first pushing the corresponding encoded ABI storage to memory (MSTORE)
        // and then doing a DELEGATECALL to the corresponding address with the correct parameters
        String bridgeFunctionHex = Hex.toHexString(Bridge.GET_MINIMUM_LOCK_TX_VALUE.encode());
        bridgeFunctionHex = String.format("0x%s%s", bridgeFunctionHex, String.join("", Collections.nCopies(32 * 2 - bridgeFunctionHex.length(), "0")));
        String asm = String.format("%s 0x00 MSTORE 0x20 0x30 0x20 0x00 0x0000000000000000000000000000000001000006 0x6000 DELEGATECALL", bridgeFunctionHex);
        int numOps = asm.split(" ").length;
        byte[] code = assembler.assemble(asm);

        // Mock a transaction, all we really need is a hash
        Transaction tx = mock(Transaction.class);
        when(tx.getHash()).thenReturn(new Keccak256("001122334455667788990011223344556677889900112233445566778899aabb"));

        try {
            // Run the program on the VM
            Program program = new Program(config.getVmConfig(), precompiledContracts, blockFactory, mock(ActivationConfig.ForBlock.class), code, invoke, tx, new HashSet<>());
            for (int i = 0; i < numOps; i++) {
                vm.step(program);
            }
            Assert.fail();
        } catch (NullPointerException e) {
            Assert.assertNull(e.getMessage());
        }
    }

    @Test
    public void testCallFromContract_afterOrchid() {
        doReturn(false).when(activationConfig).isActive(eq(RSKIP87), anyLong());
        doReturn(true).when(activationConfig).isActive(eq(RSKIP88), anyLong());
        blockFactory = new BlockFactory(activationConfig);

        BridgeSupportFactory bridgeSupportFactory = new BridgeSupportFactory(
                new RepositoryBtcBlockStoreWithCache.Factory(constants.getBridgeConstants().getBtcParams()),
                constants.getBridgeConstants(),
                activationConfig);
                
        PrecompiledContracts precompiledContracts = new PrecompiledContracts(config,
                bridgeSupportFactory);
        EVMAssembler assembler = new EVMAssembler();
        ProgramInvoke invoke = new ProgramInvokeMockImpl();

        // Save code on the sender's address so that the bridge
        // thinks its being called by a contract
        byte[] callerCode = assembler.assemble("0xaabb 0xccdd 0xeeff");
        invoke.getRepository().saveCode(new RskAddress(invoke.getOwnerAddress().getLast20Bytes()), callerCode);

        VM vm = new VM(config.getVmConfig(), precompiledContracts);

        // Encode a call to the bridge's getMinimumLockTxValue function
        // That means first pushing the corresponding encoded ABI storage to memory (MSTORE)
        // and then doing a DELEGATECALL to the corresponding address with the correct parameters
        String bridgeFunctionHex = Hex.toHexString(Bridge.GET_MINIMUM_LOCK_TX_VALUE.encode());
        bridgeFunctionHex = String.format("0x%s%s", bridgeFunctionHex, String.join("", Collections.nCopies(32 * 2 - bridgeFunctionHex.length(), "0")));
        String asm = String.format("%s 0x00 MSTORE 0x20 0x30 0x20 0x00 0x0000000000000000000000000000000001000006 0x6000 DELEGATECALL", bridgeFunctionHex);
        int numOps = asm.split(" ").length;
        byte[] code = assembler.assemble(asm);

        // Mock a transaction, all we really need is a hash
        Transaction tx = mock(Transaction.class);
        when(tx.getHash()).thenReturn(new Keccak256("001122334455667788990011223344556677889900112233445566778899aabb"));

        // Run the program on the VM
        Program program = new Program(config.getVmConfig(), precompiledContracts, blockFactory, activationConfig.forBlock(0), code, invoke, tx, new HashSet<>());
        try {
            for (int i = 0; i < numOps; i++) {
                vm.step(program);
            }
            Assert.fail();
        } catch (RuntimeException e) {
            Assert.assertTrue(e.getMessage().contains("Non-local-call"));
        }
    }

    @Test
    public void localCallOnlyMethodsDefinition() {
        // To force initialization
        String foo = Bridge.UPDATE_COLLECTIONS.name;

        // Actual tests
        Arrays.asList(
            BridgeMethods.GET_BTC_BLOCKCHAIN_BEST_CHAIN_HEIGHT,
            BridgeMethods.GET_BTC_BLOCKCHAIN_INITIAL_BLOCK_HEIGHT,
            BridgeMethods.GET_BTC_BLOCKCHAIN_BLOCK_LOCATOR,
            BridgeMethods.GET_BTC_BLOCKCHAIN_BLOCK_HASH_AT_DEPTH,
            BridgeMethods.GET_BTC_TX_HASH_PROCESSED_HEIGHT,
            BridgeMethods.GET_FEDERATION_ADDRESS,
            BridgeMethods.GET_FEDERATION_CREATION_BLOCK_NUMBER,
            BridgeMethods.GET_FEDERATION_CREATION_TIME,
            BridgeMethods.GET_FEDERATION_SIZE,
            BridgeMethods.GET_FEDERATION_THRESHOLD,
            BridgeMethods.GET_FEDERATOR_PUBLIC_KEY,
            BridgeMethods.GET_FEE_PER_KB,
            BridgeMethods.GET_LOCK_WHITELIST_ADDRESS,
            BridgeMethods.GET_LOCK_WHITELIST_ENTRY_BY_ADDRESS,
            BridgeMethods.GET_LOCK_WHITELIST_SIZE,
            BridgeMethods.GET_MINIMUM_LOCK_TX_VALUE,
            BridgeMethods.GET_PENDING_FEDERATION_HASH,
            BridgeMethods.GET_PENDING_FEDERATION_SIZE,
            BridgeMethods.GET_PENDING_FEDERATOR_PUBLIC_KEY,
            BridgeMethods.GET_RETIRING_FEDERATION_ADDRESS,
            BridgeMethods.GET_RETIRING_FEDERATION_CREATION_BLOCK_NUMBER,
            BridgeMethods.GET_RETIRING_FEDERATION_CREATION_TIME,
            BridgeMethods.GET_RETIRING_FEDERATION_SIZE,
            BridgeMethods.GET_RETIRING_FEDERATION_THRESHOLD,
            BridgeMethods.GET_RETIRING_FEDERATOR_PUBLIC_KEY,
            BridgeMethods.GET_STATE_FOR_BTC_RELEASE_CLIENT,
            BridgeMethods.GET_STATE_FOR_DEBUGGING,
            BridgeMethods.IS_BTC_TX_HASH_ALREADY_PROCESSED
        ).stream().forEach(m -> {
            Assert.assertTrue(m.onlyAllowsLocalCalls());
        });
    }

    @Test
    public void mineableMethodsDefinition() {
        // To force initialization
        String foo = Bridge.UPDATE_COLLECTIONS.name;

        // Actual tests
        Arrays.asList(
                BridgeMethods.ADD_FEDERATOR_PUBLIC_KEY,
                BridgeMethods.ADD_LOCK_WHITELIST_ADDRESS,
                BridgeMethods.ADD_ONE_OFF_LOCK_WHITELIST_ADDRESS,
                BridgeMethods.ADD_UNLIMITED_LOCK_WHITELIST_ADDRESS,
                BridgeMethods.ADD_SIGNATURE,
                BridgeMethods.COMMIT_FEDERATION,
                BridgeMethods.CREATE_FEDERATION,
                BridgeMethods.RECEIVE_HEADERS,
                BridgeMethods.REGISTER_BTC_TRANSACTION,
                BridgeMethods.RELEASE_BTC,
                BridgeMethods.REMOVE_LOCK_WHITELIST_ADDRESS,
                BridgeMethods.ROLLBACK_FEDERATION,
                BridgeMethods.SET_LOCK_WHITELIST_DISABLE_BLOCK_DELAY,
                BridgeMethods.UPDATE_COLLECTIONS,
                BridgeMethods.VOTE_FEE_PER_KB
        ).stream().forEach(m -> {
            Assert.assertFalse(m.onlyAllowsLocalCalls());
        });
    }

    @Test
<<<<<<< HEAD
=======
    public void receiveHeadersGasCost_beforeDynamicCost() {
        doReturn(false).when(activationConfig).isActive(eq(RSKIP124), anyLong());

        Transaction txMock = mock(Transaction.class);
        when(txMock.getReceiveAddress()).thenReturn(RskAddress.nullAddress());
        Bridge bridge = new Bridge(PrecompiledContracts.BRIDGE_ADDR, constants, activationConfig,
                mock(BridgeSupportFactory.class));
        bridge.init(txMock, getGenesisBlock(), null, null, null, null);

        for (int numberOfHeaders = 0; numberOfHeaders < 10; numberOfHeaders++) {
            byte[][] headers = new byte[numberOfHeaders][];
            for (int i = 0; i < numberOfHeaders; i++) headers[i] = Hex.decode("00112233445566778899");

            byte[] data = BridgeMethods.RECEIVE_HEADERS.getFunction().encode(new Object[]{ headers });

            Assert.assertEquals(22000L + 2 * data.length, bridge.getGasForData(data));
        }
    }

    @Test
    public void receiveHeadersGasCost_afterDynamicCost() throws Exception {
        doReturn(true).when(activationConfig).isActive(eq(RSKIP124), anyLong());

        Transaction txMock = mock(Transaction.class);
        when(txMock.getReceiveAddress()).thenReturn(RskAddress.nullAddress());
        Bridge bridge = new Bridge(PrecompiledContracts.BRIDGE_ADDR, constants, activationConfig,
                mock(BridgeSupportFactory.class));
        bridge.init(txMock, getGenesisBlock(), null, null, null, null);

        final long BASE_COST = 66_000L;
        for (int numberOfHeaders = 0; numberOfHeaders < 10; numberOfHeaders++) {
            byte[][] headers = new byte[numberOfHeaders][];
            for (int i = 0; i < numberOfHeaders; i++) headers[i] = Hex.decode("00112233445566778899");

            byte[] data = BridgeMethods.RECEIVE_HEADERS.getFunction().encode(new Object[]{ headers });

            long cost = BASE_COST + 2 * data.length;
            if (numberOfHeaders > 1) {
                cost += 1650L * (numberOfHeaders - 1);
            }
            Assert.assertEquals(cost, bridge.getGasForData(data));
        }
    }

    @Test
>>>>>>> db23774c
    public void receiveHeadersAccess_beforePublic_noAccessIfNotFromFederationMember() throws Exception {
        doReturn(false).when(activationConfig).isActive(eq(RSKIP124), anyLong());

        RskAddress sender = new RskAddress("2acc95758f8b5f583470ba265eb685a8f45fc9d5");
        Transaction txMock = mock(Transaction.class);
        when(txMock.getReceiveAddress()).thenReturn(PrecompiledContracts.BRIDGE_ADDR);
        when(txMock.getSender()).thenReturn(sender);

        BridgeSupport bridgeSupportMock = mock(BridgeSupport.class);
        when(bridgeSupportMock.getRetiringFederation()).thenReturn(null);
        when(bridgeSupportMock.getActiveFederation()).thenReturn(BridgeRegTestConstants.getInstance().getGenesisFederation());

        BridgeSupportFactory bridgeSupportFactoryMock = mock(BridgeSupportFactory.class);

        Bridge bridge = new Bridge(PrecompiledContracts.BRIDGE_ADDR, constants, activationConfig,
                bridgeSupportFactoryMock);

        when(bridgeSupportFactoryMock.newInstance(any(), any(), any(), any())).thenReturn(bridgeSupportMock);
        bridge.init(txMock, getGenesisBlock(), null, null, null, null);

        byte[][] headers = new byte[][] { Hex.decode(
                "0000002006226e46111a0b59caaf126043eb5bbf28c34f3a5e332a1fc7b2b73cf188910ff698ee112158f5573a90b7403cfba074addd61c547b3639c6afdcf52588eb8e2a1ef825cffff7f2000000000"
        ) };

        byte[] data = BridgeMethods.RECEIVE_HEADERS.getFunction().encode(new Object[]{ headers });

        try {
            bridge.execute(data);
            Assert.fail();
        } catch (RuntimeException e) {
            Assert.assertTrue(e.getMessage().contains("Sender is not part of the active"));
        }
        verify(bridgeSupportMock, never()).receiveHeaders(any(BtcBlock[].class));
    }

    @Test
    public void receiveHeadersAccess_beforePublic_accessIfFromFederationMember() throws Exception {
        doReturn(false).when(activationConfig).isActive(eq(RSKIP124), anyLong());

        RskAddress sender = new RskAddress(ECKey.fromPrivate(HashUtil.keccak256("federator1".getBytes(StandardCharsets.UTF_8))).getAddress());
        Transaction txMock = mock(Transaction.class);
        when(txMock.getReceiveAddress()).thenReturn(PrecompiledContracts.BRIDGE_ADDR);
        when(txMock.getSender()).thenReturn(sender);

        BridgeSupport bridgeSupportMock = mock(BridgeSupport.class);
        when(bridgeSupportMock.getRetiringFederation()).thenReturn(null);
        when(bridgeSupportMock.getActiveFederation()).thenReturn(BridgeRegTestConstants.getInstance().getGenesisFederation());

        BridgeSupportFactory bridgeSupportFactoryMock = mock(BridgeSupportFactory.class);

        Bridge bridge = new Bridge(PrecompiledContracts.BRIDGE_ADDR, constants, activationConfig,
                bridgeSupportFactoryMock);

        when(bridgeSupportFactoryMock.newInstance(any(), any(), any(), any())).thenReturn(bridgeSupportMock);

        bridge.init(txMock, getGenesisBlock(), null, null, null, null);

        byte[][] headers = new byte[][] { Hex.decode(
                "0000002006226e46111a0b59caaf126043eb5bbf28c34f3a5e332a1fc7b2b73cf188910ff698ee112158f5573a90b7403cfba074addd61c547b3639c6afdcf52588eb8e2a1ef825cffff7f2000000000"
        ) };

        byte[] data = BridgeMethods.RECEIVE_HEADERS.getFunction().encode(new Object[]{ headers });

        Assert.assertNull(bridge.execute(data));
        verify(bridgeSupportMock, times(1)).receiveHeaders(any(BtcBlock[].class));
    }

    @Test
    public void receiveHeadersAccess_afterPublic_accessFromAnyone() throws Exception {
        doReturn(true).when(activationConfig).isActive(eq(RSKIP124), anyLong());

        Transaction txMock = mock(Transaction.class);
        when(txMock.getReceiveAddress()).thenReturn(PrecompiledContracts.BRIDGE_ADDR);
        when(txMock.getSender()).thenReturn(new RskAddress(new ECKey().getAddress()));

        BridgeSupport bridgeSupportMock = mock(BridgeSupport.class);
        when(bridgeSupportMock.getRetiringFederation()).thenReturn(null);
        when(bridgeSupportMock.getActiveFederation()).thenReturn(BridgeRegTestConstants.getInstance().getGenesisFederation());

        BridgeSupportFactory bridgeSupportFactoryMock = mock(BridgeSupportFactory.class);

        Bridge bridge = new Bridge(PrecompiledContracts.BRIDGE_ADDR, constants, activationConfig,
                bridgeSupportFactoryMock);

        when(bridgeSupportFactoryMock.newInstance(any(), any(), any(), any())).thenReturn(bridgeSupportMock);

        bridge.init(txMock, getGenesisBlock(), null, null, null, null);

        byte[][] headers = new byte[][]{Hex.decode(
                "0000002006226e46111a0b59caaf126043eb5bbf28c34f3a5e332a1fc7b2b73cf188910ff698ee112158f5573a90b7403cfba074addd61c547b3639c6afdcf52588eb8e2a1ef825cffff7f2000000000"
        )};

        byte[] data = BridgeMethods.RECEIVE_HEADERS.getFunction().encode(new Object[]{headers});

        Assert.assertNull(bridge.execute(data));
        verify(bridgeSupportMock, times(1)).receiveHeaders(any(BtcBlock[].class));
    }

    @Test
    public void bridgeSupportIsCreatedOnInit() {
        BridgeSupportFactory bridgeSupportFactoryMock = mock(BridgeSupportFactory.class);

        Bridge bridge = new Bridge(PrecompiledContracts.BRIDGE_ADDR, constants, activationConfig,
                bridgeSupportFactoryMock);

        BridgeSupport bridgeSupportMock = mock(BridgeSupport.class);
        when(bridgeSupportFactoryMock.newInstance(any(), any(), any(), any())).thenReturn(bridgeSupportMock);

        bridge.init(mock(Transaction.class), getGenesisBlock(), null, null, null, null);

        Assert.assertNotNull(Whitebox.getInternalState(bridge, "bridgeSupport"));
    }

    private static Repository createRepository() {
        return new MutableRepository(new MutableTrieCache(new MutableTrieImpl(new Trie())));
    }

    public static Genesis getGenesisInstance(RskSystemProperties config) {
        Repository repository = new MutableRepository(new MutableTrieCache(new MutableTrieImpl(new Trie())));
        return new TestGenesisLoader(repository, config.genesisInfo(), config.getNetworkConstants().getInitialNonce(), false, false, false).load();
    }
}<|MERGE_RESOLUTION|>--- conflicted
+++ resolved
@@ -1194,8 +1194,6 @@
     }
 
     @Test
-<<<<<<< HEAD
-=======
     public void getGasForDataFreeTx() {
         activationConfig = ActivationConfigsForTest.bridgeUnitTest();
 
@@ -1333,7 +1331,6 @@
     }
 
     @Test
->>>>>>> db23774c
     public void isBtcTxHashAlreadyProcessed_normalFlow() throws IOException {
         BridgeSupportFactory bridgeSupportFactory = new BridgeSupportFactory(
                 new RepositoryBtcBlockStoreWithCache.Factory(bridgeConstants.getBtcParams()),
@@ -2984,8 +2981,6 @@
     }
 
     @Test
-<<<<<<< HEAD
-=======
     public void receiveHeadersGasCost_beforeDynamicCost() {
         doReturn(false).when(activationConfig).isActive(eq(RSKIP124), anyLong());
 
@@ -3031,7 +3026,6 @@
     }
 
     @Test
->>>>>>> db23774c
     public void receiveHeadersAccess_beforePublic_noAccessIfNotFromFederationMember() throws Exception {
         doReturn(false).when(activationConfig).isActive(eq(RSKIP124), anyLong());
 
