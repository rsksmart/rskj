/*
 * This file is part of RskJ
 * Copyright (C) 2017 RSK Labs Ltd.
 *
 * This program is free software: you can redistribute it and/or modify
 * it under the terms of the GNU Lesser General Public License as published by
 * the Free Software Foundation, either version 3 of the License, or
 * (at your option) any later version.
 *
 * This program is distributed in the hope that it will be useful,
 * but WITHOUT ANY WARRANTY; without even the implied warranty of
 * MERCHANTABILITY or FITNESS FOR A PARTICULAR PURPOSE. See the
 * GNU Lesser General Public License for more details.
 *
 * You should have received a copy of the GNU Lesser General Public License
 * along with this program. If not, see <http://www.gnu.org/licenses/>.
 */

package co.rsk.peg.utils;

import co.rsk.bitcoinj.core.*;
import co.rsk.config.BridgeConstants;
import co.rsk.config.BridgeRegTestConstants;
import co.rsk.core.RskAddress;
import co.rsk.crypto.Keccak256;
import co.rsk.peg.*;
import org.bouncycastle.util.encoders.Hex;
import org.ethereum.config.blockchain.upgrades.ActivationConfig;
import org.ethereum.config.blockchain.upgrades.ConsensusRule;
import org.ethereum.core.Block;
import org.ethereum.core.CallTransaction;
import org.ethereum.core.Transaction;
import org.ethereum.crypto.ECKey;
import org.ethereum.util.ByteUtil;
import org.ethereum.util.RLP;
import org.ethereum.util.RLPElement;
import org.ethereum.util.RLPList;
import org.ethereum.vm.DataWord;
import org.ethereum.vm.LogInfo;
import org.ethereum.vm.PrecompiledContracts;
import org.junit.Assert;
import org.junit.Before;
import org.junit.Test;

import java.math.BigInteger;
import java.nio.charset.StandardCharsets;
import java.time.Instant;
import java.util.Arrays;
import java.util.Collections;
import java.util.LinkedList;
import java.util.List;
import java.util.stream.Collectors;

import static org.junit.Assert.assertArrayEquals;
import static org.junit.Assert.assertEquals;
import static org.mockito.Mockito.mock;
import static org.mockito.Mockito.when;

/**
 * Test class for BridgeEventLoggerImpl.
 *
 * @author martin.medina
 */

public class BridgeEventLoggerImplTest {

    private static final BridgeRegTestConstants CONSTANTS = BridgeRegTestConstants.getInstance();
    List<LogInfo> eventLogs;
    BridgeEventLogger eventLogger;
    BtcTransaction btcTxMock;
    BtcTransaction btcTx;

    @Before
    public void setup() {
        eventLogs = new LinkedList<>();
<<<<<<< HEAD
        constantsMock = mock(BridgeConstants.class);
        eventLogger = new BridgeEventLoggerImpl(constantsMock, eventLogs);
=======
        eventLogger = new BridgeEventLoggerImpl(CONSTANTS, activations, eventLogs);
>>>>>>> d2b0c3c1
        btcTxMock = mock(BtcTransaction.class);
        btcTx = new BtcTransaction(CONSTANTS.getBtcParams());
    }

    @Test
    public void logLockBtc() {
        Address senderAddress = mock(Address.class);
        when(senderAddress.toString()).thenReturn("mixzLp4xx5bUsHuYUEyPpL42BzEDp8kSTv");

        RskAddress rskAddress = mock(RskAddress.class);
        when(rskAddress.toString()).thenReturn("0x00000000000000000000000000000000000000");

        // Mock btc transaction
        when(btcTxMock.getHash()).thenReturn(PegTestUtils.createHash(0));

        Coin amount = Coin.SATOSHI;

        // Act
        eventLogger.logLockBtc(rskAddress, btcTxMock, senderAddress, amount);

        commonAssertLogs(eventLogs);
        assertTopics(2, eventLogs);
        assertEvent(eventLogs, 0, BridgeEvents.LOCK_BTC.getEvent(), new Object[]{rskAddress.toString()}, new Object[]{btcTxMock.getHash().getBytes(), senderAddress.toString(), amount.getValue()});
    }

    @Test
    public void logLockBtc_with_segwit_address() {
        Address senderAddress = new Address(CONSTANTS.getBtcParams(), CONSTANTS.getBtcParams().getP2SHHeader(), Hex.decode("c99a8f22127007255b4a9d8d57b0892ae2103f2d"));

        RskAddress rskAddress = mock(RskAddress.class);
        when(rskAddress.toString()).thenReturn("0x00000000000000000000000000000000000000");

        // Mock btc transaction
        when(btcTxMock.getHash()).thenReturn(PegTestUtils.createHash(0));

        Coin amount = Coin.SATOSHI;

        // Act
        eventLogger.logLockBtc(rskAddress, btcTxMock, senderAddress, amount);

        commonAssertLogs(eventLogs);
        assertTopics(2, eventLogs);
        assertEvent(eventLogs, 0, BridgeEvents.LOCK_BTC.getEvent(), new Object[]{rskAddress.toString()}, new Object[]{btcTxMock.getHash().getBytes(), "2NBdCxoCY6wx1NHpwGWfJThHk9K2tVdNx1A", amount.getValue()});
    }

    @Test
    public void logPeginBtc() {
        // Setup event logger
        ActivationConfig.ForBlock activations = mock(ActivationConfig.ForBlock.class);
        List<LogInfo> eventLogs = new LinkedList<>();
        BridgeEventLogger eventLogger = new BridgeEventLoggerImpl(null, eventLogs);

        RskAddress rskAddress = mock(RskAddress.class);
        when(rskAddress.toString()).thenReturn("0x00000000000000000000000000000000000000");

        // Mock btc transaction
        BtcTransaction mockedTx = mock(BtcTransaction.class);
        when(mockedTx.getHash()).thenReturn(PegTestUtils.createHash(0));

        Coin amount = Coin.SATOSHI;
        int protocolVersion = 1;

        // Act
        eventLogger.logPeginBtc(rskAddress, mockedTx, amount, protocolVersion);

        // Assert log size
        Assert.assertEquals(1, eventLogs.size());

        LogInfo logResult = eventLogs.get(0);
        CallTransaction.Function event = BridgeEvents.PEGIN_BTC.getEvent();

        // Assert address that made the log
        Assert.assertEquals(PrecompiledContracts.BRIDGE_ADDR, new RskAddress(logResult.getAddress()));

        // Assert log topics
        Assert.assertEquals(3, logResult.getTopics().size());
        byte[][] topics = event.encodeEventTopics(rskAddress.toString(), mockedTx.getHash().getBytes());
        for (int i=0; i<topics.length; i++) {
            Assert.assertArrayEquals(topics[i], logResult.getTopics().get(i).getData());
        }

        // Assert log data
        byte[] encodedData = event.encodeEventData(amount.getValue(), protocolVersion);
        Assert.assertArrayEquals(encodedData, logResult.getData());
    }

    @Test
    public void logUpdateCollections() {
        // Setup Rsk transaction
        Transaction tx = mock(Transaction.class);
        RskAddress sender = mock(RskAddress.class);
        when(sender.toString()).thenReturn("0x0000000000000000000000000000000000000001");
        when(tx.getSender()).thenReturn(sender);

        // Act
        eventLogger.logUpdateCollections(tx);

        commonAssertLogs(eventLogs);
        assertTopics(1, eventLogs);
        assertEvent(eventLogs, 0, BridgeEvents.UPDATE_COLLECTIONS.getEvent(), new Object[]{}, new Object[]{tx.getSender().toString()});
    }

    @Test
    public void logAddSignature() {
        // Setup logAddSignature params
        BtcECKey federatorPubKey = BtcECKey.fromPrivate(BigInteger.valueOf(2L));
        Keccak256 rskTxHash = PegTestUtils.createHash3(1);
        when(btcTxMock.getHashAsString()).thenReturn("3e72fdbae7bbd103f08e876c765e3d5ba35db30ea46cb45ab52803f987ead9fb");

        // Act
        eventLogger.logAddSignature(federatorPubKey, btcTxMock, rskTxHash.getBytes());

        commonAssertLogs(eventLogs);
        assertTopics(3, eventLogs);
        ECKey key = ECKey.fromPublicOnly(federatorPubKey.getPubKey());
        String federatorRskAddress = ByteUtil.toHexString(key.getAddress());
        assertEvent(eventLogs, 0, BridgeEvents.ADD_SIGNATURE.getEvent(), new Object[]{rskTxHash.getBytes(), federatorRskAddress}, new Object[]{federatorPubKey.getPubKey()});
    }

    @Test
    public void logReleaseBtcAfterRskip146() {
        // Setup Btc transaction
        Keccak256 rskTxHash = PegTestUtils.createHash3(1);

        // Act
        eventLogger.logReleaseBtc(btcTx, rskTxHash.getBytes());

        commonAssertLogs(eventLogs);
        assertTopics(2, eventLogs);
        assertEvent(eventLogs, 0, BridgeEvents.RELEASE_BTC.getEvent(), new Object[]{rskTxHash.getBytes()}, new Object[]{btcTx.bitcoinSerialize()});
    }

    @Test
<<<<<<< HEAD
    public void logCommitFederation() {
        // Setup event logger
        when(constantsMock.getFederationActivationAge()).thenReturn(CONSTANTS.getFederationActivationAge());
=======
    public void logCommitFederationBeforeRskip146() {
        when(activations.isActive(ConsensusRule.RSKIP146)).thenReturn(false);

        // Setup parameters for test method call
        Block executionBlock = mock(Block.class);
        when(executionBlock.getTimestamp()).thenReturn(15005L);
        when(executionBlock.getNumber()).thenReturn(15L);

        List<BtcECKey> oldFederationKeys = Arrays.asList(
            BtcECKey.fromPublicOnly(Hex.decode("036bb9eab797eadc8b697f0e82a01d01cabbfaaca37e5bafc06fdc6fdd38af894a")),
            BtcECKey.fromPublicOnly(Hex.decode("031da807c71c2f303b7f409dd2605b297ac494a563be3b9ca5f52d95a43d183cc5")),
            BtcECKey.fromPublicOnly(Hex.decode("025eefeeeed5cdc40822880c7db1d0a88b7b986945ed3fc05a0b45fe166fe85e12")),
            BtcECKey.fromPublicOnly(Hex.decode("03c67ad63527012fd4776ae892b5dc8c56f80f1be002dc65cd520a2efb64e37b49"))
        );

        List<FederationMember> oldFederationMembers = FederationTestUtils.getFederationMembersWithBtcKeys(oldFederationKeys);

        Federation oldFederation = new Federation(
            oldFederationMembers,
            Instant.ofEpochMilli(15005L),
            15L,
            NetworkParameters.fromID(NetworkParameters.ID_REGTEST)
        );

        List<BtcECKey> newFederationKeys = Arrays.asList(
            BtcECKey.fromPublicOnly(Hex.decode("0346cb6b905e4dee49a862eeb2288217d06afcd4ace4b5ca77ebedfbc6afc1c19d")),
            BtcECKey.fromPublicOnly(Hex.decode("0269a0dbe7b8f84d1b399103c466fb20531a56b1ad3a7b44fe419e74aad8c46db7")),
            BtcECKey.fromPublicOnly(Hex.decode("026192d8ab41bd402eb0431457f6756a3f3ce15c955c534d2b87f1e0372d8ba338"))
        );

        List<FederationMember> newFederationMembers = FederationTestUtils.getFederationMembersWithBtcKeys(newFederationKeys);

        Federation newFederation = new Federation(
            newFederationMembers,
            Instant.ofEpochMilli(5005L),
            0L,
            NetworkParameters.fromID(NetworkParameters.ID_REGTEST)
        );

        // Act
        eventLogger.logCommitFederation(executionBlock, oldFederation, newFederation);

        // Assert log size
        Assert.assertEquals(1, eventLogs.size());

        LogInfo logResult = eventLogs.get(0);

        // Assert address that made the log
        Assert.assertEquals(PrecompiledContracts.BRIDGE_ADDR, new RskAddress(logResult.getAddress()));

        // Assert log topics
        Assert.assertEquals(1, logResult.getTopics().size());
        Assert.assertEquals(Bridge.COMMIT_FEDERATION_TOPIC, logResult.getTopics().get(0));

        // Assert log data
        Assert.assertNotNull(logResult.getData());
        List<RLPElement> rlpData = RLP.decode2(logResult.getData());
        Assert.assertEquals(1, rlpData.size());
        RLPList dataList = (RLPList) rlpData.get(0);
        Assert.assertEquals(3, dataList.size());

        // Assert old federation data
        RLPList oldFedData = (RLPList) dataList.get(0);
        Assert.assertEquals(2, oldFedData.size());
        Assert.assertArrayEquals(oldFederation.getAddress().getHash160(), oldFedData.get(0).getRLPData());

        RLPList oldFedPubKeys = (RLPList) oldFedData.get(1);
        Assert.assertEquals(4, oldFedPubKeys.size());
        for (int i = 0; i < 4; i++) {
            Assert.assertEquals(
                oldFederation.getBtcPublicKeys().get(i),
                BtcECKey.fromPublicOnly(oldFedPubKeys.get(i).getRLPData())
            );
        }

        // Assert new federation data
        RLPList newFedData = (RLPList) dataList.get(1);
        Assert.assertEquals(2, newFedData.size());
        Assert.assertArrayEquals(newFederation.getAddress().getHash160(), newFedData.get(0).getRLPData());

        RLPList newFedPubKeys = (RLPList) newFedData.get(1);
        Assert.assertEquals(3, newFedPubKeys.size());
        for (int i = 0; i < 3; i++) {
            Assert.assertEquals(
                newFederation.getBtcPublicKeys().get(i),
                BtcECKey.fromPublicOnly(newFedPubKeys.get(i).getRLPData())
            );
        }

        // Assert new federation activation block number
        Assert.assertEquals(
            15L + CONSTANTS.getFederationActivationAge(),
            Long.valueOf(new String(dataList.get(2).getRLPData(), StandardCharsets.UTF_8)).longValue()
        );
    }

    @Test
    public void logCommitFederationAfterRskip146() {
        // Setup event logger
        when(activations.isActive(ConsensusRule.RSKIP146)).thenReturn(true);
>>>>>>> d2b0c3c1

        // Setup parameters for test method call
        Block executionBlock = mock(Block.class);
        when(executionBlock.getTimestamp()).thenReturn(15005L);
        when(executionBlock.getNumber()).thenReturn(15L);

        List<BtcECKey> oldFederationKeys = Arrays.asList(
            BtcECKey.fromPublicOnly(Hex.decode("036bb9eab797eadc8b697f0e82a01d01cabbfaaca37e5bafc06fdc6fdd38af894a")),
            BtcECKey.fromPublicOnly(Hex.decode("031da807c71c2f303b7f409dd2605b297ac494a563be3b9ca5f52d95a43d183cc5")),
            BtcECKey.fromPublicOnly(Hex.decode("025eefeeeed5cdc40822880c7db1d0a88b7b986945ed3fc05a0b45fe166fe85e12")),
            BtcECKey.fromPublicOnly(Hex.decode("03c67ad63527012fd4776ae892b5dc8c56f80f1be002dc65cd520a2efb64e37b49"))
        );

        List<FederationMember> oldFederationMembers = FederationTestUtils.getFederationMembersWithBtcKeys(oldFederationKeys);

        Federation oldFederation = new Federation(
            oldFederationMembers,
            Instant.ofEpochMilli(15005L),
            15L,
            NetworkParameters.fromID(NetworkParameters.ID_REGTEST)
        );

        List<BtcECKey> newFederationKeys = Arrays.asList(
            BtcECKey.fromPublicOnly(Hex.decode("0346cb6b905e4dee49a862eeb2288217d06afcd4ace4b5ca77ebedfbc6afc1c19d")),
            BtcECKey.fromPublicOnly(Hex.decode("0269a0dbe7b8f84d1b399103c466fb20531a56b1ad3a7b44fe419e74aad8c46db7")),
            BtcECKey.fromPublicOnly(Hex.decode("026192d8ab41bd402eb0431457f6756a3f3ce15c955c534d2b87f1e0372d8ba338"))
        );

        List<FederationMember> newFederationMembers = FederationTestUtils.getFederationMembersWithBtcKeys(newFederationKeys);

        Federation newFederation = new Federation(
            newFederationMembers,
            Instant.ofEpochMilli(5005L),
            0L,
            NetworkParameters.fromID(NetworkParameters.ID_REGTEST)
        );

        // Act
        eventLogger.logCommitFederation(executionBlock, oldFederation, newFederation);

        commonAssertLogs(eventLogs);

        assertTopics(1, eventLogs);
        // Assert log data
        byte[] oldFederationFlatPubKeys = flatKeysAsByteArray(oldFederation.getBtcPublicKeys());
        String oldFederationBtcAddress = oldFederation.getAddress().toBase58();
        byte[] newFederationFlatPubKeys = flatKeysAsByteArray(newFederation.getBtcPublicKeys());
        String newFederationBtcAddress = newFederation.getAddress().toBase58();
        long newFedActivationBlockNumber = executionBlock.getNumber() + CONSTANTS.getFederationActivationAge();
        Object[] data = new Object[]{
            oldFederationFlatPubKeys,
            oldFederationBtcAddress,
            newFederationFlatPubKeys,
            newFederationBtcAddress,
            newFedActivationBlockNumber
        };
        assertEvent(eventLogs, 0, BridgeEvents.COMMIT_FEDERATION.getEvent(), new Object[]{}, data);
    }

    @Test
    public void logReleaseBtcRequested() {
        Keccak256 rskTxHash = PegTestUtils.createHash3(0);
        Coin amount = Coin.SATOSHI;

        eventLogger.logReleaseBtcRequested(rskTxHash.getBytes(), btcTx, amount);

        commonAssertLogs(eventLogs);

        assertTopics(3, eventLogs);
        assertEvent(eventLogs, 0, BridgeEvents.RELEASE_REQUESTED.getEvent(), new Object[]{rskTxHash.getBytes(), btcTx.getHash().getBytes()}, new Object[]{amount.getValue()});
    }

    @Test
    public void logRejectedPegin() {
        // Setup event logger
        ActivationConfig.ForBlock activations = mock(ActivationConfig.ForBlock.class);
        List<LogInfo> eventLogs = new LinkedList<>();

        BridgeEventLogger eventLogger = new BridgeEventLoggerImpl(null, eventLogs);

        BtcTransaction btcTx = new BtcTransaction(BridgeRegTestConstants.getInstance().getBtcParams());

        eventLogger.logRejectedPegin(btcTx, RejectedPeginReason.PEGIN_CAP_SURPASSED);

        Assert.assertEquals(1, eventLogs.size());
        LogInfo entry = eventLogs.get(0);

        Assert.assertEquals(PrecompiledContracts.BRIDGE_ADDR, new RskAddress(entry.getAddress()));

        // Assert address that made the log
        LogInfo result = eventLogs.get(0);
        Assert.assertArrayEquals(PrecompiledContracts.BRIDGE_ADDR.getBytes(), result.getAddress());

        // Assert log topics
        Assert.assertEquals(2, result.getTopics().size());
        CallTransaction.Function event = BridgeEvents.REJECTED_PEGIN.getEvent();

        byte[][] topics = event.encodeEventTopics(btcTx.getHash().getBytes());

        for (int i=0; i<topics.length; i++) {
            Assert.assertArrayEquals(topics[i], result.getTopics().get(i).getData());
        }

        // Assert log data
        Assert.assertArrayEquals(event.encodeEventData(RejectedPeginReason.PEGIN_CAP_SURPASSED.getValue()), result.getData());
    }

    @Test
    public void logUnrefundablePegin() {
        // Setup event logger
        ActivationConfig.ForBlock activations = mock(ActivationConfig.ForBlock.class);
        List<LogInfo> eventLogs = new LinkedList<>();

        BridgeEventLogger eventLogger = new BridgeEventLoggerImpl(null, eventLogs);

        BtcTransaction btcTx = new BtcTransaction(BridgeRegTestConstants.getInstance().getBtcParams());

        eventLogger.logUnrefundablePegin(btcTx, UnrefundablePeginReason.LEGACY_PEGIN_UNDETERMINED_SENDER);

        Assert.assertEquals(1, eventLogs.size());
        LogInfo entry = eventLogs.get(0);

        Assert.assertEquals(PrecompiledContracts.BRIDGE_ADDR, new RskAddress(entry.getAddress()));

        // Assert address that made the log
        LogInfo result = eventLogs.get(0);
        Assert.assertArrayEquals(PrecompiledContracts.BRIDGE_ADDR.getBytes(), result.getAddress());

        // Assert log topics
        Assert.assertEquals(2, result.getTopics().size());
        CallTransaction.Function event = BridgeEvents.UNREFUNDABLE_PEGIN.getEvent();

        byte[][] topics = event.encodeEventTopics(btcTx.getHash().getBytes());

        for (int i=0; i<topics.length; i++) {
            Assert.assertArrayEquals(topics[i], result.getTopics().get(i).getData());
        }

        // Assert log data
        Assert.assertArrayEquals(event.encodeEventData(UnrefundablePeginReason.LEGACY_PEGIN_UNDETERMINED_SENDER.getValue()), result.getData());
    }


    @Test
    public void testLogReleaseBtcRequestReceived() {
        String sender = "0x00000000000000000000000000000000000000";
        byte[] btcDestinationAddress = "1234".getBytes();
        Coin amount = Coin.COIN;

        eventLogger.logReleaseBtcRequestReceived(sender, btcDestinationAddress, amount);

        commonAssertLogs(eventLogs);
        assertTopics(2, eventLogs);
        assertEvent(eventLogs, 0, BridgeEvents.RELEASE_REQUEST_RECEIVED.getEvent(), new Object[]{sender}, new Object[]{btcDestinationAddress, amount.value});
    }


    @Test
    public void testLogReleaseBtcRequestRejected() {
        String sender = "0x00000000000000000000000000000000000000";
        Coin amount = Coin.COIN;
        RejectedPegoutReason reason = RejectedPegoutReason.LOW_AMOUNT;

        eventLogger.logReleaseBtcRequestRejected(sender, amount, reason);

        commonAssertLogs(eventLogs);
        assertTopics(2, eventLogs);
        assertEvent(eventLogs, 0, BridgeEvents.RELEASE_REQUEST_REJECTED.getEvent(), new Object[]{sender}, new Object[]{amount.value, reason.getValue()});
    }

    @Test
    public void logBatchPegoutCreated() {
        List<Keccak256> rskTxHashes = Arrays.asList(PegTestUtils.createHash3(0), PegTestUtils.createHash3(1), PegTestUtils.createHash3(2));

        eventLogger.logBatchPegoutCreated(btcTx, rskTxHashes);

        commonAssertLogs(eventLogs);

        assertTopics(2, eventLogs);

        assertEvent(eventLogs, 0, BridgeEvents.BATCH_PEGOUT_CREATED.getEvent(), new Object[]{btcTx.getHash().getBytes()}, new Object[]{serializeRskTxHashes(rskTxHashes)});
    }

    /**********************************
     *  -------     UTILS     ------- *
     *********************************/

    private static void assertEvent(List<LogInfo> logs, int index, CallTransaction.Function event, Object[] topics, Object[] params) {
        final LogInfo log = logs.get(index);
        assertEquals(LogInfo.byteArrayToList(event.encodeEventTopics(topics)), log.getTopics());
        assertArrayEquals(event.encodeEventData(params), log.getData());
    }

    private void assertTopics(int topics, List<LogInfo> logs) {
        assertEquals(topics, logs.get(0).getTopics().size());
    }

    private void commonAssertLogs(List<LogInfo> logs) {
        assertEquals(1, logs.size());
        LogInfo entry = logs.get(0);

        // Assert address that made the log
        assertEquals(PrecompiledContracts.BRIDGE_ADDR, new RskAddress(entry.getAddress()));
        assertArrayEquals(PrecompiledContracts.BRIDGE_ADDR.getBytes(), entry.getAddress());
    }

    private byte[] flatKeysAsByteArray(List<BtcECKey> keys) {
        List<byte[]> pubKeys = keys.stream()
                .map(BtcECKey::getPubKey)
                .collect(Collectors.toList());
        int pubKeysLength = pubKeys.stream().mapToInt(key -> key.length).sum();

        byte[] flatPubKeys = new byte[pubKeysLength];
        int copyPos = 0;
        for (byte[] key : pubKeys) {
            System.arraycopy(key, 0, flatPubKeys, copyPos, key.length);
            copyPos += key.length;
        }

        return flatPubKeys;
    }

    private byte[] serializeRskTxHashes(List<Keccak256> rskTxHashes) {
        List<byte[]> rskTxHashesList = rskTxHashes.stream()
            .map(Keccak256::getBytes)
            .collect(Collectors.toList());
        int rskTxHashesLength = rskTxHashesList.stream().mapToInt(key -> key.length).sum();

        byte[] serializedRskTxHashes = new byte[rskTxHashesLength];
        int copyPos = 0;
        for (byte[] rskTxHash : rskTxHashesList) {
            System.arraycopy(rskTxHash, 0, serializedRskTxHashes, copyPos, rskTxHash.length);
            copyPos += rskTxHash.length;
        }

        return serializedRskTxHashes;
    }

}<|MERGE_RESOLUTION|>--- conflicted
+++ resolved
@@ -19,7 +19,6 @@
 package co.rsk.peg.utils;
 
 import co.rsk.bitcoinj.core.*;
-import co.rsk.config.BridgeConstants;
 import co.rsk.config.BridgeRegTestConstants;
 import co.rsk.core.RskAddress;
 import co.rsk.crypto.Keccak256;
@@ -35,7 +34,6 @@
 import org.ethereum.util.RLP;
 import org.ethereum.util.RLPElement;
 import org.ethereum.util.RLPList;
-import org.ethereum.vm.DataWord;
 import org.ethereum.vm.LogInfo;
 import org.ethereum.vm.PrecompiledContracts;
 import org.junit.Assert;
@@ -46,7 +44,6 @@
 import java.nio.charset.StandardCharsets;
 import java.time.Instant;
 import java.util.Arrays;
-import java.util.Collections;
 import java.util.LinkedList;
 import java.util.List;
 import java.util.stream.Collectors;
@@ -65,6 +62,7 @@
 public class BridgeEventLoggerImplTest {
 
     private static final BridgeRegTestConstants CONSTANTS = BridgeRegTestConstants.getInstance();
+    ActivationConfig.ForBlock activations;
     List<LogInfo> eventLogs;
     BridgeEventLogger eventLogger;
     BtcTransaction btcTxMock;
@@ -72,13 +70,9 @@
 
     @Before
     public void setup() {
+        activations = mock(ActivationConfig.ForBlock.class);
         eventLogs = new LinkedList<>();
-<<<<<<< HEAD
-        constantsMock = mock(BridgeConstants.class);
-        eventLogger = new BridgeEventLoggerImpl(constantsMock, eventLogs);
-=======
-        eventLogger = new BridgeEventLoggerImpl(CONSTANTS, activations, eventLogs);
->>>>>>> d2b0c3c1
+        eventLogger = new BridgeEventLoggerImpl(CONSTANTS, eventLogs);
         btcTxMock = mock(BtcTransaction.class);
         btcTx = new BtcTransaction(CONSTANTS.getBtcParams());
     }
@@ -127,7 +121,6 @@
     @Test
     public void logPeginBtc() {
         // Setup event logger
-        ActivationConfig.ForBlock activations = mock(ActivationConfig.ForBlock.class);
         List<LogInfo> eventLogs = new LinkedList<>();
         BridgeEventLogger eventLogger = new BridgeEventLoggerImpl(null, eventLogs);
 
@@ -212,11 +205,6 @@
     }
 
     @Test
-<<<<<<< HEAD
-    public void logCommitFederation() {
-        // Setup event logger
-        when(constantsMock.getFederationActivationAge()).thenReturn(CONSTANTS.getFederationActivationAge());
-=======
     public void logCommitFederationBeforeRskip146() {
         when(activations.isActive(ConsensusRule.RSKIP146)).thenReturn(false);
 
@@ -317,7 +305,6 @@
     public void logCommitFederationAfterRskip146() {
         // Setup event logger
         when(activations.isActive(ConsensusRule.RSKIP146)).thenReturn(true);
->>>>>>> d2b0c3c1
 
         // Setup parameters for test method call
         Block executionBlock = mock(Block.class);
@@ -393,7 +380,6 @@
     @Test
     public void logRejectedPegin() {
         // Setup event logger
-        ActivationConfig.ForBlock activations = mock(ActivationConfig.ForBlock.class);
         List<LogInfo> eventLogs = new LinkedList<>();
 
         BridgeEventLogger eventLogger = new BridgeEventLoggerImpl(null, eventLogs);
@@ -428,7 +414,6 @@
     @Test
     public void logUnrefundablePegin() {
         // Setup event logger
-        ActivationConfig.ForBlock activations = mock(ActivationConfig.ForBlock.class);
         List<LogInfo> eventLogs = new LinkedList<>();
 
         BridgeEventLogger eventLogger = new BridgeEventLoggerImpl(null, eventLogs);
