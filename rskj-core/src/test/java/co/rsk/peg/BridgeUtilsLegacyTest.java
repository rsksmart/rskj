--- conflicted
+++ resolved
@@ -237,16 +237,12 @@
         );
     }
 
-<<<<<<< HEAD
-    private void testGetAmountSentToAddress(BridgeConstants constants, Coin valueToTransfer, Boolean includeOutput) {
-=======
     public void testGetAmountSentToAddress(
         ActivationConfig.ForBlock activations,
         BridgeConstants constants,
         Coin valueToTransfer,
         Boolean includeOutput
     ) {
->>>>>>> efc355a0
         Address receiver = constants.getGenesisFederation().getAddress();
         BtcTransaction btcTx = new BtcTransaction(constants.getBtcParams());
         if (includeOutput){
