--- conflicted
+++ resolved
@@ -24,13 +24,11 @@
 import co.rsk.bitcoinj.store.BlockStoreException;
 import co.rsk.bitcoinj.wallet.Wallet;
 import co.rsk.blockchain.utils.BlockGenerator;
-import co.rsk.net.utils.TransactionUtils;
 import co.rsk.peg.constants.*;
 import co.rsk.core.RskAddress;
 import co.rsk.crypto.Keccak256;
 import co.rsk.peg.federation.constants.FederationConstants;
 import co.rsk.peg.feeperkb.FeePerKbResponseCode;
-import co.rsk.peg.feeperkb.FeePerKbStorageProvider;
 import co.rsk.peg.feeperkb.FeePerKbSupport;
 import co.rsk.peg.storage.BridgeStorageAccessorImpl;
 import co.rsk.peg.storage.StorageAccessor;
@@ -41,14 +39,11 @@
 import co.rsk.peg.btcLockSender.BtcLockSender.TxSenderAddressType;
 import co.rsk.peg.btcLockSender.BtcLockSenderProvider;
 import co.rsk.peg.federation.*;
-import co.rsk.peg.feeperkb.FeePerKbSupportImpl;
 import co.rsk.peg.pegininstructions.*;
-import co.rsk.peg.storage.StorageAccessor;
 import co.rsk.peg.utils.BridgeEventLogger;
 import co.rsk.peg.utils.MerkleTreeUtils;
 import co.rsk.peg.pegin.RejectedPeginReason;
 import co.rsk.peg.utils.UnrefundablePeginReason;
-import co.rsk.peg.vote.ABICallSpec;
 import co.rsk.peg.vote.AddressBasedAuthorizer;
 import co.rsk.peg.whitelist.*;
 import co.rsk.peg.whitelist.constants.WhitelistMainNetConstants;
@@ -93,7 +88,6 @@
 import static co.rsk.peg.PegTestUtils.createUTXO;
 
 class BridgeSupportTest {
-<<<<<<< HEAD
     private final BridgeConstants bridgeConstantsRegtest = new BridgeRegTestConstants();
     private final BridgeConstants bridgeMainNetConstants = BridgeMainNetConstants.getInstance();
     private final FederationConstants federationConstantsMainnet = bridgeMainNetConstants.getFederationConstants();
@@ -101,12 +95,6 @@
     private final NetworkParameters btcMainnetParams = bridgeMainNetConstants.getBtcParams();
     private BridgeSupportBuilder bridgeSupportBuilder;
     private FederationSupportBuilder federationSupportBuilder;
-=======
-    private final BridgeConstants bridgeConstantsRegtest = BridgeRegTestConstants.getInstance();
-    private final BridgeConstants bridgeMainNetConstants = BridgeMainNetConstants.getInstance();
-    protected final NetworkParameters btcRegTestParams = bridgeConstantsRegtest.getBtcParams();
-    private BridgeSupportBuilder bridgeSupportBuilder;
->>>>>>> 925fdf6c
     private WhitelistSupport whitelistSupport;
     private WhitelistStorageProvider whitelistStorageProvider;
 
@@ -130,10 +118,7 @@
         activationsAfterForks = ActivationConfigsForTest.all().forBlock(0);
         signatureCache = new BlockTxSignatureCache(new ReceivedTxSignatureCache());
         bridgeSupportBuilder = new BridgeSupportBuilder();
-<<<<<<< HEAD
         federationSupportBuilder = new FederationSupportBuilder();
-=======
->>>>>>> 925fdf6c
         StorageAccessor inMemoryStorageAccessor = new InMemoryStorage();
         whitelistStorageProvider = new WhitelistStorageProviderImpl(inMemoryStorageAccessor);
         whitelistSupport = new WhitelistSupportImpl(WhitelistMainNetConstants.getInstance(), whitelistStorageProvider, mock(ActivationConfig.ForBlock.class), signatureCache);
@@ -181,7 +166,6 @@
     }
 
     @Nested
-<<<<<<< HEAD
     @TestInstance(TestInstance.Lifecycle.PER_CLASS)
     @Tag("federation support tests")
     class FederationSupportTests {
@@ -426,8 +410,6 @@
     }
 
     @Nested
-=======
->>>>>>> 925fdf6c
     @Tag("Whitelist")
     class WhitelistTest {
         private WhitelistSupport whitelistSupport;
@@ -511,12 +493,9 @@
             BridgeConstants bridgeConstantsMainNet = BridgeMainNetConstants.getInstance();
             BtcBlockStoreWithCache.Factory btcBlockStoreFactory = mock(BtcBlockStoreWithCache.Factory.class);
             ActivationConfig.ForBlock activations = mock(ActivationConfig.ForBlock.class);
-<<<<<<< HEAD
             FederationSupport federationSupport = federationSupportBuilder
                 .withFederationConstants(federationConstantsMainnet)
                 .build();
-=======
->>>>>>> 925fdf6c
 
             bridgeSupport = bridgeSupportBuilder
                 .withWhitelistSupport(whitelistSupport)
@@ -525,10 +504,120 @@
                 .withBridgeConstants(bridgeConstantsMainNet)
                 .withBtcBlockStoreFactory(btcBlockStoreFactory)
                 .withActivations(activations)
-<<<<<<< HEAD
                 .withFederationSupport(federationSupport)
-=======
->>>>>>> 925fdf6c
+                .build();
+
+            // Set of variables to be used mocking
+            BtcBlockStoreWithCache btcBlockStore = mock(BtcBlockStoreWithCache.class);
+            StoredBlock storedBlock = mock(StoredBlock.class);
+            BtcBlock btcBlock = mock(BtcBlock.class);
+            NetworkParameters btcParams = bridgeConstantsMainNet.getBtcParams();
+            BtcBlock genesisBtcBlock = btcParams.getGenesisBlock();
+            Sha256Hash genesisBtcBlockHash = genesisBtcBlock.getHash();
+
+            when(btcBlockStore.getChainHead()).thenReturn(storedBlock);
+            when(storedBlock.getHeader()).thenReturn(btcBlock);
+            when(btcBlock.getHash()).thenReturn(genesisBtcBlockHash);
+            when(btcBlockStoreFactory.newInstance(rskRepository, bridgeConstantsMainNet, provider, activations)).thenReturn(btcBlockStore);
+
+            int result = bridgeSupport.setLockWhitelistDisableBlockDelay(tx, disableBlockDelayBI);
+
+            assertEquals(WhitelistResponseCode.SUCCESS.getCode(), result);
+        }
+    }
+
+    @Nested
+    @Tag("Whitelist")
+    class WhitelistTest {
+        private WhitelistSupport whitelistSupport;
+        private BridgeSupport bridgeSupport;
+
+        @BeforeEach
+        void setUp() {
+            whitelistSupport = mock(WhitelistSupportImpl.class);
+            bridgeSupport = bridgeSupportBuilder
+                .withWhitelistSupport(whitelistSupport)
+                .build();
+        }
+
+        @Test
+        void getLockWhitelistSize() {
+            when(whitelistSupport.getLockWhitelistSize()).thenReturn(10);
+
+            assertEquals(10, bridgeSupport.getLockWhitelistSize());
+        }
+
+        @Test
+        void getLockWhitelistEntryByIndex() {
+            LockWhitelistEntry entry = mock(LockWhitelistEntry.class);
+            when(whitelistSupport.getLockWhitelistEntryByIndex(0)).thenReturn(entry);
+
+            assertEquals(entry, bridgeSupport.getLockWhitelistEntryByIndex(0));
+        }
+
+        @Test
+        void getLockWhitelistEntryByAddress() {
+            LockWhitelistEntry entry = mock(LockWhitelistEntry.class);
+            when(whitelistSupport.getLockWhitelistEntryByAddress("address")).thenReturn(entry);
+
+            assertEquals(entry, bridgeSupport.getLockWhitelistEntryByAddress("address"));
+        }
+
+        @Test
+        void addOneOffLockWhitelistAddress() {
+            Transaction tx = mock(Transaction.class);
+            String address = "address";
+            BigInteger maxTransferValue = BigInteger.ONE;
+            when(whitelistSupport.addOneOffLockWhitelistAddress(tx, address, maxTransferValue)).thenReturn(WhitelistResponseCode.SUCCESS.getCode());
+
+            int result = bridgeSupport.addOneOffLockWhitelistAddress(tx, address, maxTransferValue);
+
+            assertEquals(WhitelistResponseCode.SUCCESS.getCode(), result);
+        }
+
+        @Test
+        void addUnlimitedLockWhitelistAddress() {
+            Transaction tx = mock(Transaction.class);
+            String address = "address";
+            when(whitelistSupport.addUnlimitedLockWhitelistAddress(tx, address)).thenReturn(WhitelistResponseCode.SUCCESS.getCode());
+
+            int result = bridgeSupport.addUnlimitedLockWhitelistAddress(tx, address);
+
+            assertEquals(WhitelistResponseCode.SUCCESS.getCode(), result);
+        }
+
+        @Test
+        void removeLockWhitelistAddress() {
+            Transaction tx = mock(Transaction.class);
+            String address = "address";
+            when(whitelistSupport.removeLockWhitelistAddress(tx, address)).thenReturn(WhitelistResponseCode.SUCCESS.getCode());
+
+            int result = bridgeSupport.removeLockWhitelistAddress(tx, address);
+
+            assertEquals(WhitelistResponseCode.SUCCESS.getCode(), result);
+        }
+
+        @Test
+        void setLockWhitelistDisableBlockDelay() throws BlockStoreException, IOException {
+            // Set of Variables to be use in setLockWhitelistDisableBlockDelay
+            Transaction tx = TransactionUtils.getTransactionFromCaller(signatureCache, WhitelistCaller.AUTHORIZED.getRskAddress());
+            BigInteger disableBlockDelayBI = BigInteger.ONE;
+            when(whitelistSupport.setLockWhitelistDisableBlockDelay(tx, disableBlockDelayBI, 0)).thenReturn(WhitelistResponseCode.SUCCESS.getCode());
+
+            // Set of variables to be use in bridgeSupportBuilder
+            BridgeStorageProvider provider = mock(BridgeStorageProvider.class);
+            Repository rskRepository = mock(Repository.class);
+            BridgeConstants bridgeConstantsMainNet = BridgeMainNetConstants.getInstance();
+            BtcBlockStoreWithCache.Factory btcBlockStoreFactory = mock(BtcBlockStoreWithCache.Factory.class);
+            ActivationConfig.ForBlock activations = mock(ActivationConfig.ForBlock.class);
+
+            bridgeSupport = bridgeSupportBuilder
+                .withWhitelistSupport(whitelistSupport)
+                .withProvider(provider)
+                .withRepository(rskRepository)
+                .withBridgeConstants(bridgeConstantsMainNet)
+                .withBtcBlockStoreFactory(btcBlockStoreFactory)
+                .withActivations(activations)
                 .build();
 
             // Set of variables to be used mocking
@@ -789,23 +878,13 @@
         when(activations.isActive(ConsensusRule.RSKIP146)).thenReturn(false);
         BridgeEventLogger mockedEventLogger = mock(BridgeEventLogger.class);
 
-<<<<<<< HEAD
         Federation genesisFederation = FederationTestUtils.getGenesisFederation(federationConstantsMainnet);
-=======
-        Federation genesisFederation = FederationTestUtils.getGenesisFederation(bridgeMainNetConstants);
->>>>>>> 925fdf6c
 
         BridgeStorageProvider mockBridgeStorageProvider = mock(BridgeStorageProvider.class);
         when(mockBridgeStorageProvider.getHeightIfBtcTxhashIsAlreadyProcessed(any(Sha256Hash.class))).thenReturn(Optional.empty());
 
-<<<<<<< HEAD
         FederationStorageProvider federationStorageProviderMock = mock(FederationStorageProvider.class);
         when(federationStorageProviderMock.getNewFederation(any(), any())).thenReturn(genesisFederation);
-=======
-        LockWhitelist lockWhitelist = mock(LockWhitelist.class);
-        when(lockWhitelist.isWhitelistedFor(any(Address.class), any(Coin.class), any(int.class))).thenReturn(true);
-        when(mockBridgeStorageProvider.getNewFederation()).thenReturn(genesisFederation);
->>>>>>> 925fdf6c
 
         Block executionBlock = mock(Block.class);
         BtcBlockStoreWithCache.Factory btcBlockStoreFactory = mock(BtcBlockStoreWithCache.Factory.class);
@@ -816,11 +895,7 @@
         // Create transaction
         Coin lockValue = Coin.COIN;
         BtcTransaction tx = new BtcTransaction(bridgeMainNetConstants.getBtcParams());
-<<<<<<< HEAD
         tx.addOutput(lockValue, federationStorageProviderMock.getNewFederation(any(), any()).getAddress());
-=======
-        tx.addOutput(lockValue, mockBridgeStorageProvider.getNewFederation().getAddress());
->>>>>>> 925fdf6c
         BtcECKey srcKey = new BtcECKey();
         tx.addInput(BitcoinTestUtils.createHash(1), 0, ScriptBuilder.createInputScript(null, srcKey));
 
@@ -841,7 +916,6 @@
 
         FeePerKbSupport feePerKbSupport = new FeePerKbSupportImpl(bridgeMainNetConstants.getFeePerKbConstants(), mock(FeePerKbStorageProvider.class));
         when(mockBridgeStorageProvider.getPegoutsWaitingForConfirmations()).thenReturn(mock(PegoutsWaitingForConfirmations.class));
-<<<<<<< HEAD
 
         FederationSupport federationSupport = federationSupportBuilder
             .withFederationConstants(federationConstantsMainnet)
@@ -849,8 +923,6 @@
             .withRskExecutionBlock(executionBlock)
             .withActivations(activations)
             .build();
-=======
->>>>>>> 925fdf6c
 
         BridgeSupport bridgeSupport = bridgeSupportBuilder
             .withBridgeConstants(bridgeMainNetConstants)
@@ -875,23 +947,15 @@
         ActivationConfig.ForBlock activations = mock(ActivationConfig.ForBlock.class);
         when(activations.isActive(ConsensusRule.RSKIP146)).thenReturn(true);
 
-<<<<<<< HEAD
         Federation genesisFederation = FederationTestUtils.getGenesisFederation(federationConstantsMainnet);
-=======
-        Federation genesisFederation = FederationTestUtils.getGenesisFederation(bridgeMainNetConstants);
->>>>>>> 925fdf6c
 
         BridgeEventLogger mockedEventLogger = mock(BridgeEventLogger.class);
 
         BridgeStorageProvider mockBridgeStorageProvider = mock(BridgeStorageProvider.class);
         when(mockBridgeStorageProvider.getHeightIfBtcTxhashIsAlreadyProcessed(any(Sha256Hash.class))).thenReturn(Optional.empty());
-<<<<<<< HEAD
 
         FederationStorageProvider federationStorageProviderMock = mock(FederationStorageProvider.class);
         when(federationStorageProviderMock.getNewFederation(any(), any())).thenReturn(genesisFederation);
-=======
-        when(mockBridgeStorageProvider.getNewFederation()).thenReturn(genesisFederation);
->>>>>>> 925fdf6c
 
         Block executionBlock = mock(Block.class);
         BtcBlockStoreWithCache.Factory btcBlockStoreFactory = mock(BtcBlockStoreWithCache.Factory.class);
@@ -902,11 +966,7 @@
         // Create transaction
         Coin lockValue = Coin.COIN;
         BtcTransaction tx = new BtcTransaction(bridgeMainNetConstants.getBtcParams());
-<<<<<<< HEAD
         tx.addOutput(lockValue, federationStorageProviderMock.getNewFederation(any(), any()).getAddress());
-=======
-        tx.addOutput(lockValue, mockBridgeStorageProvider.getNewFederation().getAddress());
->>>>>>> 925fdf6c
         BtcECKey srcKey = new BtcECKey();
         tx.addInput(BitcoinTestUtils.createHash(1), 0, ScriptBuilder.createInputScript(null, srcKey));
 
@@ -946,7 +1006,6 @@
             height
         );
 
-<<<<<<< HEAD
         FederationSupport federationSupport = federationSupportBuilder
             .withFederationConstants(federationConstantsMainnet)
             .withFederationStorageProvider(federationStorageProviderMock)
@@ -954,8 +1013,6 @@
             .withActivations(activations)
             .build();
 
-=======
->>>>>>> 925fdf6c
         FeePerKbSupport feePerKbSupport = new FeePerKbSupportImpl(bridgeMainNetConstants.getFeePerKbConstants(), mock(FeePerKbStorageProvider.class));
         when(mockBridgeStorageProvider.getPegoutsWaitingForConfirmations()).thenReturn(mock(PegoutsWaitingForConfirmations.class));
         Transaction rskTx = mock(Transaction.class);
@@ -994,13 +1051,9 @@
         when(lockWhitelist.isWhitelistedFor(any(Address.class), any(Coin.class), any(int.class))).thenReturn(true);
         WhitelistStorageProvider whitelistProvider = mock(WhitelistStorageProvider.class);
         when(whitelistProvider.getLockWhitelist(activations, btcRegTestParams)).thenReturn(lockWhitelist);
-<<<<<<< HEAD
 
         FederationStorageProvider federationStorageProviderMock = mock(FederationStorageProvider.class);
         when(federationStorageProviderMock.getNewFederation(any(), any())).thenReturn(genesisFederation);
-=======
-        when(mockBridgeStorageProvider.getNewFederation()).thenReturn(genesisFederation);
->>>>>>> 925fdf6c
 
         Block executionBlock = mock(Block.class);
         BtcBlockStoreWithCache.Factory btcBlockStoreFactory = mock(BtcBlockStoreWithCache.Factory.class);
@@ -1077,13 +1130,9 @@
         when(lockWhitelist.isWhitelistedFor(any(Address.class), any(Coin.class), any(int.class))).thenReturn(true);
         WhitelistStorageProvider whitelistProvider = mock(WhitelistStorageProvider.class);
         when(whitelistProvider.getLockWhitelist(activations, btcRegTestParams)).thenReturn(lockWhitelist);
-<<<<<<< HEAD
 
         FederationStorageProvider federationStorageProviderMock = mock(FederationStorageProvider.class);
         when(federationStorageProviderMock.getNewFederation(any(), any())).thenReturn(genesisFederation);
-=======
-        when(mockBridgeStorageProvider.getNewFederation()).thenReturn(genesisFederation);
->>>>>>> 925fdf6c
 
         Block executionBlock = mock(Block.class);
         BtcBlockStoreWithCache.Factory btcBlockStoreFactory = mock(BtcBlockStoreWithCache.Factory.class);
@@ -1151,7 +1200,6 @@
         when(activations.isActive(ConsensusRule.RSKIP170)).thenReturn(false);
 
         BridgeEventLogger mockedEventLogger = mock(BridgeEventLogger.class);
-<<<<<<< HEAD
         Federation genesisFederation = FederationTestUtils.getGenesisFederation(federationConstantsMainnet);
 
         BridgeStorageProvider mockBridgeStorageProvider = mock(BridgeStorageProvider.class);
@@ -1162,13 +1210,6 @@
 
         FederationStorageProvider federationStorageProviderMock = mock(FederationStorageProvider.class);
         when(federationStorageProviderMock.getNewFederation(any(), any())).thenReturn(genesisFederation);
-=======
-        Federation genesisFederation = FederationTestUtils.getGenesisFederation(bridgeMainNetConstants);
-
-        BridgeStorageProvider mockBridgeStorageProvider = mock(BridgeStorageProvider.class);
-        when(mockBridgeStorageProvider.getHeightIfBtcTxhashIsAlreadyProcessed(any(Sha256Hash.class))).thenReturn(Optional.empty());
-        when(mockBridgeStorageProvider.getNewFederation()).thenReturn(genesisFederation);
->>>>>>> 925fdf6c
 
         Block executionBlock = mock(Block.class);
         BtcBlockStoreWithCache.Factory btcBlockStoreFactory = mock(BtcBlockStoreWithCache.Factory.class);
@@ -1179,11 +1220,7 @@
         // Create transaction
         Coin lockValue = Coin.COIN;
         BtcTransaction tx = new BtcTransaction(bridgeMainNetConstants.getBtcParams());
-<<<<<<< HEAD
         tx.addOutput(lockValue, federationStorageProviderMock.getNewFederation(any(), any()).getAddress());
-=======
-        tx.addOutput(lockValue, mockBridgeStorageProvider.getNewFederation().getAddress());
->>>>>>> 925fdf6c
         BtcECKey srcKey = new BtcECKey();
         tx.addInput(BitcoinTestUtils.createHash(1), 0, ScriptBuilder.createInputScript(null, srcKey));
 
@@ -1215,7 +1252,6 @@
         when(mockBridgeStorageProvider.getPegoutsWaitingForConfirmations()).thenReturn(mock(PegoutsWaitingForConfirmations.class));
         Transaction rskTx = mock(Transaction.class);
         when(rskTx.getHash()).thenReturn(Keccak256.ZERO_HASH);
-<<<<<<< HEAD
 
         FederationSupport federationSupport = federationSupportBuilder
             .withFederationConstants(federationConstantsMainnet)
@@ -1223,8 +1259,6 @@
             .withRskExecutionBlock(executionBlock)
             .withActivations(activations)
             .build();
-=======
->>>>>>> 925fdf6c
 
         BridgeSupport bridgeSupport = bridgeSupportBuilder
             .withBridgeConstants(bridgeMainNetConstants)
@@ -1253,21 +1287,13 @@
         when(activations.isActive(ConsensusRule.RSKIP170)).thenReturn(true);
 
         BridgeEventLogger mockedEventLogger = mock(BridgeEventLogger.class);
-<<<<<<< HEAD
         Federation genesisFederation = FederationTestUtils.getGenesisFederation(federationConstantsMainnet);
 
         BridgeStorageProvider mockBridgeStorageProvider = mock(BridgeStorageProvider.class);
         when(mockBridgeStorageProvider.getHeightIfBtcTxhashIsAlreadyProcessed(any(Sha256Hash.class))).thenReturn(Optional.empty());
-        
+
         FederationStorageProvider federationStorageProviderMock = mock(FederationStorageProvider.class);
         when(federationStorageProviderMock.getNewFederation(any(), any())).thenReturn(genesisFederation);
-=======
-        Federation genesisFederation = FederationTestUtils.getGenesisFederation(bridgeMainNetConstants);
-
-        BridgeStorageProvider mockBridgeStorageProvider = mock(BridgeStorageProvider.class);
-        when(mockBridgeStorageProvider.getHeightIfBtcTxhashIsAlreadyProcessed(any(Sha256Hash.class))).thenReturn(Optional.empty());
-        when(mockBridgeStorageProvider.getNewFederation()).thenReturn(genesisFederation);
->>>>>>> 925fdf6c
 
         Block executionBlock = mock(Block.class);
         BtcBlockStoreWithCache.Factory btcBlockStoreFactory = mock(BtcBlockStoreWithCache.Factory.class);
@@ -1278,11 +1304,7 @@
         // Create transaction
         Coin lockValue = Coin.COIN;
         BtcTransaction tx = new BtcTransaction(bridgeMainNetConstants.getBtcParams());
-<<<<<<< HEAD
         tx.addOutput(lockValue, federationStorageProviderMock.getNewFederation(any(), any()).getAddress());
-=======
-        tx.addOutput(lockValue, mockBridgeStorageProvider.getNewFederation().getAddress());
->>>>>>> 925fdf6c
         BtcECKey srcKey = new BtcECKey();
         tx.addInput(BitcoinTestUtils.createHash(1), 0, ScriptBuilder.createInputScript(null, srcKey));
 
@@ -1315,7 +1337,6 @@
         when(mockBridgeStorageProvider.getPegoutsWaitingForConfirmations()).thenReturn(mock(PegoutsWaitingForConfirmations.class));
         Transaction rskTx = mock(Transaction.class);
         when(rskTx.getHash()).thenReturn(Keccak256.ZERO_HASH);
-<<<<<<< HEAD
 
         FederationSupport federationSupport = federationSupportBuilder
             .withFederationConstants(federationConstantsMainnet)
@@ -1323,8 +1344,6 @@
             .withRskExecutionBlock(executionBlock)
             .withActivations(activations)
             .build();
-=======
->>>>>>> 925fdf6c
 
         BridgeSupport bridgeSupport = bridgeSupportBuilder
             .withBridgeConstants(bridgeMainNetConstants)
@@ -1820,16 +1839,13 @@
 
         FeePerKbSupport feePerKbSupport = new FeePerKbSupportImpl(bridgeConstantsRegtest.getFeePerKbConstants(), mock(FeePerKbStorageProvider.class));
         when(provider.getPegoutsWaitingForConfirmations()).thenReturn(mock(PegoutsWaitingForConfirmations.class));
-<<<<<<< HEAD
-        
+
         FederationSupport federationSupport = federationSupportBuilder
             .withFederationConstants(federationConstantsMainnet)
             .withFederationStorageProvider(federationStorageProviderMock)
             .withRskExecutionBlock(executionBlock)
             .withActivations(mockedActivations)
             .build();
-=======
->>>>>>> 925fdf6c
 
         BridgeSupport bridgeSupport = bridgeSupportBuilder
             .withBridgeConstants(bridgeConstantsRegtest)
@@ -2193,16 +2209,16 @@
             btcMainnetParams
         );
         Federation newFederation = FederationFactory.buildStandardMultiSigFederation(newFederationArgs);
-        
+
         FeePerKbSupport feePerKbSupport = mock(FeePerKbSupport.class);
         when(feePerKbSupport.getFeePerKb()).thenReturn(Coin.MILLICOIN);
-        
+
         BridgeStorageProvider provider = mock(BridgeStorageProvider.class);
         when(provider.getReleaseRequestQueue())
             .thenReturn(new ReleaseRequestQueue(Collections.emptyList()));
         when(provider.getPegoutsWaitingForConfirmations())
             .thenReturn(new PegoutsWaitingForConfirmations(Collections.emptySet()));
-        
+
         FederationStorageProvider federationStorageProviderMock = mock(FederationStorageProvider.class);
         when(federationStorageProviderMock.getOldFederation(any(), any()))
             .thenReturn(oldFederation);
@@ -5135,7 +5151,7 @@
             bridgeConstantsRegtest.getBtcParams(),
             activations
         );
-        
+
         FederationStorageProvider federationStorageProvider = createFederationStorageProvider(repository);
         federationStorageProvider.setNewFederation(federation1);
 
@@ -6609,10 +6625,7 @@
             mock(Context.class),
             feePerKbSupport,
             whitelistSupport,
-<<<<<<< HEAD
             mock(FederationSupport.class),
-=======
->>>>>>> 925fdf6c
             btcBlockStoreFactory,
             mock(ActivationConfig.ForBlock.class),
             signatureCache
@@ -6670,10 +6683,7 @@
             mock(Context.class),
             feePerKbSupport,
             whitelistSupport,
-<<<<<<< HEAD
             mock(FederationSupport.class),
-=======
->>>>>>> 925fdf6c
             btcBlockStoreFactory,
             mock(ActivationConfig.ForBlock.class),
             signatureCache
@@ -7560,7 +7570,7 @@
         BridgeStorageProvider bridgeStorageProvider = mock(BridgeStorageProvider.class);
         when(bridgeStorageProvider.getPegoutsWaitingForConfirmations()).thenReturn(pegoutsWaitingForConfirmations);
         when(bridgeStorageProvider.getReleaseRequestQueue()).thenReturn(new ReleaseRequestQueue(new ArrayList<>()));
-        
+
         FederationStorageProvider federationStorageProviderMock = mock(FederationStorageProvider.class);
         when(federationStorageProviderMock.getNewFederation(any(), any())).thenReturn(newFed);
         when(federationStorageProviderMock.getOldFederation(any(), any())).thenReturn(oldFed);
@@ -8259,11 +8269,8 @@
             blockStoreFactory = mock(BtcBlockStoreWithCache.Factory.class);
         }
         FeePerKbSupport feePerKbSupport = new FeePerKbSupportImpl(bridgeMainNetConstants.getFeePerKbConstants(), mock(FeePerKbStorageProvider.class));
-<<<<<<< HEAD
         FederationSupport federationSupport = mock(FederationSupport.class);
-        
-=======
->>>>>>> 925fdf6c
+
         return new BridgeSupport(
             constants,
             provider,
@@ -8275,10 +8282,7 @@
             new Context(constants.getBtcParams()),
             feePerKbSupport,
             whitelistSupport,
-<<<<<<< HEAD
             federationSupport,
-=======
->>>>>>> 925fdf6c
             blockStoreFactory,
             activations,
             signatureCache
