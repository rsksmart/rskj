--- conflicted
+++ resolved
@@ -6724,11 +6724,7 @@
             true
         );
 
-<<<<<<< HEAD
-        if (result.compareTo(BigInteger.ZERO)>=0) {
-=======
         if (result.signum() == 1) {
->>>>>>> 5e146d62
             co.rsk.core.Coin expectedBalance;
             if (
                 activations.isActive(ConsensusRule.RSKIP293) &&
