--- conflicted
+++ resolved
@@ -72,7 +72,6 @@
 import java.util.stream.Collectors;
 import java.util.stream.Stream;
 
-import static co.rsk.peg.BridgeSupport.FAST_BRIDGE_UNPROCESSABLE_TX_VALUE_ZERO_ERROR;
 import static co.rsk.peg.PegTestUtils.createBaseInputScriptThatSpendsFromTheFederation;
 import static co.rsk.peg.PegTestUtils.createBaseRedeemScriptThatSpendsFromTheFederation;
 import static org.hamcrest.Matchers.hasItem;
@@ -6592,22 +6591,12 @@
         return Address.fromP2SHScript(bridgeConstants.getBtcParams(), fastBridgeP2SH);
     }
 
-<<<<<<< HEAD
     private BigInteger testRegisterFastBridgeBtcTransaction_RSKIP293(
             ActivationConfig.ForBlock activations,
             Coin valueToSend,
             boolean includeActiveFederation,
             boolean includeRetiringFederation,
             boolean retiringFederationExists) throws IOException, BlockStoreException, BridgeIllegalArgumentException {
-=======
-    private BigInteger registerFastBridgeBtcTransaction_RSKIP293(
-        ActivationConfig.ForBlock activations,
-        Coin valueToSend,
-        boolean includeActiveFederation,
-        boolean includeRetiringFederation,
-        boolean retiringFederationExists
-    ) throws IOException, BlockStoreException, BridgeIllegalArgumentException {
->>>>>>> 4bb2742f
 
         Context btcContext = mock(Context.class);
         when(btcContext.getParams()).thenReturn(bridgeConstants.getBtcParams());
@@ -6626,13 +6615,8 @@
         }
 
         Address userRefundBtcAddress = Address.fromBase58(
-<<<<<<< HEAD
                 btcParams,
                 "n3PLxDiwWqa5uH7fSbHCxS6VAjD9Y7Rwkj"
-=======
-            btcParams,
-            "n3PLxDiwWqa5uH7fSbHCxS6VAjD9Y7Rwkj"
->>>>>>> 4bb2742f
         );
 
         Address lpBtcAddress = Address.fromBase58(
@@ -6659,7 +6643,6 @@
         when(executionBlock.getNumber()).thenReturn(10L);
 
         BridgeSupport bridgeSupport = bridgeSupportBuilder
-<<<<<<< HEAD
                 .withProvider(provider)
                 .withBridgeConstants(bridgeConstants)
                 .withActivations(activations)
@@ -6674,64 +6657,32 @@
                 userRefundBtcAddress,
                 lpBtcAddress,
                 lbcAddress
-=======
-            .withProvider(provider)
-            .withBridgeConstants(bridgeConstants)
-            .withActivations(activations)
-            .withBtcBlockStoreFactory(mockFactory)
-            .withExecutionBlock(executionBlock)
-            .withRepository(repository)
-            .build();
-
-        Keccak256 derivationArgumentsHash = PegTestUtils.createHash3(0);
-        Keccak256 fastBridgeDerivationHash = bridgeSupport.getFastBridgeDerivationHash(
-            derivationArgumentsHash,
-            userRefundBtcAddress,
-            lpBtcAddress,
-            lbcAddress
->>>>>>> 4bb2742f
         );
 
         if (includeActiveFederation) {
             Address activeFederationAddress = getFastBridgeAddressFromRedeemScript(
-<<<<<<< HEAD
                     activeFederation.getRedeemScript(),
                     Sha256Hash.wrap(fastBridgeDerivationHash.getBytes())
-=======
-                activeFederation.getRedeemScript(),
-                Sha256Hash.wrap(fastBridgeDerivationHash.getBytes())
->>>>>>> 4bb2742f
             );
             tx.addOutput(valueToSend, activeFederationAddress);
         }
 
         if (includeRetiringFederation) {
             Address retiringFederationAddress = getFastBridgeAddressFromRedeemScript(
-<<<<<<< HEAD
                     retiringFederation.getRedeemScript(),
                     Sha256Hash.wrap(fastBridgeDerivationHash.getBytes())
-=======
-                retiringFederation.getRedeemScript(),
-                Sha256Hash.wrap(fastBridgeDerivationHash.getBytes())
->>>>>>> 4bb2742f
             );
             tx.addOutput(valueToSend, retiringFederationAddress);
         }
         tx.addInput(
-<<<<<<< HEAD
                 Sha256Hash.wrap(fastBridgeDerivationHash.getBytes()),
                 0, ScriptBuilder.createInputScript(null, srcKey));
-=======
-            Sha256Hash.wrap(fastBridgeDerivationHash.getBytes()),
-            0, ScriptBuilder.createInputScript(null, srcKey));
->>>>>>> 4bb2742f
 
         List<Sha256Hash> hashes = new ArrayList<>();
         hashes.add(tx.getHash());
         PartialMerkleTree pmt = new PartialMerkleTree(bridgeConstants.getBtcParams(), bits, hashes, 1);
         Sha256Hash merkleRoot = pmt.getTxnHashAndMerkleRoot(new ArrayList<>());
         co.rsk.bitcoinj.core.BtcBlock registerHeader = new co.rsk.bitcoinj.core.BtcBlock(
-<<<<<<< HEAD
                 bridgeConstants.getBtcParams(),
                 1,
                 PegTestUtils.createHash(2),
@@ -6761,43 +6712,11 @@
                 null,
                 null,
                 null
-=======
-            bridgeConstants.getBtcParams(),
-            1,
-            PegTestUtils.createHash(2),
-            merkleRoot,
-            1,
-            1,
-            1,
-            new ArrayList<>()
-        );
-        // simulate blockchain
-        mockChainOfStoredBlocks(
-            btcBlockStore,
-            registerHeader,
-            height + bridgeConstants.getBtc2RskMinimumAcceptableConfirmations(),
-            height
-        );
-
-        InternalTransaction rskTx = new InternalTransaction(
-            Keccak256.ZERO_HASH.getBytes(),
-            0,
-            0,
-            null,
-            null,
-            null,
-            lbcAddress.getBytes(),
-            null,
-            null,
-            null,
-            null
->>>>>>> 4bb2742f
         );
 
         co.rsk.core.Coin preCallLbcAddressBalance = repository.getBalance(lbcAddress);
 
         BigInteger result = bridgeSupport.registerFastBridgeBtcTransaction(
-<<<<<<< HEAD
                 rskTx,
                 tx.bitcoinSerialize(),
                 height,
@@ -6831,40 +6750,12 @@
 
             verify(provider, times(1)).setFastBridgeFederationInformation(
                     any()
-=======
-            rskTx,
-            tx.bitcoinSerialize(),
-            height,
-            pmt.bitcoinSerialize(),
-            derivationArgumentsHash,
-            userRefundBtcAddress,
-            lbcAddress,
-            lpBtcAddress,
-            true
-        );
-
-        if (includeActiveFederation && !includeRetiringFederation) {
-            co.rsk.core.Coin postCallLbcAddressBalance = repository.getBalance(lbcAddress);
-            Assert.assertEquals(
-                preCallLbcAddressBalance.add(co.rsk.core.Coin.fromBitcoin(valueToSend)),
-                postCallLbcAddressBalance
-            );
-
-            verify(provider, times(1)).markFastBridgeFederationDerivationHashAsUsed(
-                tx.getHash(false),
-                fastBridgeDerivationHash
-            );
-
-            verify(provider, times(1)).setFastBridgeFederationInformation(
-                any()
->>>>>>> 4bb2742f
             );
         }
         return result;
     }
 
     @Test
-<<<<<<< HEAD
     public void registerFastBridgeBtcTransaction_amount_sent_is_below_minimum() throws BlockStoreException, BridgeIllegalArgumentException, IOException {
         ActivationConfig.ForBlock activations = mock(ActivationConfig.ForBlock.class);
         // Before RSKIP293 ACTIVATION
@@ -6905,7 +6796,7 @@
         when(activations.isActive(ConsensusRule.RSKIP219)).thenReturn(true);
         when(activations.isActive(ConsensusRule.RSKIP293)).thenReturn(true);
         valueToSend = BridgeUtils.getMinimumPegInTxValue(activations, bridgeConstants).minus(Coin.CENT);
-        
+
         result = testRegisterFastBridgeBtcTransaction_RSKIP293(
                 activations,
                 valueToSend,
@@ -7081,8 +6972,6 @@
     }
 
     @Test
-=======
->>>>>>> 4bb2742f
     public void registerFastBridgeBtcTransaction_before_RSKIP293_activation() throws IOException, BlockStoreException, BridgeIllegalArgumentException {
         ActivationConfig.ForBlock activations = mock(ActivationConfig.ForBlock.class);
         when(activations.isActive(ConsensusRule.RSKIP176)).thenReturn(true);
@@ -7090,7 +6979,6 @@
         when(activations.isActive(ConsensusRule.RSKIP293)).thenReturn(false);
         Coin valueToSend = Coin.COIN;
 
-<<<<<<< HEAD
         BigInteger result = testRegisterFastBridgeBtcTransaction_RSKIP293(
                 activations,
                 valueToSend,
@@ -7124,46 +7012,6 @@
                 true,
                 false,
                 false
-=======
-        // test sending values to both federations, the active federation and also the retiring federation
-        BigInteger result = registerFastBridgeBtcTransaction_RSKIP293(
-            activations,
-            valueToSend,
-            true,
-            true,
-            true
-        );
-        Assert.assertEquals(co.rsk.core.Coin.fromBitcoin(valueToSend).asBigInteger(), result);
-
-        // test sending values to the active federation, and also to the retiring federation
-        // when there is not currently retiring fed
-        result = registerFastBridgeBtcTransaction_RSKIP293(
-            activations,
-            valueToSend,
-            true,
-            true,
-            false
-        );
-        Assert.assertEquals(co.rsk.core.Coin.fromBitcoin(valueToSend).asBigInteger(), result);
-
-        // test sending values to a retiring federation
-        result = registerFastBridgeBtcTransaction_RSKIP293(
-            activations,
-            valueToSend,
-            false,
-            true,
-            true
-        );
-        Assert.assertEquals(FAST_BRIDGE_UNPROCESSABLE_TX_VALUE_ZERO_ERROR, result.longValue());
-
-        // test sending values to the active federation when there is a currently retiring federation
-        result = registerFastBridgeBtcTransaction_RSKIP293(
-            activations,
-            valueToSend,
-            true,
-            false,
-            false
->>>>>>> 4bb2742f
         );
         Assert.assertEquals(co.rsk.core.Coin.fromBitcoin(valueToSend).asBigInteger(), result);
     }
@@ -7176,22 +7024,12 @@
         when(activations.isActive(ConsensusRule.RSKIP293)).thenReturn(true);
         Coin valueToSend = Coin.COIN;
 
-<<<<<<< HEAD
         BigInteger result = testRegisterFastBridgeBtcTransaction_RSKIP293(
                 activations,
                 valueToSend,
                 true,
                 true,
                 true
-=======
-        // test sending values to both federations, the active federation and also the retiring federation
-        BigInteger result = registerFastBridgeBtcTransaction_RSKIP293(
-            activations,
-            valueToSend,
-            true,
-            true,
-            true
->>>>>>> 4bb2742f
         );
         Assert.assertEquals(co.rsk.core.Coin.fromBitcoin(valueToSend.multiply(2)).asBigInteger(), result);
     }
@@ -7204,7 +7042,6 @@
         when(activations.isActive(ConsensusRule.RSKIP293)).thenReturn(true);
         Coin valueToSend = Coin.COIN;
 
-<<<<<<< HEAD
         BigInteger result = testRegisterFastBridgeBtcTransaction_RSKIP293(
                 activations,
                 valueToSend,
@@ -7233,28 +7070,6 @@
                 false
         );
         Assert.assertEquals(FastBridgeTxResponseCodes.UNPROCESSABLE_TX_VALUE_ZERO_ERROR.value(), result.longValue());
-=======
-        // test sending values to a retiring federation when there is not currently one
-        BigInteger result = registerFastBridgeBtcTransaction_RSKIP293(
-            activations,
-            valueToSend,
-            false,
-            true,
-            false
-        );
-        Assert.assertEquals(FAST_BRIDGE_UNPROCESSABLE_TX_VALUE_ZERO_ERROR, result.longValue());
-
-        // test sending values to the active federation, and also to a retiring federation
-        // when there is not currently one
-         result = registerFastBridgeBtcTransaction_RSKIP293(
-            activations,
-            valueToSend,
-            true,
-            true,
-            false
-        );
-        Assert.assertEquals(co.rsk.core.Coin.fromBitcoin(valueToSend).asBigInteger(), result);
->>>>>>> 4bb2742f
     }
 
     @Test
@@ -7265,7 +7080,6 @@
         when(activations.isActive(ConsensusRule.RSKIP293)).thenReturn(true);
         Coin valueToSend = Coin.COIN;
 
-<<<<<<< HEAD
         BigInteger result = testRegisterFastBridgeBtcTransaction_RSKIP293(
                 activations,
                 valueToSend,
@@ -7285,38 +7099,6 @@
                 true
         );
         Assert.assertEquals(FastBridgeTxResponseCodes.UNPROCESSABLE_TX_VALUE_ZERO_ERROR.value(), result.longValue());
-=======
-        // test sending value to the currently retiring federation
-        BigInteger result = registerFastBridgeBtcTransaction_RSKIP293(
-            activations,
-            valueToSend,
-            false,
-            true,
-            true
-        );
-        Assert.assertEquals(co.rsk.core.Coin.fromBitcoin(valueToSend).asBigInteger(), result);
-
-        // test sending value to the currently retiring federation and also to the active federation
-        result = registerFastBridgeBtcTransaction_RSKIP293(
-            activations,
-            valueToSend,
-            true,
-            true,
-            true
-        );
-        Assert.assertEquals(co.rsk.core.Coin.fromBitcoin(valueToSend.multiply(2)).asBigInteger(), result);
-
-        // test when zero amount is sent to the retiring federation
-        valueToSend = Coin.ZERO;
-        result = registerFastBridgeBtcTransaction_RSKIP293(
-            activations,
-            valueToSend,
-            false,
-            true,
-            true
-        );
-        Assert.assertEquals(FAST_BRIDGE_UNPROCESSABLE_TX_VALUE_ZERO_ERROR, result.longValue());
->>>>>>> 4bb2742f
     }
 
     @Test
@@ -7499,7 +7281,7 @@
             false
         );
 
-        Assert.assertEquals(BigInteger.valueOf(FastBridgeTxResponseCodes.UNPROCESSABLE_TX_VALIDATIONS_ERROR.value()), result);
+        Assert.assertEquals(BigInteger.valueOf(BridgeSupport.FAST_BRIDGE_UNPROCESSABLE_TX_VALIDATIONS_ERROR), result);
     }
 
     @Test
@@ -7564,11 +7346,7 @@
             false
         );
 
-<<<<<<< HEAD
         Assert.assertEquals(BigInteger.valueOf(FastBridgeTxResponseCodes.UNPROCESSABLE_TX_VALUE_ZERO_ERROR.value()), result);
-=======
-        Assert.assertEquals(BigInteger.valueOf(FAST_BRIDGE_UNPROCESSABLE_TX_VALUE_ZERO_ERROR), result);
->>>>>>> 4bb2742f
     }
 
     @Test
@@ -8361,7 +8139,7 @@
         tx.addOutput(amount, btcAddress);
         BtcECKey srcKey = new BtcECKey();
         tx.addInput(PegTestUtils.createHash(1),
-                0, ScriptBuilder.createInputScript(null, srcKey));
+            0, ScriptBuilder.createInputScript(null, srcKey));
         return tx;
     }
 
