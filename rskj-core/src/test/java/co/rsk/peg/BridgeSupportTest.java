--- conflicted
+++ resolved
@@ -6591,14 +6591,6 @@
         return Address.fromP2SHScript(bridgeConstants.getBtcParams(), fastBridgeP2SH);
     }
 
-<<<<<<< HEAD
-    private BigInteger testRegisterFastBridgeBtcTransaction_RSKIP293(
-            ActivationConfig.ForBlock activations,
-            Coin valueToSend,
-            boolean includeActiveFederation,
-            boolean includeRetiringFederation,
-            boolean retiringFederationExists) throws IOException, BlockStoreException, BridgeIllegalArgumentException {
-=======
     private BigInteger registerFastBridgeBtcTransaction_RSKIP293(
         boolean isRskip293Active,
         Coin valueToSend,
@@ -6610,7 +6602,6 @@
         when(activations.isActive(ConsensusRule.RSKIP176)).thenReturn(true);
         when(activations.isActive(ConsensusRule.RSKIP219)).thenReturn(true);
         when(activations.isActive(ConsensusRule.RSKIP293)).thenReturn(isRskip293Active);
->>>>>>> efc355a0
 
         Context btcContext = mock(Context.class);
         when(btcContext.getParams()).thenReturn(bridgeConstants.getBtcParams());
@@ -6626,20 +6617,8 @@
             when(provider.getOldFederation()).thenReturn(retiringFederation);
         }
 
-<<<<<<< HEAD
-        Address userRefundBtcAddress = Address.fromBase58(
-                btcParams,
-                "n3PLxDiwWqa5uH7fSbHCxS6VAjD9Y7Rwkj"
-        );
-
-        Address lpBtcAddress = Address.fromBase58(
-            btcParams,
-            "mipcBbFg9gMiCh81Kj8tqqdgoZub1ZJRfn"
-        );
-=======
         Address userRefundBtcAddress = PegTestUtils.createRandomBtcAddress();
         Address lpBtcAddress = PegTestUtils.createRandomBtcAddress();
->>>>>>> efc355a0
 
         ECKey key = ECKey.fromPublicOnly(new BtcECKey().getPubKey());
         RskAddress lbcAddress = new RskAddress(key.getAddress());
@@ -6660,95 +6639,92 @@
         when(executionBlock.getNumber()).thenReturn(10L);
 
         BridgeSupport bridgeSupport = bridgeSupportBuilder
-                .withProvider(provider)
-                .withBridgeConstants(bridgeConstants)
-                .withActivations(activations)
-                .withBtcBlockStoreFactory(mockFactory)
-                .withExecutionBlock(executionBlock)
-                .withRepository(repository)
-                .build();
+            .withProvider(provider)
+            .withBridgeConstants(bridgeConstants)
+            .withActivations(activations)
+            .withBtcBlockStoreFactory(mockFactory)
+            .withExecutionBlock(executionBlock)
+            .withRepository(repository)
+            .build();
 
         Keccak256 derivationArgumentsHash = PegTestUtils.createHash3(0);
         Keccak256 fastBridgeDerivationHash = bridgeSupport.getFastBridgeDerivationHash(
-                derivationArgumentsHash,
-                userRefundBtcAddress,
-                lpBtcAddress,
-                lbcAddress
+            derivationArgumentsHash,
+            userRefundBtcAddress,
+            lpBtcAddress,
+            lbcAddress
         );
 
         if (includeActiveFederation) {
             Address activeFederationAddress = getFastBridgeAddressFromRedeemScript(
-                    activeFederation.getRedeemScript(),
-                    Sha256Hash.wrap(fastBridgeDerivationHash.getBytes())
+                activeFederation.getRedeemScript(),
+                Sha256Hash.wrap(fastBridgeDerivationHash.getBytes())
             );
             tx.addOutput(valueToSend, activeFederationAddress);
         }
 
         if (includeRetiringFederation) {
             Address retiringFederationAddress = getFastBridgeAddressFromRedeemScript(
-                    retiringFederation.getRedeemScript(),
-                    Sha256Hash.wrap(fastBridgeDerivationHash.getBytes())
+                retiringFederation.getRedeemScript(),
+                Sha256Hash.wrap(fastBridgeDerivationHash.getBytes())
             );
             tx.addOutput(valueToSend, retiringFederationAddress);
         }
         tx.addInput(
-                Sha256Hash.wrap(fastBridgeDerivationHash.getBytes()),
-                0, ScriptBuilder.createInputScript(null, srcKey));
+            Sha256Hash.wrap(fastBridgeDerivationHash.getBytes()),
+            0, ScriptBuilder.createInputScript(null, srcKey));
 
         List<Sha256Hash> hashes = new ArrayList<>();
         hashes.add(tx.getHash());
         PartialMerkleTree pmt = new PartialMerkleTree(bridgeConstants.getBtcParams(), bits, hashes, 1);
         Sha256Hash merkleRoot = pmt.getTxnHashAndMerkleRoot(new ArrayList<>());
         co.rsk.bitcoinj.core.BtcBlock registerHeader = new co.rsk.bitcoinj.core.BtcBlock(
-                bridgeConstants.getBtcParams(),
-                1,
-                PegTestUtils.createHash(2),
-                merkleRoot,
-                1,
-                1,
-                1,
-                new ArrayList<BtcTransaction>()
+            bridgeConstants.getBtcParams(),
+            1,
+            PegTestUtils.createHash(2),
+            merkleRoot,
+            1,
+            1,
+            1,
+            new ArrayList<>()
         );
         // simulate blockchain
         mockChainOfStoredBlocks(
-                btcBlockStore,
-                registerHeader,
-                height + bridgeConstants.getBtc2RskMinimumAcceptableConfirmations(),
-                height
+            btcBlockStore,
+            registerHeader,
+            height + bridgeConstants.getBtc2RskMinimumAcceptableConfirmations(),
+            height
         );
 
         InternalTransaction rskTx = new InternalTransaction(
-                Keccak256.ZERO_HASH.getBytes(),
-                0,
-                0,
-                null,
-                null,
-                null,
-                lbcAddress.getBytes(),
-                null,
-                null,
-                null,
-                null
+            Keccak256.ZERO_HASH.getBytes(),
+            0,
+            0,
+            null,
+            null,
+            null,
+            lbcAddress.getBytes(),
+            null,
+            null,
+            null,
+            null
         );
 
         co.rsk.core.Coin preCallLbcAddressBalance = repository.getBalance(lbcAddress);
 
         BigInteger result = bridgeSupport.registerFastBridgeBtcTransaction(
-                rskTx,
-                tx.bitcoinSerialize(),
-                height,
-                pmt.bitcoinSerialize(),
-                derivationArgumentsHash,
-                userRefundBtcAddress,
-                lbcAddress,
-                lpBtcAddress,
-                true
-        );
-
-<<<<<<< HEAD
-        if (result.longValue() >= 0) {
-=======
-        if (result.compareTo(BigInteger.ZERO)>0) {
+            rskTx,
+            tx.bitcoinSerialize(),
+            height,
+            pmt.bitcoinSerialize(),
+            derivationArgumentsHash,
+            userRefundBtcAddress,
+            lbcAddress,
+            lpBtcAddress,
+            true
+        );
+
+        if (result.compareTo(BigInteger.ZERO)>=0) {
             co.rsk.core.Coin expectedBalance;
             if (
                 activations.isActive(ConsensusRule.RSKIP293) &&
@@ -6760,40 +6736,25 @@
             } else {
                 expectedBalance = preCallLbcAddressBalance.add(co.rsk.core.Coin.fromBitcoin(valueToSend));
             }
->>>>>>> efc355a0
             co.rsk.core.Coin postCallLbcAddressBalance = repository.getBalance(lbcAddress);
-            if (activations.isActive(ConsensusRule.RSKIP293) &&
-                    includeRetiringFederation &&
-                    retiringFederationExists
-            )
-                preCallLbcAddressBalance = preCallLbcAddressBalance.add(co.rsk.core.Coin.fromBitcoin(valueToSend.multiply(2)));
-            else {
-                preCallLbcAddressBalance = preCallLbcAddressBalance.add(co.rsk.core.Coin.fromBitcoin(valueToSend));
-            }
             Assert.assertEquals(
-<<<<<<< HEAD
-                    preCallLbcAddressBalance,
-                    postCallLbcAddressBalance
-=======
                 expectedBalance,
                 postCallLbcAddressBalance
->>>>>>> efc355a0
             );
 
             verify(provider, times(1)).markFastBridgeFederationDerivationHashAsUsed(
-                    tx.getHash(false),
-                    fastBridgeDerivationHash
+                tx.getHash(false),
+                fastBridgeDerivationHash
             );
 
             verify(provider, times(1)).setFastBridgeFederationInformation(
-                    any()
+                any()
             );
         }
         return result;
     }
 
     @Test
-<<<<<<< HEAD
     public void registerFastBridgeBtcTransaction_amount_sent_is_below_minimum() throws BlockStoreException, BridgeIllegalArgumentException, IOException {
         ActivationConfig.ForBlock activations = mock(ActivationConfig.ForBlock.class);
         // Before RSKIP293 ACTIVATION
@@ -6939,14 +6900,9 @@
             throws BlockStoreException, IOException, BridgeIllegalArgumentException {
 
         Coin valueToSend = Coin.COIN;
-        ActivationConfig.ForBlock activations = mock(ActivationConfig.ForBlock.class);
-        // Before RSKIP293 ACTIVATION
-        when(activations.isActive(ConsensusRule.RSKIP176)).thenReturn(true);
-        when(activations.isActive(ConsensusRule.RSKIP219)).thenReturn(true);
-        when(activations.isActive(ConsensusRule.RSKIP293)).thenReturn(false);
-
-        BigInteger result = testRegisterFastBridgeBtcTransaction_RSKIP293(
-                activations,
+
+        BigInteger result = registerFastBridgeBtcTransaction_RSKIP293(
+                false,
                 valueToSend,
                 true,
                 false,
@@ -6954,8 +6910,8 @@
         );
         Assert.assertEquals(co.rsk.core.Coin.fromBitcoin(valueToSend).asBigInteger(), result);
 
-        result = testRegisterFastBridgeBtcTransaction_RSKIP293(
-                activations,
+        result = registerFastBridgeBtcTransaction_RSKIP293(
+                false,
                 valueToSend,
                 true,
                 true,
@@ -6963,8 +6919,8 @@
         );
         Assert.assertEquals(co.rsk.core.Coin.fromBitcoin(valueToSend).asBigInteger(), result);
 
-        result = testRegisterFastBridgeBtcTransaction_RSKIP293(
-                activations,
+        result = registerFastBridgeBtcTransaction_RSKIP293(
+                false,
                 valueToSend,
                 true,
                 true,
@@ -6973,12 +6929,8 @@
         Assert.assertEquals(co.rsk.core.Coin.fromBitcoin(valueToSend).asBigInteger(), result);
 
         // After RSKIP293 ACTIVATION
-        when(activations.isActive(ConsensusRule.RSKIP176)).thenReturn(true);
-        when(activations.isActive(ConsensusRule.RSKIP219)).thenReturn(true);
-        when(activations.isActive(ConsensusRule.RSKIP293)).thenReturn(true);
-
-        result = testRegisterFastBridgeBtcTransaction_RSKIP293(
-                activations,
+        result = registerFastBridgeBtcTransaction_RSKIP293(
+                true,
                 valueToSend,
                 true,
                 false,
@@ -6988,8 +6940,8 @@
                 co.rsk.core.Coin.fromBitcoin(valueToSend).asBigInteger()
                 , result);
 
-        result = testRegisterFastBridgeBtcTransaction_RSKIP293(
-                activations,
+        result = registerFastBridgeBtcTransaction_RSKIP293(
+                true,
                 valueToSend,
                 true,
                 true,
@@ -6999,8 +6951,8 @@
                 co.rsk.core.Coin.fromBitcoin(valueToSend).asBigInteger()
                 , result);
 
-        result = testRegisterFastBridgeBtcTransaction_RSKIP293(
-                activations,
+        result = registerFastBridgeBtcTransaction_RSKIP293(
+                true,
                 valueToSend,
                 true,
                 true,
@@ -7010,20 +6962,6 @@
     }
 
     @Test
-    public void registerFastBridgeBtcTransaction_before_RSKIP293_activation() throws IOException, BlockStoreException, BridgeIllegalArgumentException {
-        ActivationConfig.ForBlock activations = mock(ActivationConfig.ForBlock.class);
-        when(activations.isActive(ConsensusRule.RSKIP176)).thenReturn(true);
-        when(activations.isActive(ConsensusRule.RSKIP219)).thenReturn(true);
-        when(activations.isActive(ConsensusRule.RSKIP293)).thenReturn(false);
-        Coin valueToSend = Coin.COIN;
-
-        BigInteger result = testRegisterFastBridgeBtcTransaction_RSKIP293(
-                activations,
-                valueToSend,
-                true,
-                true,
-                true
-=======
     public void registerFastBridgeBtcTransaction_funds_sent_to_active_and_currently_retiring_fed_before_RSKIP293_activation()
         throws IOException, BlockStoreException, BridgeIllegalArgumentException
     {
@@ -7036,19 +6974,10 @@
             true,
             true,
             true
->>>>>>> efc355a0
         );
         Assert.assertEquals(co.rsk.core.Coin.fromBitcoin(valueToSend).asBigInteger(), result);
     }
 
-<<<<<<< HEAD
-        result = testRegisterFastBridgeBtcTransaction_RSKIP293(
-                activations,
-                valueToSend,
-                true,
-                true,
-                false
-=======
     @Test
     public void registerFastBridgeBtcTransaction_funds_sent_to_active_and_no_active_retiring_fed_before_RSKIP293_activation()
         throws IOException, BlockStoreException, BridgeIllegalArgumentException
@@ -7061,15 +6990,10 @@
             true,
             true,
             false
->>>>>>> efc355a0
         );
         Assert.assertEquals(co.rsk.core.Coin.fromBitcoin(valueToSend).asBigInteger(), result);
     }
 
-<<<<<<< HEAD
-        result = testRegisterFastBridgeBtcTransaction_RSKIP293(
-                activations,
-=======
     @Test
     public void registerFastBridgeBtcTransaction_funds_sent_to_current_retiring_fed_before_RSKIP293_activation()
         throws IOException, BlockStoreException, BridgeIllegalArgumentException
@@ -7078,24 +7002,12 @@
         // send funds to current retiring federation
         BigInteger result = registerFastBridgeBtcTransaction_RSKIP293(
                 false,
->>>>>>> efc355a0
                 valueToSend,
                 false,
                 true,
                 true
-<<<<<<< HEAD
-        );
+            );
         Assert.assertEquals(FastBridgeTxResponseCodes.UNPROCESSABLE_TX_VALUE_ZERO_ERROR.value(), result.longValue());
-
-        result = testRegisterFastBridgeBtcTransaction_RSKIP293(
-                activations,
-                valueToSend,
-                true,
-                false,
-                false
-=======
-            );
-        Assert.assertEquals(FAST_BRIDGE_UNPROCESSABLE_TX_VALUE_ZERO_ERROR, result.longValue());
     }
 
     @Test
@@ -7108,7 +7020,6 @@
             true,
             false,
             false
->>>>>>> efc355a0
         );
         Assert.assertEquals(co.rsk.core.Coin.fromBitcoin(valueToSend).asBigInteger(), result);
     }
@@ -7116,15 +7027,6 @@
     @Test
     public void registerFastBridgeBtcTransaction_after_RSKIP293_activation() throws BlockStoreException, BridgeIllegalArgumentException, IOException {
         Coin valueToSend = Coin.COIN;
-<<<<<<< HEAD
-
-        BigInteger result = testRegisterFastBridgeBtcTransaction_RSKIP293(
-                activations,
-                valueToSend,
-                true,
-                true,
-                true
-=======
         // send funds to both federations, the active federation and current retiring federation
         BigInteger result = registerFastBridgeBtcTransaction_RSKIP293(
             true,
@@ -7132,7 +7034,6 @@
             true,
             true,
             true
->>>>>>> efc355a0
         );
         Assert.assertEquals(co.rsk.core.Coin.fromBitcoin(valueToSend.multiply(2)).asBigInteger(), result);
     }
@@ -7140,15 +7041,6 @@
     @Test
     public void registerFastBridgeBtcTransaction_no_retiring_federation() throws BlockStoreException, BridgeIllegalArgumentException, IOException {
         Coin valueToSend = Coin.COIN;
-<<<<<<< HEAD
-
-        BigInteger result = testRegisterFastBridgeBtcTransaction_RSKIP293(
-                activations,
-                valueToSend,
-                true,
-                false,
-                false
-=======
         // send funds to a retiring federation that is not active anymore
         BigInteger result = registerFastBridgeBtcTransaction_RSKIP293(
             true,
@@ -7156,19 +7048,9 @@
             false,
             true,
             false
->>>>>>> efc355a0
         );
         Assert.assertEquals(co.rsk.core.Coin.fromBitcoin(valueToSend).asBigInteger(), result);
 
-<<<<<<< HEAD
-        // test when amount is sent to the active federation and also to a retiring federation that doesn't exist
-        result = testRegisterFastBridgeBtcTransaction_RSKIP293(
-                activations,
-                valueToSend,
-                true,
-                true,
-                false
-=======
         // send funds to the active federation, and also to a retiring federation that is not active anymore
          result = registerFastBridgeBtcTransaction_RSKIP293(
             true,
@@ -7176,44 +7058,13 @@
             true,
             true,
             false
->>>>>>> efc355a0
         );
         Assert.assertEquals(co.rsk.core.Coin.fromBitcoin(valueToSend).asBigInteger(), result);
-
-        // test when amount is sent to a retiring federation that doesn't exist
-        result = testRegisterFastBridgeBtcTransaction_RSKIP293(
-                activations,
-                valueToSend,
-                false,
-                true,
-                false
-        );
-        Assert.assertEquals(FastBridgeTxResponseCodes.UNPROCESSABLE_TX_VALUE_ZERO_ERROR.value(), result.longValue());
     }
 
     @Test
     public void registerFastBridgeBtcTransaction_funds_sent_to_retiring_federation() throws BlockStoreException, BridgeIllegalArgumentException, IOException {
         Coin valueToSend = Coin.COIN;
-<<<<<<< HEAD
-
-        BigInteger result = testRegisterFastBridgeBtcTransaction_RSKIP293(
-                activations,
-                valueToSend,
-                true,
-                false,
-                false
-        );
-        Assert.assertEquals(co.rsk.core.Coin.fromBitcoin(valueToSend).asBigInteger(), result);
-
-        // test when send zero amount to retiring federation
-        valueToSend = Coin.ZERO;
-        result = testRegisterFastBridgeBtcTransaction_RSKIP293(
-                activations,
-                valueToSend,
-                false,
-                true,
-                true
-=======
         // sent funds to current retiring federation
         BigInteger result = registerFastBridgeBtcTransaction_RSKIP293(
             true,
@@ -7242,7 +7093,6 @@
             false,
             true,
             true
->>>>>>> efc355a0
         );
         Assert.assertEquals(FastBridgeTxResponseCodes.UNPROCESSABLE_TX_VALUE_ZERO_ERROR.value(), result.longValue());
     }
