--- conflicted
+++ resolved
@@ -41,10 +41,7 @@
 import org.bouncycastle.util.encoders.Hex;
 import org.ethereum.config.blockchain.upgrades.ActivationConfig;
 import org.ethereum.config.blockchain.upgrades.ActivationConfigsForTest;
-<<<<<<< HEAD
-=======
 import org.ethereum.config.blockchain.upgrades.ConsensusRule;
->>>>>>> 29a86538
 import org.ethereum.core.Repository;
 import org.ethereum.datasource.HashMapDB;
 import org.ethereum.util.RLP;
@@ -70,12 +67,7 @@
 
 import static org.hamcrest.CoreMatchers.is;
 import static org.hamcrest.CoreMatchers.nullValue;
-<<<<<<< HEAD
-import static org.junit.Assert.assertEquals;
-import static org.junit.Assert.assertThat;
-=======
 import static org.junit.Assert.*;
->>>>>>> 29a86538
 import static org.mockito.Mockito.*;
 
 /**
@@ -95,14 +87,6 @@
     public void createInstance() throws IOException {
         Repository repository = createRepository();
         BridgeStorageProvider provider = new BridgeStorageProvider(repository, PrecompiledContracts.BRIDGE_ADDR, config.getNetworkConstants().getBridgeConstants(), activationsBeforeFork);
-<<<<<<< HEAD
-
-        Map<Sha256Hash, Long> processed = provider.getBtcTxHashesAlreadyProcessed();
-
-        Assert.assertNotNull(processed);
-        Assert.assertTrue(processed.isEmpty());
-=======
->>>>>>> 29a86538
 
         ReleaseRequestQueue releaseRequestQueue = provider.getReleaseRequestQueue();
 
@@ -131,10 +115,6 @@
         Repository track = repository.startTracking();
 
         BridgeStorageProvider provider0 = new BridgeStorageProvider(track, PrecompiledContracts.BRIDGE_ADDR, config.getNetworkConstants().getBridgeConstants(), activationsBeforeFork);
-<<<<<<< HEAD
-        provider0.getBtcTxHashesAlreadyProcessed();
-=======
->>>>>>> 29a86538
         provider0.getReleaseRequestQueue();
         provider0.getReleaseTransactionSet();
         provider0.getRskTxsWaitingForSignatures();
@@ -155,14 +135,6 @@
         Assert.assertNotNull(repository.getStorageBytes(contractAddress, DataWord.valueOf("oldFederationBtcUTXOs".getBytes())));
 
         BridgeStorageProvider provider = new BridgeStorageProvider(track, PrecompiledContracts.BRIDGE_ADDR, config.getNetworkConstants().getBridgeConstants(), activationsBeforeFork);
-<<<<<<< HEAD
-
-        Map<Sha256Hash, Long> processed = provider.getBtcTxHashesAlreadyProcessed();
-
-        Assert.assertNotNull(processed);
-        Assert.assertTrue(processed.isEmpty());
-=======
->>>>>>> 29a86538
 
         ReleaseRequestQueue releaseRequestQueue = provider.getReleaseRequestQueue();
 
@@ -199,25 +171,14 @@
         Repository track = repository.startTracking();
 
         BridgeStorageProvider provider0 = new BridgeStorageProvider(track, PrecompiledContracts.BRIDGE_ADDR, config.getNetworkConstants().getBridgeConstants(), activationsBeforeFork);
-<<<<<<< HEAD
-        provider0.getBtcTxHashesAlreadyProcessed().put(hash1, 1L);
-        provider0.getBtcTxHashesAlreadyProcessed().put(hash2, 1L);
-=======
         provider0.setHeightBtcTxhashAlreadyProcessed(hash1, 1L);
         provider0.setHeightBtcTxhashAlreadyProcessed(hash2, 1L);
->>>>>>> 29a86538
         provider0.save();
         track.commit();
 
         track = repository.startTracking();
 
         BridgeStorageProvider provider = new BridgeStorageProvider(track, PrecompiledContracts.BRIDGE_ADDR, config.getNetworkConstants().getBridgeConstants(), activationsBeforeFork);
-<<<<<<< HEAD
-
-        Map<Sha256Hash, Long> processed = provider.getBtcTxHashesAlreadyProcessed();
-        Set<Sha256Hash> processedHashes = processed.keySet();
-=======
->>>>>>> 29a86538
 
         Assert.assertTrue(provider.getHeightIfBtcTxhashIsAlreadyProcessed(hash1).isPresent());
         Assert.assertTrue(provider.getHeightIfBtcTxhashIsAlreadyProcessed(hash2).isPresent());
@@ -1504,10 +1465,6 @@
         );
 
         Repository repositoryMock = mock(Repository.class);
-<<<<<<< HEAD
-        BridgeStorageProvider storageProvider = new BridgeStorageProvider(repositoryMock, mockAddress("aabbccdd"), config.getNetworkConstants().getBridgeConstants(), activationsBeforeFork);
-=======
->>>>>>> 29a86538
 
         when(repositoryMock.getStorageBytes(any(),eq(DataWord.fromString("releaseRequestQueue")))).
                 thenReturn(BridgeSerializationUtils.serializeReleaseRequestQueue(new ReleaseRequestQueue(new ArrayList<>(Arrays.asList(oldEntry)))));
