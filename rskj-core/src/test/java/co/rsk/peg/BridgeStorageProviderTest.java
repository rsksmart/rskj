/*
 * This file is part of RskJ
 * Copyright (C) 2017 RSK Labs Ltd.
 *
 * This program is free software: you can redistribute it and/or modify
 * it under the terms of the GNU Lesser General Public License as published by
 * the Free Software Foundation, either version 3 of the License, or
 * (at your option) any later version.
 *
 * This program is distributed in the hope that it will be useful,
 * but WITHOUT ANY WARRANTY; without even the implied warranty of
 * MERCHANTABILITY or FITNESS FOR A PARTICULAR PURPOSE. See the
 * GNU Lesser General Public License for more details.
 *
 * You should have received a copy of the GNU Lesser General Public License
 * along with this program. If not, see <http://www.gnu.org/licenses/>.
 */

package co.rsk.peg;

import co.rsk.bitcoinj.core.*;
import co.rsk.bitcoinj.crypto.TransactionSignature;
import co.rsk.bitcoinj.script.Script;
import co.rsk.bitcoinj.script.ScriptBuilder;
import co.rsk.config.*;
import co.rsk.core.RskAddress;
import co.rsk.crypto.Keccak256;
import co.rsk.db.MutableTrieCache;
import co.rsk.db.MutableTrieImpl;
import co.rsk.peg.federation.constants.FederationConstants;
import co.rsk.peg.storage.BridgeStorageAccessorImpl;
import co.rsk.peg.storage.StorageAccessor;
import co.rsk.peg.vote.ABICallElection;
import co.rsk.peg.bitcoin.*;
import co.rsk.peg.constants.BridgeConstants;
import co.rsk.peg.constants.BridgeRegTestConstants;
import co.rsk.peg.constants.BridgeTestNetConstants;
import co.rsk.peg.federation.*;
import co.rsk.peg.flyover.FlyoverFederationInformation;
<<<<<<< HEAD
import co.rsk.peg.whitelist.LockWhitelist;
import co.rsk.peg.whitelist.LockWhitelistEntry;
import co.rsk.peg.whitelist.OneOffWhiteListEntry;
import co.rsk.peg.whitelist.UnlimitedWhiteListEntry;
=======
import co.rsk.peg.vote.AddressBasedAuthorizer;
>>>>>>> 76d3a701
import co.rsk.trie.Trie;
import co.rsk.trie.TrieStore;
import co.rsk.trie.TrieStoreImpl;
import org.bouncycastle.util.encoders.Hex;
import org.ethereum.TestUtils;
import org.ethereum.config.blockchain.upgrades.ActivationConfig;
import org.ethereum.config.blockchain.upgrades.ActivationConfigsForTest;
import org.ethereum.config.blockchain.upgrades.ConsensusRule;
import org.ethereum.core.Repository;
import org.ethereum.datasource.HashMapDB;
import org.ethereum.db.MutableRepository;
import org.ethereum.util.RLP;
import org.ethereum.vm.DataWord;
import org.ethereum.vm.PrecompiledContracts;
import org.hamcrest.MatcherAssert;
import org.junit.jupiter.api.Assertions;
import org.junit.jupiter.api.Test;
import org.junit.jupiter.api.extension.ExtendWith;
import org.mockito.MockedStatic;
import org.mockito.Mockito;
import org.mockito.invocation.InvocationOnMock;
import org.mockito.junit.jupiter.MockitoExtension;
import org.mockito.junit.jupiter.MockitoSettings;
import org.mockito.quality.Strictness;

import java.io.IOException;
import java.math.BigInteger;
import java.time.Instant;
import java.util.*;

import static co.rsk.peg.federation.FederationFormatVersion.*;
<<<<<<< HEAD
import static co.rsk.peg.storage.FederationStorageIndexKey.*;
=======
import static org.ethereum.TestUtils.mockAddress;
>>>>>>> 76d3a701
import static org.hamcrest.CoreMatchers.is;
import static org.junit.jupiter.api.Assertions.*;
import static org.mockito.Mockito.*;
import static co.rsk.peg.BridgeStorageIndexKey.*;

/**
 * Created by ajlopez on 6/7/2016.
 */
@ExtendWith(MockitoExtension.class)
// to avoid Junit5 unnecessary stub error due to some setup generalizations
@MockitoSettings(strictness = Strictness.LENIENT)
class BridgeStorageProviderTest {
    private static final byte FAST_BRIDGE_FEDERATION_SCRIPT_HASH_TRUE_VALUE_TEST = (byte) 1;
    private static final int STANDARD_MULTISIG_FEDERATION_FORMAT_VERSION = STANDARD_MULTISIG_FEDERATION.getFormatVersion();
    private static final int NON_STANDARD_ERP_FEDERATION_FORMAT_VERSION = NON_STANDARD_ERP_FEDERATION.getFormatVersion();
    private static final int P2SH_ERP_FEDERATION_FORMAT_VERSION = P2SH_ERP_FEDERATION.getFormatVersion();

    private final TestSystemProperties config = new TestSystemProperties();
    private final ActivationConfig.ForBlock activationsBeforeFork = ActivationConfigsForTest.genesis().forBlock(0L);
    private final ActivationConfig.ForBlock activationsAllForks = ActivationConfigsForTest.all().forBlock(0);
    private final BridgeTestNetConstants bridgeTestnetInstance = BridgeTestNetConstants.getInstance();
    private final FederationConstants federationTestnetConstants = bridgeTestnetInstance.getFederationConstants();
    private final NetworkParameters testnetBtcParams = NetworkParameters.fromID(NetworkParameters.ID_TESTNET);

    private final RskAddress bridgeAddress = PrecompiledContracts.BRIDGE_ADDR;

    private int transactionOffset;

    @Test
    void createInstance() throws IOException {
        Repository repository = createRepository();

        BridgeStorageProvider bridgeStorageProvider = createBridgeStorageProvider(repository, testnetBtcParams, activationsBeforeFork);
        FederationStorageProvider federationStorageProvider = createFederationStorageProvider(repository);

        ReleaseRequestQueue releaseRequestQueue = bridgeStorageProvider.getReleaseRequestQueue();

        Assertions.assertNotNull(releaseRequestQueue);
        Assertions.assertEquals(0, releaseRequestQueue.getEntries().size());

        PegoutsWaitingForConfirmations pegoutsWaitingForConfirmations = bridgeStorageProvider.getPegoutsWaitingForConfirmations();

        Assertions.assertNotNull(pegoutsWaitingForConfirmations);
        Assertions.assertEquals(0, pegoutsWaitingForConfirmations.getEntries().size());

        SortedMap<Keccak256, BtcTransaction> signatures = bridgeStorageProvider.getPegoutsWaitingForSignatures();

        Assertions.assertNotNull(signatures);
        Assertions.assertTrue(signatures.isEmpty());

        List<UTXO> utxos = federationStorageProvider.getNewFederationBtcUTXOs(testnetBtcParams, activationsBeforeFork);

        Assertions.assertNotNull(utxos);
        Assertions.assertTrue(utxos.isEmpty());
    }

    @Test
    void createSaveAndRecreateInstance() throws IOException {
        Repository repository = createRepository();
        Repository track = repository.startTracking();

        BridgeStorageProvider provider0 = new BridgeStorageProvider(
            track,
            bridgeAddress,
            testnetBtcParams,
            activationsBeforeFork
        );
        provider0.getReleaseRequestQueue();
        provider0.getPegoutsWaitingForConfirmations();
        provider0.getPegoutsWaitingForSignatures();
        provider0.save();

        FederationStorageProvider federationStorageProvider = createFederationStorageProvider(track);
        federationStorageProvider.getNewFederationBtcUTXOs(testnetBtcParams, activationsBeforeFork);
        federationStorageProvider.getOldFederationBtcUTXOs();
        federationStorageProvider.save(testnetBtcParams, activationsBeforeFork);

        track.commit();

        track = repository.startTracking();

        assertTrue(repository.isContract(bridgeAddress));
        assertNotNull(repository.getStorageBytes(bridgeAddress, RELEASE_REQUEST_QUEUE.getKey()));
        assertNotNull(repository.getStorageBytes(bridgeAddress, PEGOUTS_WAITING_FOR_CONFIRMATIONS.getKey()));
        assertNotNull(repository.getStorageBytes(bridgeAddress, PEGOUTS_WAITING_FOR_SIGNATURES.getKey()));
        assertNotNull(repository.getStorageBytes(bridgeAddress, NEW_FEDERATION_BTC_UTXOS_KEY.getKey()));
        assertNotNull(repository.getStorageBytes(bridgeAddress, OLD_FEDERATION_BTC_UTXOS_KEY.getKey()));

        BridgeStorageProvider provider = new BridgeStorageProvider(
            track,
            bridgeAddress,
            testnetBtcParams,
            activationsBeforeFork
        );

        ReleaseRequestQueue releaseRequestQueue = provider.getReleaseRequestQueue();

        assertNotNull(releaseRequestQueue);
        assertEquals(0, releaseRequestQueue.getEntries().size());

        PegoutsWaitingForConfirmations pegoutsWaitingForConfirmations = provider.getPegoutsWaitingForConfirmations();

        assertNotNull(pegoutsWaitingForConfirmations);
        assertEquals(0, pegoutsWaitingForConfirmations.getEntries().size());

        SortedMap<Keccak256, BtcTransaction> signatures = provider.getPegoutsWaitingForSignatures();

        assertNotNull(signatures);
        assertTrue(signatures.isEmpty());

        federationStorageProvider = createFederationStorageProvider(track);
        List<UTXO> newUtxos = federationStorageProvider.getNewFederationBtcUTXOs(testnetBtcParams, activationsBeforeFork);

        assertNotNull(newUtxos);
        assertTrue(newUtxos.isEmpty());

        List<UTXO> oldUtxos = federationStorageProvider.getOldFederationBtcUTXOs();

        assertNotNull(oldUtxos);
        assertTrue(oldUtxos.isEmpty());
    }

    @Test
    void createSaveAndRecreateInstanceWithProcessedHashes() throws IOException {
        Sha256Hash hash1 = PegTestUtils.createHash();
        Sha256Hash hash2 = PegTestUtils.createHash();

        Repository repository = createRepository();
        Repository track = repository.startTracking();

        BridgeStorageProvider provider0 = new BridgeStorageProvider(
            track,
            bridgeAddress,
            testnetBtcParams,
            activationsBeforeFork
        );
        provider0.setHeightBtcTxhashAlreadyProcessed(hash1, 1L);
        provider0.setHeightBtcTxhashAlreadyProcessed(hash2, 1L);
        provider0.save();
        track.commit();

        track = repository.startTracking();

        BridgeStorageProvider provider = new BridgeStorageProvider(
            track,
            bridgeAddress,
            testnetBtcParams,
            activationsBeforeFork
        );

        Assertions.assertTrue(provider.getHeightIfBtcTxhashIsAlreadyProcessed(hash1).isPresent());
        Assertions.assertTrue(provider.getHeightIfBtcTxhashIsAlreadyProcessed(hash2).isPresent());
    }

    @Test
    void createSaveAndRecreateInstanceWithTxsWaitingForSignatures() throws IOException {
        BtcTransaction tx1 = createTransaction();
        BtcTransaction tx2 = createTransaction();
        BtcTransaction tx3 = createTransaction();
        Keccak256 hash1 = PegTestUtils.createHash3(1);
        Keccak256 hash2 = PegTestUtils.createHash3(2);
        Keccak256 hash3 = PegTestUtils.createHash3(3);

        Repository repository = createRepository();
        Repository track = repository.startTracking();

        BridgeStorageProvider provider0 = new BridgeStorageProvider(
            track,
            bridgeAddress,
            testnetBtcParams,
            activationsBeforeFork
        );
        provider0.getPegoutsWaitingForSignatures().put(hash1, tx1);
        provider0.getPegoutsWaitingForSignatures().put(hash2, tx2);
        provider0.getPegoutsWaitingForSignatures().put(hash3, tx3);

        provider0.save();
        track.commit();

        track = repository.startTracking();

        BridgeStorageProvider provider = new BridgeStorageProvider(
            track,
            bridgeAddress,
            testnetBtcParams,
            activationsBeforeFork
        );

        SortedMap<Keccak256, BtcTransaction> signatures = provider.getPegoutsWaitingForSignatures();

        Assertions.assertNotNull(signatures);

        Assertions.assertTrue(signatures.containsKey(hash1));
        Assertions.assertTrue(signatures.containsKey(hash2));
        Assertions.assertTrue(signatures.containsKey(hash3));

        Assertions.assertEquals(tx1.getHash(), signatures.get(hash1).getHash());
        Assertions.assertEquals(tx2.getHash(), signatures.get(hash2).getHash());
        Assertions.assertEquals(tx3.getHash(), signatures.get(hash3).getHash());
    }

    @Test
    void createSaveAndRecreateInstanceWithUTXOS() throws IOException {
        Sha256Hash hash1 = PegTestUtils.createHash(1);
        Sha256Hash hash2 = PegTestUtils.createHash(2);

        Repository repository = createRepository();
        Repository track = repository.startTracking();

        // Federation is the genesis federation ATM
        Federation genesisFederation = FederationTestUtils.getGenesisFederation(bridgeTestnetInstance.getFederationConstants());

        FederationStorageProvider federationStorageProvider = createFederationStorageProvider(track);

        federationStorageProvider.getNewFederationBtcUTXOs(testnetBtcParams, activationsBeforeFork).add(new UTXO(hash1, 1, Coin.COIN, 0, false, ScriptBuilder.createOutputScript(genesisFederation.getAddress())));
        federationStorageProvider.getNewFederationBtcUTXOs(testnetBtcParams, activationsBeforeFork).add(new UTXO(hash2, 2, Coin.FIFTY_COINS, 0, false, ScriptBuilder.createOutputScript(genesisFederation.getAddress())));

        federationStorageProvider.save(testnetBtcParams, activationsBeforeFork);
        track.commit();

        track = repository.startTracking();

        federationStorageProvider = createFederationStorageProvider(track);
        List<UTXO> utxos = federationStorageProvider.getNewFederationBtcUTXOs(testnetBtcParams, activationsBeforeFork);

        assertEquals(utxos.get(0).getHash(), hash1);
        assertEquals(utxos.get(1).getHash(), hash2);
    }

    @Test
    void saveNewFederation_preMultikey() {
        Federation newFederation = buildMockFederation(100, 200, 300);
        List<Integer> storageBytesCalls = new ArrayList<>();
        List<Integer> serializeCalls = new ArrayList<>();
        Repository repositoryMock = mock(Repository.class);

        FederationStorageProvider federationStorageProvider = createFederationStorageProvider(repositoryMock);

        try (MockedStatic<BridgeSerializationUtils> bridgeSerializationUtilsMocked = mockStatic(BridgeSerializationUtils.class)) {
            bridgeSerializationUtilsMocked.when(() -> BridgeSerializationUtils.serializeFederationOnlyBtcKeys(any(Federation.class)))
                .then((InvocationOnMock invocation) -> {
                    Federation federation = invocation.getArgument(0);
                    assertEquals(newFederation, federation);
                    serializeCalls.add(0);
                    return new byte[]{(byte) 0xbb};
                });

            doAnswer((InvocationOnMock invocation) -> {
                storageBytesCalls.add(0);
                RskAddress contractAddress = invocation.getArgument(0);
                DataWord address = invocation.getArgument(1);
                byte[] data = invocation.getArgument(2);
                // Make sure the bytes are set to the correct address in the repo and that what's saved is what was serialized
                assertEquals(bridgeAddress, contractAddress);
                Assertions.assertEquals(NEW_FEDERATION_KEY.getKey(), address);
                assertArrayEquals(new byte[]{(byte) 0xbb}, data);
                return null;
            }).when(repositoryMock).addStorageBytes(any(RskAddress.class), any(DataWord.class), any(byte[].class));

            federationStorageProvider.save(testnetBtcParams, activationsBeforeFork);
            // Shouldn't have tried to save nor serialize anything
            assertEquals(0, storageBytesCalls.size());
            assertEquals(0, serializeCalls.size());
            federationStorageProvider.setNewFederation(newFederation);
            federationStorageProvider.save(testnetBtcParams, activationsBeforeFork);
            assertEquals(1, storageBytesCalls.size());
            assertEquals(1, serializeCalls.size());
        }
    }

    @Test
    void saveNewFederation_postMultiKey() {
        ActivationConfig.ForBlock activations = ActivationConfigsForTest.papyrus200().forBlock(0);

        Federation newFederation = buildMockFederation(100, 200, 300);
        testSaveNewFederationPostMultiKey(newFederation, STANDARD_MULTISIG_FEDERATION_FORMAT_VERSION, activations);
    }

    @Test
    void saveNewFederation_postMultiKey_RSKIP_201_active_non_standard_erp_fed() {
        ActivationConfig.ForBlock activations = ActivationConfigsForTest.iris300().forBlock(0);
        Federation newFederation = buildMockFederation(100, 200, 300);

        FederationArgs federationArgs = newFederation.getArgs();
        List<BtcECKey> erpPubKeys = federationTestnetConstants.getErpFedPubKeysList();
        long activationDelay = federationTestnetConstants.getErpFedActivationDelay();

        ErpFederation nonStandardErpFederation = FederationFactory.buildNonStandardErpFederation(federationArgs, erpPubKeys, activationDelay, activations);

        testSaveNewFederationPostMultiKey(nonStandardErpFederation, NON_STANDARD_ERP_FEDERATION_FORMAT_VERSION, activations);
    }

    @Test
    void saveNewFederation_postMultiKey_RSKIP_353_active_p2sh_erp_fed() {
        Federation newFederation = buildMockFederation(100, 200, 300);
        BridgeConstants bridgeConstants = bridgeTestnetInstance;

        FederationArgs federationArgs = newFederation.getArgs();
        List<BtcECKey> erpPubKeys = federationTestnetConstants.getErpFedPubKeysList();
        long activationDelay = federationTestnetConstants.getErpFedActivationDelay();

        ErpFederation p2shErpFederation = FederationFactory.buildP2shErpFederation(federationArgs, erpPubKeys, activationDelay);

        testSaveNewFederationPostMultiKey(p2shErpFederation, P2SH_ERP_FEDERATION_FORMAT_VERSION, activationsAllForks);
    }

    @Test
    void saveOldFederation_preMultikey() {
        Federation oldFederation = buildMockFederation(100, 200, 300);
        List<Integer> storageBytesCalls = new ArrayList<>();
        List<Integer> serializeCalls = new ArrayList<>();
        Repository repositoryMock = mock(Repository.class);
        FederationStorageProvider federationStorageProvider = createFederationStorageProvider(repositoryMock);

        try (MockedStatic<BridgeSerializationUtils> bridgeSerializationUtilsMocked = mockStatic(BridgeSerializationUtils.class)) {
            bridgeSerializationUtilsMocked.when(() -> BridgeSerializationUtils.serializeFederationOnlyBtcKeys(
                any(Federation.class)
            )).then((InvocationOnMock invocation) -> {
                Federation federation = invocation.getArgument(0);
                Assertions.assertEquals(oldFederation, federation);
                serializeCalls.add(0);
                return new byte[]{(byte) 0xbb};
            });
            doAnswer((InvocationOnMock invocation) -> {
                storageBytesCalls.add(0);
                RskAddress contractAddress = invocation.getArgument(0);
                DataWord address = invocation.getArgument(1);
                byte[] data = invocation.getArgument(2);
                // Make sure the bytes are set to the correct address in the repo and that what's saved is what was serialized
                assertEquals(bridgeAddress, contractAddress);
                Assertions.assertEquals(OLD_FEDERATION_KEY.getKey(), address);
                assertArrayEquals(new byte[]{(byte) 0xbb}, data);
                return null;
            }).when(repositoryMock).addStorageBytes(any(RskAddress.class), any(DataWord.class), any(byte[].class));

            federationStorageProvider.save(testnetBtcParams, activationsBeforeFork);
            // Shouldn't have tried to save nor serialize anything
            assertEquals(0, storageBytesCalls.size());
            assertEquals(0, serializeCalls.size());
            federationStorageProvider.setOldFederation(oldFederation);
            federationStorageProvider.save(testnetBtcParams, activationsBeforeFork);
            assertEquals(1, storageBytesCalls.size());
            assertEquals(1, serializeCalls.size());
        }
    }

    @Test
    void saveOldFederation_postMultikey() {
        ActivationConfig.ForBlock activations = mock(ActivationConfig.ForBlock.class);
        when(activations.isActive(ConsensusRule.RSKIP123)).thenReturn(true);

        Federation oldFederation = buildMockFederation(100, 200, 300);
        testSaveOldFederation(oldFederation, STANDARD_MULTISIG_FEDERATION_FORMAT_VERSION, activations);
    }

    @Test
    void saveOldFederation_postMultikey_RSKIP_201_active_non_standard_erp_fed() {
        ActivationConfig.ForBlock activations = mock(ActivationConfig.ForBlock.class);
        when(activations.isActive(ConsensusRule.RSKIP123)).thenReturn(true);
        when(activations.isActive(ConsensusRule.RSKIP201)).thenReturn(true);

        Federation oldFederation = buildMockFederation(100, 200, 300);

        FederationArgs federationArgs = oldFederation.getArgs();
        List<BtcECKey> erpPubKeys = federationTestnetConstants.getErpFedPubKeysList();
        long activationDelay = federationTestnetConstants.getErpFedActivationDelay();

        ErpFederation nonStandardErpFederation = FederationFactory.buildNonStandardErpFederation(federationArgs, erpPubKeys, activationDelay, activations);
        testSaveOldFederation(nonStandardErpFederation, NON_STANDARD_ERP_FEDERATION_FORMAT_VERSION, activations);
    }

    @Test
    void saveOldFederation_postMultikey_RSKIP_353_active_p2sh_erp_fed() {
        Federation oldFederation = buildMockFederation(100, 200, 300);

        FederationArgs federationArgs = oldFederation.getArgs();
        List<BtcECKey> erpPubKeys = federationTestnetConstants.getErpFedPubKeysList();
        long activationDelay = federationTestnetConstants.getErpFedActivationDelay();

        ErpFederation p2shErpFederation = FederationFactory.buildP2shErpFederation(federationArgs, erpPubKeys, activationDelay);
        testSaveOldFederation(p2shErpFederation, P2SH_ERP_FEDERATION_FORMAT_VERSION, activationsAllForks);
    }

    @Test
    void saveOldFederation_preMultikey_setToNull() {
        try (MockedStatic<BridgeSerializationUtils> bridgeSerializationUtilsMocked = mockStatic(BridgeSerializationUtils.class)) {
            List<Integer> storageBytesCalls = new ArrayList<>();
            Repository repositoryMock = mock(Repository.class);
            FederationStorageProvider federationStorageProvider = createFederationStorageProvider(repositoryMock);

            Mockito.doAnswer((InvocationOnMock invocation) -> {
                storageBytesCalls.add(0);
                RskAddress contractAddress = invocation.getArgument(0);
                DataWord address = invocation.getArgument(1);
                byte[] data = invocation.getArgument(2);

                // Make sure the bytes are set to the correct address in the repo and that what's saved is null
                assertEquals(bridgeAddress, contractAddress);
                Assertions.assertEquals(OLD_FEDERATION_KEY.getKey(), address);
                assertNull(data);
                return null;
            }).when(repositoryMock).addStorageBytes(any(RskAddress.class), any(DataWord.class), any());

            federationStorageProvider.save(testnetBtcParams, activationsBeforeFork);
            // Shouldn't have tried to save nor serialize anything
            Assertions.assertEquals(0, storageBytesCalls.size());
            federationStorageProvider.setOldFederation(null);
            federationStorageProvider.save(testnetBtcParams, activationsBeforeFork);
            Assertions.assertEquals(1, storageBytesCalls.size());

            bridgeSerializationUtilsMocked.verify(() -> BridgeSerializationUtils.serializeFederation(any(Federation.class)), never());
            bridgeSerializationUtilsMocked.verify(() -> BridgeSerializationUtils.serializeFederationOnlyBtcKeys(any(Federation.class)), never());
        }
    }

    @Test
    void saveOldFederation_postMultikey_setToNull() {
        try (MockedStatic<BridgeSerializationUtils> bridgeSerializationUtilsMocked = mockStatic(BridgeSerializationUtils.class, CALLS_REAL_METHODS)) {
            List<Integer> storageBytesCalls = new ArrayList<>();
            Repository repositoryMock = mock(Repository.class);
            FederationStorageProvider federationStorageProvider = createFederationStorageProvider(repositoryMock);

            Mockito.doAnswer((InvocationOnMock invocation) -> {
                storageBytesCalls.add(0);
                RskAddress contractAddress = invocation.getArgument(0);
                DataWord address = invocation.getArgument(1);
                byte[] data = invocation.getArgument(2);

                if (storageBytesCalls.size() == 1) {
                    // First call is the version setting
                    assertEquals(bridgeAddress, contractAddress);
                    Assertions.assertEquals(OLD_FEDERATION_FORMAT_VERSION.getKey(), address);
                    Assertions.assertEquals(BigInteger.valueOf(1000), RLP.decodeBigInteger(data, 0));
                } else {
                    Assertions.assertEquals(2, storageBytesCalls.size());
                    // Make sure the bytes are set to the correct address in the repo and that what's saved is null
                    assertEquals(bridgeAddress, contractAddress);
                    Assertions.assertEquals(OLD_FEDERATION_KEY.getKey(), address);
                    assertNull(data);
                }
                return null;
            }).when(repositoryMock).addStorageBytes(any(RskAddress.class), any(DataWord.class), any());

            federationStorageProvider.save(testnetBtcParams, activationsAllForks);
            // Shouldn't have tried to save nor serialize anything
            Assertions.assertEquals(0, storageBytesCalls.size());
            federationStorageProvider.setOldFederation(null);
            federationStorageProvider.save(testnetBtcParams, activationsAllForks);
            Assertions.assertEquals(2, storageBytesCalls.size());

            bridgeSerializationUtilsMocked.verify(() -> BridgeSerializationUtils.serializeFederation(any(Federation.class)), never());
            bridgeSerializationUtilsMocked.verify(() -> BridgeSerializationUtils.serializeFederationOnlyBtcKeys(any(Federation.class)), never());
        }
    }

    @Test
    void saveFederationElection() {
        ABICallElection electionMock = mock(ABICallElection.class);
        List<Integer> storageBytesCalls = new ArrayList<>();
        List<Integer> serializeCalls = new ArrayList<>();
        Repository repositoryMock = mock(Repository.class);
        FederationStorageProvider federationStorageProvider = createFederationStorageProvider(repositoryMock);

        try (MockedStatic<BridgeSerializationUtils> bridgeSerializationUtilsMocked = mockStatic(BridgeSerializationUtils.class)) {
            bridgeSerializationUtilsMocked.when(() -> BridgeSerializationUtils.serializeElection(any(ABICallElection.class))).then((InvocationOnMock invocation) -> {
                ABICallElection election = invocation.getArgument(0);
                Assertions.assertSame(electionMock, election);
                serializeCalls.add(0);
                return Hex.decode("aabb");
            });

            Mockito.doAnswer((InvocationOnMock invocation) -> {
                storageBytesCalls.add(0);
                RskAddress contractAddress = invocation.getArgument(0);
                DataWord address = invocation.getArgument(1);
                byte[] data = invocation.getArgument(2);
                // Make sure the bytes are set to the correct address in the repo and that what's saved is what was serialized
                assertEquals(bridgeAddress, contractAddress);
                Assertions.assertEquals(FEDERATION_ELECTION_KEY.getKey(), address);
                assertArrayEquals(Hex.decode("aabb"), data);
                return null;
            }).when(repositoryMock).addStorageBytes(any(RskAddress.class), any(DataWord.class), any(byte[].class));

            federationStorageProvider.save(testnetBtcParams, activationsBeforeFork);
            // Shouldn't have tried to save nor serialize anything
            Assertions.assertEquals(0, storageBytesCalls.size());
            Assertions.assertEquals(0, serializeCalls.size());
            TestUtils.setInternalState(federationStorageProvider, "federationElection", electionMock);
            federationStorageProvider.save(testnetBtcParams, activationsBeforeFork);
            Assertions.assertEquals(1, storageBytesCalls.size());
            Assertions.assertEquals(1, serializeCalls.size());
        }
    }

    @Test
<<<<<<< HEAD
    void getLockWhitelist_nonNullBytes() {
        List<Integer> calls = new ArrayList<>();
        LockWhitelist whitelistMock = new LockWhitelist(new HashMap<>());
        LockWhitelistEntry oneOffEntry = new OneOffWhiteListEntry(getBtcAddress("aaaaaaaaaaaaaaaaaaaaaaaaaaaaaaaaaaaaaaaa"), Coin.COIN);
        LockWhitelistEntry unlimitedEntry = new UnlimitedWhiteListEntry(getBtcAddress("bbbbbbbbbbbbbbbbbbbbbbbbbbbbbbbbbbbbbbbb"));
        whitelistMock.put(oneOffEntry.address(), oneOffEntry);
        whitelistMock.put(unlimitedEntry.address(), unlimitedEntry);
        Repository repositoryMock = mock(Repository.class);
        // Overriding Activation to make sure it serializes the unlimited whitelist data
        BridgeStorageProvider storageProvider = new BridgeStorageProvider(
            repositoryMock,
            mockAddress("aabbccdd"),
            testnetBtcParams,
            activationsAllForks
        );

        when(repositoryMock.getStorageBytes(any(RskAddress.class), eq(LOCK_ONE_OFF_WHITELIST_KEY.getKey())))
            .then((InvocationOnMock invocation) -> {
                calls.add(0);
                RskAddress contractAddress = invocation.getArgument(0);
                DataWord address = invocation.getArgument(1);
                // Make sure the bytes are got from the correct address in the repo
                assertArrayEquals(new byte[]{(byte) 0xaa, (byte) 0xbb, (byte) 0xcc, (byte) 0xdd}, contractAddress.getBytes());
                Assertions.assertEquals(LOCK_ONE_OFF_WHITELIST_KEY.getKey(), address);
                return new byte[]{(byte)0xaa};
            });
        when(repositoryMock.getStorageBytes(any(RskAddress.class), eq(LOCK_UNLIMITED_WHITELIST_KEY.getKey())))
            .then((InvocationOnMock invocation) -> {
                calls.add(0);
                RskAddress contractAddress = invocation.getArgument(0);
                DataWord address = invocation.getArgument(1);
                // Make sure the bytes are got from the correct address in the repo
                assertArrayEquals(new byte[]{(byte) 0xaa, (byte) 0xbb, (byte) 0xcc, (byte) 0xdd}, contractAddress.getBytes());
                Assertions.assertEquals(LOCK_UNLIMITED_WHITELIST_KEY.getKey(), address);
                return new byte[]{(byte)0xbb};
            });
        try (MockedStatic<BridgeSerializationUtils> bridgeSerializationUtilsMocked = mockStatic(BridgeSerializationUtils.class)) {
            bridgeSerializationUtilsMocked
                .when(() -> BridgeSerializationUtils.deserializeOneOffLockWhitelistAndDisableBlockHeight(any(byte[].class), any(NetworkParameters.class)))
                .then((InvocationOnMock invocation) -> {
                    calls.add(0);
                    byte[] data = invocation.getArgument(0);
                    NetworkParameters parameters = invocation.getArgument(1);
                    assertEquals(NetworkParameters.fromID(NetworkParameters.ID_TESTNET), parameters);
                    // Make sure we're deserializing what just came from the repo with the correct AddressBasedAuthorizer
                    assertArrayEquals(new byte[]{(byte) 0xaa}, data);
                    HashMap<Address, LockWhitelistEntry> map = new HashMap<>();
                    map.put(oneOffEntry.address(), oneOffEntry);
                    return Pair.of(map, 0);
                });
            bridgeSerializationUtilsMocked
                .when(() -> BridgeSerializationUtils.deserializeUnlimitedLockWhitelistEntries(any(byte[].class), any(NetworkParameters.class)))
                .then((InvocationOnMock invocation) -> {
                    calls.add(0);
                    byte[] unlimitedData = invocation.getArgument(0);
                    NetworkParameters parameters = invocation.getArgument(1);
                    assertEquals(NetworkParameters.fromID(NetworkParameters.ID_TESTNET), parameters);
                    // Make sure we're deserializing what just came from the repo with the correct AddressBasedAuthorizer
                    assertArrayEquals(new byte[]{(byte) 0xbb}, unlimitedData);
                    HashMap<Address, LockWhitelistEntry> map = new HashMap<>();
                    map.put(unlimitedEntry.address(), unlimitedEntry);
                    return map;
                });

            assertEquals(whitelistMock.getAll(), storageProvider.getLockWhitelist().getAll());
            assertEquals(4, calls.size()); // 1 for each call to deserializeFederationOnlyBtcKeys & getStorageBytes (we call getStorageBytes twice)
        }
    }

    @Test
    void getLockWhitelist_nullBytes() {
        List<Integer> calls = new ArrayList<>();
        Repository repositoryMock = mock(Repository.class);
        BridgeStorageProvider storageProvider = new BridgeStorageProvider(repositoryMock, mockAddress("aabbccdd"), testnetBtcParams,
            activationsAllForks);

        when(repositoryMock.getStorageBytes(any(RskAddress.class), any(DataWord.class)))
            .then((InvocationOnMock invocation) -> {
                calls.add(0);
                RskAddress contractAddress = invocation.getArgument(0);
                DataWord address = invocation.getArgument(1);
                // Make sure the bytes are got from the correct address in the repo
                assertArrayEquals(new byte[]{(byte) 0xaa, (byte) 0xbb, (byte) 0xcc, (byte) 0xdd}, contractAddress.getBytes());
                Assertions.assertEquals(LOCK_ONE_OFF_WHITELIST_KEY.getKey(), address);
                return new byte[]{(byte)0xee};
            });
        try (MockedStatic<BridgeSerializationUtils> bridgeSerializationUtilsMocked = mockStatic(BridgeSerializationUtils.class)) {
            bridgeSerializationUtilsMocked
                .when(() -> BridgeSerializationUtils.deserializeOneOffLockWhitelistAndDisableBlockHeight(any(byte[].class), any(NetworkParameters.class)))
                .then((InvocationOnMock invocation) -> {
                    calls.add(0);
                    return null;
                });
            bridgeSerializationUtilsMocked
                .when(() -> BridgeSerializationUtils.deserializeUnlimitedLockWhitelistEntries(any(byte[].class), any(NetworkParameters.class)))
                .then((InvocationOnMock invocation) -> {
                    calls.add(0); // THIS ONE WON'T BE CALLED BECAUSE ONEOFF IS EMPTY
                    Assertions.fail("As we don't have data for one-off, we shouldn't have called deserialize unlimited");
                    return null;
                });

            LockWhitelist result = storageProvider.getLockWhitelist();
            Assertions.assertNotNull(result);
            Assertions.assertEquals(0, result.getSize().intValue());
            Assertions.assertEquals(2, calls.size()); // 1 for each call to deserializeFederationOnlyBtcKeys & getStorageBytes
        }
    }

    @Test
    void saveLockWhitelist() {
        LockWhitelist whitelistMock = mock(LockWhitelist.class);
        List<Integer> storageBytesCalls = new ArrayList<>();
        List<Integer> serializeCalls = new ArrayList<>();
        Repository repositoryMock = mock(Repository.class);
        // Overriding activation to make sure it serializes the unlimited whitelist data
        BridgeStorageProvider storageProvider = new BridgeStorageProvider(repositoryMock, mockAddress("aabbccdd"), testnetBtcParams,
            activationsAllForks);

        try (MockedStatic<BridgeSerializationUtils> bridgeSerializationUtilsMocked = mockStatic(BridgeSerializationUtils.class)) {
            // Mock the One-Off serialization
            bridgeSerializationUtilsMocked
                .when(() -> BridgeSerializationUtils.serializeOneOffLockWhitelist(any(Pair.class)))
                .then((InvocationOnMock invocation) -> {
                    Pair<List<OneOffWhiteListEntry>, Integer> data = invocation.getArgument(0);
                    Assertions.assertEquals(whitelistMock.getAll(OneOffWhiteListEntry.class), data.getLeft());
                    Assertions.assertSame(whitelistMock.getDisableBlockHeight(), data.getRight());
                    serializeCalls.add(0);
                    return Hex.decode("ccdd");
                });

            Mockito
                .doAnswer((InvocationOnMock invocation) -> {
                    storageBytesCalls.add(0);
                    RskAddress contractAddress = invocation.getArgument(0);
                    DataWord address = invocation.getArgument(1);
                    byte[] data = invocation.getArgument(2);
                    // Make sure the bytes are set to the correct address in the repo and that what's saved is what was serialized
                    assertArrayEquals(Hex.decode("aabbccdd"), contractAddress.getBytes());
                    Assertions.assertEquals(LOCK_ONE_OFF_WHITELIST_KEY.getKey(), address);
                    assertArrayEquals(Hex.decode("ccdd"), data);
                    return null;
                })
                .when(repositoryMock).addStorageBytes(any(RskAddress.class), eq(LOCK_ONE_OFF_WHITELIST_KEY.getKey()), any(byte[].class));

            // Mock the Unlimited serialization
            bridgeSerializationUtilsMocked
                .when(() -> BridgeSerializationUtils.serializeUnlimitedLockWhitelist(any(List.class)))
                .then((InvocationOnMock invocation) -> {
                    List<UnlimitedWhiteListEntry> unlimitedWhiteListEntries = invocation.getArgument(0);
                    assertEquals(whitelistMock.getAll(UnlimitedWhiteListEntry.class), unlimitedWhiteListEntries);
                    serializeCalls.add(0);
                    return Hex.decode("bbcc");
                });

            Mockito
                .doAnswer((InvocationOnMock invocation) -> {
                    storageBytesCalls.add(0);
                    RskAddress contractAddress = invocation.getArgument(0);
                    DataWord address = invocation.getArgument(1);
                    byte[] data = invocation.getArgument(2);
                    // Make sure the bytes are set to the correct address in the repo and that what's saved is what was serialized
                    assertArrayEquals(Hex.decode("aabbccdd"), contractAddress.getBytes());
                    Assertions.assertEquals(LOCK_UNLIMITED_WHITELIST_KEY.getKey(), address);
                    assertArrayEquals(Hex.decode("bbcc"), data);
                    return null;
                })
                .when(repositoryMock).addStorageBytes(any(RskAddress.class), eq(LOCK_UNLIMITED_WHITELIST_KEY.getKey()), any(byte[].class));

            storageProvider.saveLockWhitelist();
            // Shouldn't have tried to save nor serialize anything
            Assertions.assertEquals(0, storageBytesCalls.size());
            Assertions.assertEquals(0, serializeCalls.size());
            TestUtils.setInternalState(storageProvider, "lockWhitelist", whitelistMock);
            storageProvider.saveLockWhitelist();
            Assertions.assertEquals(2, storageBytesCalls.size());
            Assertions.assertEquals(2, serializeCalls.size());
        }
    }

    @Test
    void saveLockWhiteListAfterGetWithData() {
        AtomicReference<Boolean> storageCalled = new AtomicReference<>();
        storageCalled.set(Boolean.FALSE);
        Repository repositoryMock = mock(Repository.class);
        OneOffWhiteListEntry oneOffEntry = new OneOffWhiteListEntry(getBtcAddress("aaaaaaaaaaaaaaaaaaaaaaaaaaaaaaaaaaaaaaaa"), Coin.COIN);
        BridgeStorageProvider storageProvider = new BridgeStorageProvider(repositoryMock, mockAddress("aabbccdd"), testnetBtcParams,
            config.getActivationConfig().forBlock(500L));

        when(repositoryMock.getStorageBytes(any(RskAddress.class), eq(LOCK_ONE_OFF_WHITELIST_KEY.getKey())))
            .then((InvocationOnMock invocation) -> new byte[]{(byte)0xaa});

        try (MockedStatic<BridgeSerializationUtils> bridgeSerializationUtilsMocked = mockStatic(BridgeSerializationUtils.class)) {
            bridgeSerializationUtilsMocked
                .when(() -> BridgeSerializationUtils.deserializeOneOffLockWhitelistAndDisableBlockHeight(any(byte[].class), any(NetworkParameters.class)))
                .then((InvocationOnMock invocation) -> {
                    HashMap<Address, LockWhitelistEntry> map = new HashMap<>();
                    map.put(oneOffEntry.address(), oneOffEntry);
                    return Pair.of(map, 0);
                });

            bridgeSerializationUtilsMocked
                .when(() -> BridgeSerializationUtils.serializeOneOffLockWhitelist(any(Pair.class)))
                .thenReturn(new byte[]{(byte) 0xee});

            Mockito
                .doAnswer((InvocationOnMock invocation) -> {
                    storageCalled.set(Boolean.TRUE);
                    return null;
                })
                .when(repositoryMock).addStorageBytes(any(RskAddress.class), eq(LOCK_ONE_OFF_WHITELIST_KEY.getKey()), eq(new byte[]{(byte) 0xee}));

            Assertions.assertTrue(storageProvider.getLockWhitelist().getSize() > 0);

            storageProvider.saveLockWhitelist();

            Assertions.assertTrue(storageCalled.get());
        }
    }

    @Test
=======
>>>>>>> 76d3a701
    void getReleaseRequestQueue_before_rskip_146_activation() throws IOException {
        Repository repositoryMock = mock(Repository.class);
        BridgeStorageProvider storageProvider = new BridgeStorageProvider(repositoryMock, mockAddress("aabbccdd"), testnetBtcParams, activationsBeforeFork);

        List<ReleaseRequestQueue.Entry> oldEntriesList = new ArrayList<>(Collections.singletonList(
            new ReleaseRequestQueue.Entry(
                Address.fromBase58((new BridgeRegTestConstants()).getBtcParams(), "mmWJhA74Pd6peL39V3AmtGHdGdJ4PyeXvL"),
                Coin.COIN)));

        when(repositoryMock.getStorageBytes(any(RskAddress.class), eq(RELEASE_REQUEST_QUEUE.getKey())))
            .then((InvocationOnMock invocation) ->
                BridgeSerializationUtils.serializeReleaseRequestQueue(new ReleaseRequestQueue(oldEntriesList)));

        ReleaseRequestQueue result = storageProvider.getReleaseRequestQueue();

        verify(repositoryMock, never()).getStorageBytes(any(RskAddress.class), eq(RELEASE_REQUEST_QUEUE_WITH_TXHASH.getKey()));

        Assertions.assertEquals(1, result.getEntries().size());
        Assertions.assertTrue(result.getEntries().containsAll(oldEntriesList));
    }

    @Test
    void getReleaseRequestQueue_after_rskip_146_activation() throws IOException {
        ActivationConfig.ForBlock activations = mock(ActivationConfig.ForBlock.class);
        when(activations.isActive(ConsensusRule.RSKIP146)).thenReturn(true);

        ReleaseRequestQueue.Entry oldEntry = new ReleaseRequestQueue.Entry(
            Address.fromBase58((new BridgeRegTestConstants()).getBtcParams(), "mmWJhA74Pd6peL39V3AmtGHdGdJ4PyeXvL"),
            Coin.COIN);

        ReleaseRequestQueue.Entry newEntry = new ReleaseRequestQueue.Entry(
            Address.fromBase58((new BridgeRegTestConstants()).getBtcParams(), "mseEsMLuzaEdGbyAv9c9VRL9qGcb49qnxB"),
            Coin.COIN,
            PegTestUtils.createHash3(0)
        );

        Repository repositoryMock = mock(Repository.class);

        when(repositoryMock.getStorageBytes(any(),eq(RELEASE_REQUEST_QUEUE.getKey()))).
            thenReturn(BridgeSerializationUtils.serializeReleaseRequestQueue(new ReleaseRequestQueue(new ArrayList<>(Arrays.asList(oldEntry)))));

        BridgeStorageProvider storageProvider = new BridgeStorageProvider(repositoryMock, mockAddress("aabbccdd"), testnetBtcParams,
            activations);

        ReleaseRequestQueue releaseRequestQueue = storageProvider.getReleaseRequestQueue();

        releaseRequestQueue.add(Address.fromBase58((new BridgeRegTestConstants()).getBtcParams(), "mseEsMLuzaEdGbyAv9c9VRL9qGcb49qnxB"),
            Coin.COIN,
            PegTestUtils.createHash3(0));

        ReleaseRequestQueue result = storageProvider.getReleaseRequestQueue();

        Assertions.assertEquals(2, result.getEntries().size());
        Assertions.assertEquals(result.getEntries().get(0), oldEntry);
        Assertions.assertEquals(result.getEntries().get(1), newEntry);
    }

    @Test
    void saveReleaseRequestQueue_before_rskip_146_activation() throws IOException {
        Repository repositoryMock = mock(Repository.class);
        BridgeStorageProvider storageProvider = new BridgeStorageProvider(repositoryMock, mockAddress("aabbccdd"), testnetBtcParams, activationsBeforeFork);

        List<ReleaseRequestQueue.Entry> oldEntriesList = new ArrayList<>(Collections.singletonList(
            new ReleaseRequestQueue.Entry(
                Address.fromBase58((new BridgeRegTestConstants()).getBtcParams(), "mmWJhA74Pd6peL39V3AmtGHdGdJ4PyeXvL"),
                Coin.COIN)));

        ReleaseRequestQueue releaseRequestQueue = storageProvider.getReleaseRequestQueue();
        releaseRequestQueue.add(Address.fromBase58((new BridgeRegTestConstants()).getBtcParams(), "mmWJhA74Pd6peL39V3AmtGHdGdJ4PyeXvL"),
            Coin.COIN);

        doAnswer((i) -> {
            List<ReleaseRequestQueue.Entry> entries = BridgeSerializationUtils.deserializeReleaseRequestQueue(i.getArgument(2), testnetBtcParams);
            Assertions.assertEquals(oldEntriesList, entries);
            return true;
        }).when(repositoryMock).addStorageBytes(any(RskAddress.class), eq(RELEASE_REQUEST_QUEUE.getKey()), any(byte[].class));

        storageProvider.saveReleaseRequestQueue();

        verify(repositoryMock, atLeastOnce()).addStorageBytes(any(RskAddress.class), eq(RELEASE_REQUEST_QUEUE.getKey()), any(byte[].class));
        verify(repositoryMock, never()).addStorageBytes(any(RskAddress.class), eq(RELEASE_REQUEST_QUEUE_WITH_TXHASH.getKey()), any(byte[].class));
    }

    @Test
    void saveReleaseRequestQueue_after_rskip_146_activation() throws IOException {
        ActivationConfig.ForBlock activations = mock(ActivationConfig.ForBlock.class);
        when(activations.isActive(ConsensusRule.RSKIP146)).thenReturn(true);

        ReleaseRequestQueue.Entry newEntry =
            new ReleaseRequestQueue.Entry(
                Address.fromBase58((new BridgeRegTestConstants()).getBtcParams(), "mseEsMLuzaEdGbyAv9c9VRL9qGcb49qnxB"),
                Coin.COIN,
                PegTestUtils.createHash3(0)
            );

        ReleaseRequestQueue.Entry oldEntry =
            new ReleaseRequestQueue.Entry(
                Address.fromBase58((new BridgeRegTestConstants()).getBtcParams(), "mseEsMLuzaEdGbyAv9c9VRL9qGcb49qnxB"),
                Coin.COIN
            );

        Repository repositoryMock = mock(Repository.class);
        when(repositoryMock.getStorageBytes(any(),eq(RELEASE_REQUEST_QUEUE.getKey()))).
            thenReturn(BridgeSerializationUtils.serializeReleaseRequestQueue(new ReleaseRequestQueue(new ArrayList<>(Arrays.asList(oldEntry)))));

        BridgeStorageProvider storageProvider = new BridgeStorageProvider(repositoryMock, mockAddress("aabbccdd"), testnetBtcParams, activations);
        ReleaseRequestQueue releaseRequestQueue = storageProvider.getReleaseRequestQueue();

        releaseRequestQueue.add(Address.fromBase58((new BridgeRegTestConstants()).getBtcParams(), "mseEsMLuzaEdGbyAv9c9VRL9qGcb49qnxB"),
            Coin.COIN,
            PegTestUtils.createHash3(0)
        );

        doAnswer((i) -> {
            List<ReleaseRequestQueue.Entry> entries = BridgeSerializationUtils.deserializeReleaseRequestQueue(i.getArgument(2), testnetBtcParams);
            Assertions.assertEquals(entries, new ArrayList<>(Arrays.asList(oldEntry)));
            return true;
        }).when(repositoryMock).addStorageBytes(any(RskAddress.class), eq(RELEASE_REQUEST_QUEUE.getKey()), any(byte[].class));

        doAnswer((i) -> {
            List<ReleaseRequestQueue.Entry> entries = BridgeSerializationUtils.deserializeReleaseRequestQueue(i.getArgument(2), testnetBtcParams, true);
            Assertions.assertEquals(entries, new ArrayList<>(Arrays.asList(newEntry)));
            return true;
        }).when(repositoryMock).addStorageBytes(any(RskAddress.class), eq(RELEASE_REQUEST_QUEUE_WITH_TXHASH.getKey()), any(byte[].class));

        storageProvider.saveReleaseRequestQueue();

        verify(repositoryMock, atLeastOnce()).addStorageBytes(any(RskAddress.class), eq(RELEASE_REQUEST_QUEUE.getKey()), any(byte[].class));
        verify(repositoryMock, atLeastOnce()).addStorageBytes(any(RskAddress.class), eq(RELEASE_REQUEST_QUEUE_WITH_TXHASH.getKey()), any(byte[].class));
        Assertions.assertEquals(2, storageProvider.getReleaseRequestQueue().getEntries().size());
    }

    @Test
    void getPegoutsWaitingForConfirmations_before_rskip_146_activation() throws IOException {
        Repository repositoryMock = mock(Repository.class);
        BridgeStorageProvider storageProvider = new BridgeStorageProvider(repositoryMock, mockAddress("aabbccdd"),
            testnetBtcParams, activationsBeforeFork);

        Set<PegoutsWaitingForConfirmations.Entry> oldEntriesSet = new HashSet<>(Collections.singletonList(
            new PegoutsWaitingForConfirmations.Entry(new BtcTransaction(testnetBtcParams), 1L)
        ));

        when(repositoryMock.getStorageBytes(any(RskAddress.class), eq(PEGOUTS_WAITING_FOR_CONFIRMATIONS.getKey())))
            .then((InvocationOnMock invocation) ->
                BridgeSerializationUtils.serializePegoutsWaitingForConfirmations(new PegoutsWaitingForConfirmations(oldEntriesSet)));

        PegoutsWaitingForConfirmations result = storageProvider.getPegoutsWaitingForConfirmations();

        verify(repositoryMock, never()).getStorageBytes(any(RskAddress.class), eq(PEGOUTS_WAITING_FOR_CONFIRMATIONS_WITH_TXHASH_KEY.getKey()));

        Assertions.assertEquals(1, result.getEntries().size());
        Assertions.assertTrue(result.getEntries().containsAll(oldEntriesSet));
    }

    @Test
    void getPegoutsWaitingForConfirmations_after_rskip_146_activation() throws IOException {
        ActivationConfig.ForBlock activations = mock(ActivationConfig.ForBlock.class);
        when(activations.isActive(ConsensusRule.RSKIP146)).thenReturn(true);

        Set<PegoutsWaitingForConfirmations.Entry> oldEntriesSet = new HashSet<>(Collections.singletonList(
            new PegoutsWaitingForConfirmations.Entry(new BtcTransaction(testnetBtcParams), 1L)
        ));

        Repository repositoryMock = mock(Repository.class);

        when(repositoryMock.getStorageBytes(any(RskAddress.class), eq(PEGOUTS_WAITING_FOR_CONFIRMATIONS.getKey())))
            .thenReturn(BridgeSerializationUtils.serializePegoutsWaitingForConfirmations(new PegoutsWaitingForConfirmations(oldEntriesSet)));

        BridgeStorageProvider storageProvider = new BridgeStorageProvider(repositoryMock, mockAddress("aabbccdd"),
            testnetBtcParams, activations);

        PegoutsWaitingForConfirmations pegoutsWaitingForConfirmations = storageProvider.getPegoutsWaitingForConfirmations();

        pegoutsWaitingForConfirmations.add(new SimpleBtcTransaction(testnetBtcParams, PegTestUtils.createHash(0)),
            1L,
            PegTestUtils.createHash3(0));

        PegoutsWaitingForConfirmations result = storageProvider.getPegoutsWaitingForConfirmations();

        Assertions.assertEquals(2, result.getEntries().size());
    }

    @Test
    void savePegoutsWaitingForConfirmations_before_rskip_146_activations() throws IOException {
        Repository repositoryMock = mock(Repository.class);
        BridgeStorageProvider storageProvider = new BridgeStorageProvider(repositoryMock, mockAddress("aabbccdd"), testnetBtcParams, activationsBeforeFork);

        Set<PegoutsWaitingForConfirmations.Entry> oldEntriesSet = new HashSet<>(Collections.singletonList(
            new PegoutsWaitingForConfirmations.Entry(new BtcTransaction(testnetBtcParams), 1L)
        ));

        PegoutsWaitingForConfirmations pegoutsWaitingForConfirmations = storageProvider.getPegoutsWaitingForConfirmations();
        pegoutsWaitingForConfirmations.add(new BtcTransaction(testnetBtcParams), 1L);

        doAnswer((i) -> {
            Set<PegoutsWaitingForConfirmations.Entry> entries = BridgeSerializationUtils.deserializePegoutsWaitingForConfirmations(i.getArgument(2), testnetBtcParams).getEntries();
            Assertions.assertEquals(oldEntriesSet, entries);
            return true;
        }).when(repositoryMock).addStorageBytes(any(RskAddress.class), eq(PEGOUTS_WAITING_FOR_CONFIRMATIONS.getKey()), any(byte[].class));

        storageProvider.savePegoutsWaitingForConfirmations();

        verify(repositoryMock, atLeastOnce()).addStorageBytes(any(RskAddress.class), eq(PEGOUTS_WAITING_FOR_CONFIRMATIONS.getKey()), any(byte[].class));
        verify(repositoryMock, never()).addStorageBytes(any(RskAddress.class), eq(PEGOUTS_WAITING_FOR_CONFIRMATIONS_WITH_TXHASH_KEY.getKey()), any(byte[].class));
    }

    @Test
    void savePegoutsWaitingForConfirmations_after_rskip_146_activations() throws IOException {
        ActivationConfig.ForBlock activations = mock(ActivationConfig.ForBlock.class);
        when(activations.isActive(ConsensusRule.RSKIP146)).thenReturn(true);

        Set<PegoutsWaitingForConfirmations.Entry> newEntriesSet = new HashSet<>(Collections.singletonList(
            new PegoutsWaitingForConfirmations.Entry(new BtcTransaction(testnetBtcParams), 1L, PegTestUtils.createHash3(0))
        ));

        Set<PegoutsWaitingForConfirmations.Entry> oldEntriesSet = new HashSet<>(Collections.singletonList(
            new PegoutsWaitingForConfirmations.Entry(new BtcTransaction(testnetBtcParams), 1L)
        ));

        Repository repositoryMock = mock(Repository.class);

        when(repositoryMock.getStorageBytes(any(),eq(PEGOUTS_WAITING_FOR_CONFIRMATIONS.getKey()))).
            thenReturn(BridgeSerializationUtils.serializePegoutsWaitingForConfirmations(new PegoutsWaitingForConfirmations(oldEntriesSet)));

        BridgeStorageProvider storageProvider = new BridgeStorageProvider(repositoryMock, mockAddress("aabbccdd"), testnetBtcParams, activations);
        PegoutsWaitingForConfirmations pegoutsWaitingForConfirmations = storageProvider.getPegoutsWaitingForConfirmations();

        pegoutsWaitingForConfirmations.add(new SimpleBtcTransaction(testnetBtcParams, PegTestUtils.createHash(1)),
            1L,
            PegTestUtils.createHash3(0));

        doAnswer((i) -> {
            Set<PegoutsWaitingForConfirmations.Entry> entries = BridgeSerializationUtils.deserializePegoutsWaitingForConfirmations(i.getArgument(2), testnetBtcParams).getEntries();
            Assertions.assertEquals(entries, oldEntriesSet);
            return true;
        }).when(repositoryMock).addStorageBytes(any(RskAddress.class), eq(PEGOUTS_WAITING_FOR_CONFIRMATIONS.getKey()), any(byte[].class));

        doAnswer((i) -> {
            Set<PegoutsWaitingForConfirmations.Entry> entries = BridgeSerializationUtils.deserializePegoutsWaitingForConfirmations(i.getArgument(2), testnetBtcParams, true).getEntries();
            Assertions.assertEquals(entries, newEntriesSet);
            return true;
        }).when(repositoryMock).addStorageBytes(any(RskAddress.class), eq(PEGOUTS_WAITING_FOR_CONFIRMATIONS_WITH_TXHASH_KEY.getKey()), any(byte[].class));

        storageProvider.savePegoutsWaitingForConfirmations();

        verify(repositoryMock, atLeastOnce()).addStorageBytes(any(RskAddress.class), eq(PEGOUTS_WAITING_FOR_CONFIRMATIONS.getKey()), any(byte[].class));
        verify(repositoryMock, atLeastOnce()).addStorageBytes(any(RskAddress.class), eq(PEGOUTS_WAITING_FOR_CONFIRMATIONS_WITH_TXHASH_KEY.getKey()), any(byte[].class));
        Assertions.assertEquals(2, storageProvider.getPegoutsWaitingForConfirmations().getEntries().size());
    }

    @Test
    void getReleaseTransaction_after_rskip_146_activations() throws IOException {
        ActivationConfig.ForBlock activations = mock(ActivationConfig.ForBlock.class);
        when(activations.isActive(ConsensusRule.RSKIP146)).thenReturn(true);

        BtcTransaction tx1 = createTransaction();
        BtcTransaction tx2 = createTransaction();
        BtcTransaction tx3 = createTransaction();

        Repository repository = createRepository();
        Repository track = repository.startTracking();

        BridgeStorageProvider provider0 = new BridgeStorageProvider(
            track,
            bridgeAddress,
            testnetBtcParams,
            activations
        );

        provider0.getPegoutsWaitingForConfirmations().add(tx1, 1L, PegTestUtils.createHash3(0));
        provider0.getPegoutsWaitingForConfirmations().add(tx2, 2L, PegTestUtils.createHash3(1));
        provider0.getPegoutsWaitingForConfirmations().add(tx3, 3L, PegTestUtils.createHash3(2));

        provider0.save();

        track.commit();

        //Reusing same storage configuration as the height doesn't affect storage configurations for releases.
        BridgeStorageProvider provider = new BridgeStorageProvider(
            repository,
            bridgeAddress,
            testnetBtcParams,
            activations
        );

        Assertions.assertEquals(3, provider.getPegoutsWaitingForConfirmations().getEntries().size());
        Assertions.assertEquals(0, provider.getPegoutsWaitingForSignatures().size());
    }

    @Test
    void setLockingCap_before_fork() {
        Repository repository = mock(Repository.class);

        BridgeStorageProvider provider0 = new BridgeStorageProvider(
            repository, bridgeAddress,
            testnetBtcParams, activationsBeforeFork
        );

        provider0.setLockingCap(Coin.ZERO);
        provider0.saveLockingCap();

        // If the network upgrade is not enabled we shouldn't be writing in the repository
        verify(repository, never()).addStorageBytes(any(), any(), any());
    }

    @Test
    void setLockingCap_after_fork() {
        Repository repository = mock(Repository.class);

        BridgeStorageProvider provider0 = new BridgeStorageProvider(
            repository,
            bridgeAddress,
            testnetBtcParams,
            activationsAllForks
        );

        provider0.setLockingCap(Coin.ZERO);
        provider0.saveLockingCap();

        // Once the network upgrade is active, we will store the locking cap in the repository
        verify(repository, times(1)).addStorageBytes(
            bridgeAddress,
            LOCKING_CAP_KEY.getKey(),
            BridgeSerializationUtils.serializeCoin(Coin.ZERO)
        );
    }

    @Test
    void getLockingCap_before_fork() {
        Repository repository = mock(Repository.class);

        BridgeStorageProvider provider0 = new BridgeStorageProvider(
            repository,
            bridgeAddress,
            testnetBtcParams,
            activationsBeforeFork
        );

        assertNull(provider0.getLockingCap());

        // If the network upgrade is not enabled we shouldn't be reading the repository
        verify(repository, never()).getStorageBytes(bridgeAddress, LOCKING_CAP_KEY.getKey());
    }

    @Test
    void getLockingCap_after_fork() {
        Repository repository = mock(Repository.class);
        // If by chance the repository is called I want to force the tests to fail
        when(repository.getStorageBytes(bridgeAddress, LOCKING_CAP_KEY.getKey())).thenReturn(new byte[] { 1 });

        BridgeStorageProvider provider0 = new BridgeStorageProvider(
            repository,
            bridgeAddress,
            testnetBtcParams,
            activationsAllForks
        );

        assertEquals(Coin.SATOSHI, provider0.getLockingCap());

        // If the network upgrade is not enabled we shouldn't be reading the repository
        verify(repository, atLeastOnce()).getStorageBytes(bridgeAddress, LOCKING_CAP_KEY.getKey());
    }

    @Test
    void setLockingCapAndGetLockingCap() {
        Repository repository = createRepository();
        Repository track = repository.startTracking();

        BridgeStorageProvider provider0 = new BridgeStorageProvider(
            track,
            bridgeAddress,
            testnetBtcParams,
            activationsAllForks
        );

        Coin expectedCoin = Coin.valueOf(666);

        // We store the locking cap
        provider0.setLockingCap(expectedCoin);
        provider0.saveLockingCap();
        track.commit();

        track = repository.startTracking();

        BridgeStorageProvider provider = new BridgeStorageProvider(
            track,
            bridgeAddress,
            testnetBtcParams,
            activationsAllForks
        );

        // And then we get it back
        assertEquals(expectedCoin, provider.getLockingCap());
    }

    @Test
    void getHeightIfBtcTxhashIsAlreadyProcessed_before_RSKIP134_does_not_use_new_storage() throws IOException {
        Repository repository = mock(Repository.class);

        Sha256Hash hash = Sha256Hash.ZERO_HASH;

        HashMap<Sha256Hash, Long> hashes = new HashMap<>();
        hashes.put(hash, 1L);
        when(repository.getStorageBytes(
            bridgeAddress,
            BTC_TX_HASHES_ALREADY_PROCESSED_KEY.getKey()
        )).thenReturn(BridgeSerializationUtils.serializeMapOfHashesToLong(hashes));

        BridgeStorageProvider provider0 = new BridgeStorageProvider(
            repository,
            bridgeAddress,
            testnetBtcParams,
            activationsBeforeFork
        );

        Optional<Long> result = provider0.getHeightIfBtcTxhashIsAlreadyProcessed(hash);
        assertTrue(result.isPresent());
        assertEquals(Long.valueOf(1), result.get());

        verify(repository, times(1)).getStorageBytes(bridgeAddress, BTC_TX_HASHES_ALREADY_PROCESSED_KEY.getKey());
        verify(repository, never()).getStorageBytes(bridgeAddress, BTC_TX_HASH_AP.getCompoundKey("-", hash.toString()));
    }

    @Test
    void getHeightIfBtcTxhashIsAlreadyProcessed_after_RSKIP134_uses_new_storage()
        throws IOException {
        Repository repository = mock(Repository.class);

        Sha256Hash hash1 = Sha256Hash.ZERO_HASH;
        Sha256Hash hash2 = Sha256Hash.wrap("0000000000000000000000000000000000000000000000000000000000000001");

        HashMap<Sha256Hash, Long> hashes = new HashMap<>();
        hashes.put(hash1, 1L);
        when(repository.getStorageBytes(
            bridgeAddress,
            BTC_TX_HASHES_ALREADY_PROCESSED_KEY.getKey()
        )).thenReturn(BridgeSerializationUtils.serializeMapOfHashesToLong(hashes));

        when(repository.getStorageBytes(
            bridgeAddress,
            BTC_TX_HASH_AP.getCompoundKey("-", hash2.toString())
        )).thenReturn(BridgeSerializationUtils.serializeLong(2L));

        BridgeStorageProvider provider0 = new BridgeStorageProvider(
            repository,
            bridgeAddress,
            testnetBtcParams,
            activationsAllForks
        );

        // Get hash1 which is stored in old storage
        Optional<Long> result = provider0.getHeightIfBtcTxhashIsAlreadyProcessed(hash1);
        assertTrue(result.isPresent());
        assertEquals(Long.valueOf(1), result.get());

        // old storage was accessed and new storage not
        verify(repository, times(1)).getStorageBytes(bridgeAddress, BTC_TX_HASHES_ALREADY_PROCESSED_KEY.getKey());
        verify(repository, never()).getStorageBytes(bridgeAddress, BTC_TX_HASH_AP.getCompoundKey("-", hash2.toString()));

        // Get hash2 which is stored in new storage
        result = provider0.getHeightIfBtcTxhashIsAlreadyProcessed(hash2);
        assertTrue(result.isPresent());
        assertEquals(Long.valueOf(2), result.get());

        // old storage wasn't accessed anymore (because it is cached) and new storage was accessed
        verify(repository, times(1)).getStorageBytes(bridgeAddress, BTC_TX_HASHES_ALREADY_PROCESSED_KEY.getKey());
        verify(repository, times(1)).getStorageBytes(bridgeAddress, BTC_TX_HASH_AP.getCompoundKey("-", hash2.toString()));

        // Get hash2 again
        result = provider0.getHeightIfBtcTxhashIsAlreadyProcessed(hash2);
        assertTrue(result.isPresent());
        assertEquals(Long.valueOf(2), result.get());

        // No more accesses to repository, as both values are in cache
        verify(repository, times(1)).getStorageBytes(bridgeAddress, BTC_TX_HASHES_ALREADY_PROCESSED_KEY.getKey());
        verify(repository, times(1)).getStorageBytes(bridgeAddress, BTC_TX_HASH_AP.getCompoundKey("-", hash2.toString()));
    }

    @Test
    void setHeightBtcTxhashAlreadyProcessed_before_RSKIP134_does_not_use_new_storage() throws IOException {
        Repository repository = mock(Repository.class);

        Sha256Hash hash = Sha256Hash.ZERO_HASH;

        BridgeStorageProvider provider0 = new BridgeStorageProvider(
            repository,
            bridgeAddress,
            testnetBtcParams,
            activationsBeforeFork
        );

        provider0.setHeightBtcTxhashAlreadyProcessed(hash, 1L);

        // The repository is accessed once to set the value
        verify(repository, times(1)).getStorageBytes(bridgeAddress, BTC_TX_HASHES_ALREADY_PROCESSED_KEY.getKey());

        Optional<Long> result = provider0.getHeightIfBtcTxhashIsAlreadyProcessed(hash);
        assertTrue(result.isPresent());
        assertEquals(Long.valueOf(1), result.get());
    }

    @Test
    void setHeightBtcTxhashAlreadyProcessed_before_RSKIP134_uses_new_storage() throws IOException {
        Repository repository = mock(Repository.class);

        Sha256Hash hash = Sha256Hash.ZERO_HASH;

        BridgeStorageProvider provider0 = new BridgeStorageProvider(
            repository,
            bridgeAddress,
            testnetBtcParams,
            activationsAllForks
        );

        provider0.setHeightBtcTxhashAlreadyProcessed(hash, 1L);

        // The repository is never accessed as the new storage keeps the values in cache until save
        verify(repository, never()).getStorageBytes(bridgeAddress, BTC_TX_HASHES_ALREADY_PROCESSED_KEY.getKey());

        Optional<Long> result = provider0.getHeightIfBtcTxhashIsAlreadyProcessed(hash);
        assertTrue(result.isPresent());
        assertEquals(Long.valueOf(1), result.get());
    }

    @Test
    void saveHeightBtcTxHashAlreadyProcessed() throws IOException {
        Repository repository = mock(Repository.class);

        Sha256Hash hash = Sha256Hash.ZERO_HASH;

        BridgeStorageProvider provider0 = new BridgeStorageProvider(
            repository,
            bridgeAddress,
            testnetBtcParams,
            activationsAllForks
        );

        provider0.setHeightBtcTxhashAlreadyProcessed(hash, 1L);

        provider0.saveHeightBtcTxHashAlreadyProcessed();

        // The repository is never accessed as the new storage keeps the values in cache until save
        verify(repository, never()).getStorageBytes(bridgeAddress, BTC_TX_HASHES_ALREADY_PROCESSED_KEY.getKey());

        Optional<Long> result = provider0.getHeightIfBtcTxhashIsAlreadyProcessed(hash);
        assertTrue(result.isPresent());
        assertEquals(Long.valueOf(1), result.get());
    }

    @Test
    void getCoinBaseInformation_before_RSKIP143() {
        Repository repository = mock(Repository.class);

        Sha256Hash hash = Sha256Hash.ZERO_HASH;

        BridgeStorageProvider provider = new BridgeStorageProvider(
            repository,
            bridgeAddress,
            testnetBtcParams,
            activationsBeforeFork
        );

        CoinbaseInformation result = provider.getCoinbaseInformation(hash);
        assertNull(result);

        verify(repository, never()).getStorageBytes(bridgeAddress, DataWord.fromLongString("coinbaseInformation-" + hash));
    }

    @Test
    void getCoinBaseInformation_after_RSKIP143() {
        Repository repository = mock(Repository.class);

        Sha256Hash hash = Sha256Hash.ZERO_HASH;

        CoinbaseInformation coinbaseInformation = new CoinbaseInformation(Sha256Hash.ZERO_HASH);
        when(repository.getStorageBytes(bridgeAddress, DataWord.fromLongString("coinbaseInformation-" + hash)))
            .thenReturn(BridgeSerializationUtils.serializeCoinbaseInformation(coinbaseInformation));

        BridgeStorageProvider provider = new BridgeStorageProvider(
            repository,
            bridgeAddress,
            testnetBtcParams,
            activationsAllForks
        );

        CoinbaseInformation result = provider.getCoinbaseInformation(hash);
        assertEquals(coinbaseInformation.getWitnessMerkleRoot(),result.getWitnessMerkleRoot());
    }

    @Test
    void setCoinBaseInformation_before_RSKIP143() {
        Repository repository = mock(Repository.class);

        Sha256Hash hash = Sha256Hash.ZERO_HASH;

        BridgeStorageProvider provider = new BridgeStorageProvider(
            repository,
            bridgeAddress,
            testnetBtcParams,
            activationsBeforeFork
        );

        assertNull(provider.getCoinbaseInformation(hash));

        CoinbaseInformation coinbaseInformation = new CoinbaseInformation(Sha256Hash.ZERO_HASH);
        provider.setCoinbaseInformation(hash, coinbaseInformation);

        assertNull(provider.getCoinbaseInformation(hash));
    }

    @Test
    void setCoinBaseInformation_after_RSKIP143() {
        Repository repository = mock(Repository.class);

        Sha256Hash hash = Sha256Hash.ZERO_HASH;

        BridgeStorageProvider provider = new BridgeStorageProvider(
            repository,
            bridgeAddress,
            testnetBtcParams,
            activationsAllForks
        );

        assertNull(provider.getCoinbaseInformation(hash));

        CoinbaseInformation coinbaseInformation = new CoinbaseInformation(Sha256Hash.ZERO_HASH);
        provider.setCoinbaseInformation(hash, coinbaseInformation);

        assertEquals(coinbaseInformation, provider.getCoinbaseInformation(hash));
    }

    @Test
    void saveCoinBaseInformation_before_RSKIP143() throws IOException {
        Repository repository = mock(Repository.class);

        Sha256Hash hash = Sha256Hash.ZERO_HASH;

        BridgeStorageProvider provider = new BridgeStorageProvider(
            repository,
            bridgeAddress,
            testnetBtcParams,
            activationsBeforeFork
        );

        assertNull(provider.getCoinbaseInformation(hash));

        CoinbaseInformation coinbaseInformation = new CoinbaseInformation(Sha256Hash.ZERO_HASH);
        provider.setCoinbaseInformation(hash, coinbaseInformation);

        assertNull(provider.getCoinbaseInformation(hash));

        provider.save();

        verify(repository, never()).addStorageBytes(
            bridgeAddress,
            DataWord.fromLongString("coinbaseInformation" + hash),
            BridgeSerializationUtils.serializeCoinbaseInformation(coinbaseInformation)
        );
    }

    @Test
    void saveCoinBaseInformation_after_RSKIP143() throws IOException {
        Repository repository = mock(Repository.class);

        Sha256Hash hash = Sha256Hash.ZERO_HASH;

        BridgeStorageProvider provider = new BridgeStorageProvider(
            repository,
            bridgeAddress,
            testnetBtcParams,
            activationsAllForks
        );

        assertNull(provider.getCoinbaseInformation(hash));

        CoinbaseInformation coinbaseInformation = new CoinbaseInformation(Sha256Hash.ZERO_HASH);
        provider.setCoinbaseInformation(hash, coinbaseInformation);

        assertEquals(coinbaseInformation, provider.getCoinbaseInformation(hash));

        provider.save();

        verify(repository, times(1)).addStorageBytes(
            bridgeAddress,
            DataWord.fromLongString("coinbaseInformation-" + hash),
            BridgeSerializationUtils.serializeCoinbaseInformation(coinbaseInformation)
        );
    }

    @Test
    void getBtcBestBlockHashByHeight_beforeRskip199() {
        Repository repository = mock(Repository.class);
        int blockHeight = 100;

        BridgeStorageProvider provider = new BridgeStorageProvider(
            repository,
            bridgeAddress,
            testnetBtcParams,
            activationsBeforeFork
        );

        Optional<Sha256Hash> hashOptional = provider.getBtcBestBlockHashByHeight(blockHeight);

        Assertions.assertFalse(hashOptional.isPresent());
    }

    @Test
    void getBtcBestBlockHashByHeight_afterRskip199_hashNotFound() {
        Repository repository = mock(Repository.class);
        int blockHeight = 100;

        BridgeStorageProvider provider = new BridgeStorageProvider(
            repository,
            bridgeAddress,
            testnetBtcParams,
            activationsAllForks
        );

        Optional<Sha256Hash> hashOptional = provider.getBtcBestBlockHashByHeight(blockHeight);

        Assertions.assertFalse(hashOptional.isPresent());
    }

    @Test
    void getBtcBestBlockHashByHeight_afterRskip199() {
        Sha256Hash blockHash = PegTestUtils.createHash(2);
        byte[] serializedHash = BridgeSerializationUtils.serializeSha256Hash(blockHash);

        Repository repository = mock(Repository.class);
        when(repository.getStorageBytes(any(), any())).thenReturn(serializedHash);

        int blockHeight = 100;
        BridgeStorageProvider provider = new BridgeStorageProvider(
            repository,
            bridgeAddress,
            testnetBtcParams,
            activationsAllForks
        );

        Optional<Sha256Hash> hashOptional = provider.getBtcBestBlockHashByHeight(blockHeight);

        Assertions.assertTrue(hashOptional.isPresent());
        Assertions.assertEquals(blockHash, hashOptional.get());
    }

    @Test
    void saveBtcBlocksIndex_beforeRskip199() throws IOException {
        int blockHeight = 100;
        Sha256Hash blockHash = PegTestUtils.createHash(2);
        byte[] serializedHash = BridgeSerializationUtils.serializeSha256Hash(blockHash);

        DataWord storageKey = DataWord.fromLongString("btcBlockHeight-" + blockHeight);

        Repository repository = mock(Repository.class);

        BridgeStorageProvider provider = new BridgeStorageProvider(
            repository,
            bridgeAddress,
            testnetBtcParams,
            activationsBeforeFork
        );

        provider.setBtcBestBlockHashByHeight(blockHeight, blockHash);
        provider.save();

        verify(repository, never()).addStorageBytes(
            bridgeAddress,
            storageKey,
            serializedHash
        );
    }

    @Test
    void saveBtcBlocksIndex_afterRskip199() throws IOException {
        int blockHeight = 100;
        DataWord storageKey = DataWord.fromLongString("btcBlockHeight-" + blockHeight);

        Sha256Hash blockHash = PegTestUtils.createHash(2);
        byte[] serializedHash = BridgeSerializationUtils.serializeSha256Hash(blockHash);

        Repository repository = mock(Repository.class);

        BridgeStorageProvider provider = new BridgeStorageProvider(
            repository,
            bridgeAddress,
            testnetBtcParams,
            activationsAllForks
        );

        provider.setBtcBestBlockHashByHeight(blockHeight, blockHash);
        provider.save();

        verify(repository, times(1)).addStorageBytes(
            bridgeAddress,
            storageKey,
            serializedHash
        );
    }

    @Test
    void getActiveFederationCreationBlockHeight_before_fork() {
        Repository repository = mock(Repository.class);
        FederationStorageProvider federationStorageProvider = createFederationStorageProvider(repository);

        assertEquals(Optional.empty(), federationStorageProvider.getActiveFederationCreationBlockHeight(activationsBeforeFork));

        // If the network upgrade is not enabled we shouldn't be reading the repository
        verify(repository, never()).getStorageBytes(bridgeAddress, ACTIVE_FEDERATION_CREATION_BLOCK_HEIGHT_KEY.getKey());
    }

    @Test
    void getActiveFederationCreationBlockHeight_after_fork() {
        Repository repository = mock(Repository.class);
        // If by chance the repository is called I want to force the tests to fail
        when(repository.getStorageBytes(bridgeAddress, ACTIVE_FEDERATION_CREATION_BLOCK_HEIGHT_KEY.getKey())).thenReturn(new byte[] { 1 });

        FederationStorageProvider federationStorageProvider = createFederationStorageProvider(repository);

        assertEquals(Optional.of(1L), federationStorageProvider.getActiveFederationCreationBlockHeight(activationsAllForks));

        // If the network upgrade is not enabled we shouldn't be reading the repository
        verify(repository, atLeastOnce()).getStorageBytes(bridgeAddress, ACTIVE_FEDERATION_CREATION_BLOCK_HEIGHT_KEY.getKey());
    }

    @Test
    void setActiveFederationCreationBlockHeightAndGetActiveFederationCreationBlockHeight() {
        Repository repository = createRepository();
        Repository track = repository.startTracking();

        FederationStorageProvider federationStorageProvider = createFederationStorageProvider(track);

        // We store the value
        federationStorageProvider.setActiveFederationCreationBlockHeight(1L);
        federationStorageProvider.save(testnetBtcParams, activationsAllForks);
        track.commit();

        track = repository.startTracking();
        federationStorageProvider = createFederationStorageProvider(track);

        // And then we get it back
        MatcherAssert.assertThat(federationStorageProvider.getActiveFederationCreationBlockHeight(activationsAllForks), is(Optional.of(1L)));
    }

    @Test
    void saveActiveFederationCreationBlockHeight_after_RSKIP186() {
        Repository repository = mock(Repository.class);
        FederationStorageProvider federationStorageProvider = createFederationStorageProvider(repository);

        federationStorageProvider.setActiveFederationCreationBlockHeight(10L);
        federationStorageProvider.save(testnetBtcParams, activationsAllForks);

        // Once the network upgrade is active, we will store it in the repository
        verify(repository, times(1)).addStorageBytes(
            bridgeAddress,
            ACTIVE_FEDERATION_CREATION_BLOCK_HEIGHT_KEY.getKey(),
            BridgeSerializationUtils.serializeLong(10L)
        );
    }

    @Test
    void saveActiveFederationCreationBlockHeight_before_RSKIP186() {
        Repository repository = mock(Repository.class);

        FederationStorageProvider federationStorageProvider = createFederationStorageProvider(repository);

        federationStorageProvider.setActiveFederationCreationBlockHeight(10L);
        federationStorageProvider.save(testnetBtcParams, activationsBeforeFork);

        // If the network upgrade is not enabled we shouldn't be saving to the repository
        verify(repository, never()).addStorageBytes(
            eq(bridgeAddress),
            eq(ACTIVE_FEDERATION_CREATION_BLOCK_HEIGHT_KEY.getKey()),
            any()
        );
    }

    @Test
    void setNextFederationCreationBlockHeightAndGetNextFederationCreationBlockHeight() {
        Repository repository = createRepository();
        Repository track = repository.startTracking();

        FederationStorageProvider federationStorageProvider = createFederationStorageProvider(track);

        // We store the value
        federationStorageProvider.setNextFederationCreationBlockHeight(1L);
        federationStorageProvider.save(testnetBtcParams, activationsAllForks);
        track.commit();

        track = repository.startTracking();
        federationStorageProvider = createFederationStorageProvider(track);

        // And then we get it back
        MatcherAssert.assertThat(federationStorageProvider.getNextFederationCreationBlockHeight(activationsAllForks), is(Optional.of(1L)));
    }

    @Test
    void saveNextFederationCreationBlockHeight_after_RSKIP186() {
        Repository repository1 = mock(Repository.class);
        FederationStorageProvider federationStorageProvider = createFederationStorageProvider(repository1);

        federationStorageProvider.setNextFederationCreationBlockHeight(10L);
        federationStorageProvider.save(testnetBtcParams, activationsAllForks);

        // Once the network upgrade is active, we will store it in the repository
        verify(repository1, times(1)).addStorageBytes(
            bridgeAddress,
            NEXT_FEDERATION_CREATION_BLOCK_HEIGHT_KEY.getKey(),
            BridgeSerializationUtils.serializeLong(10L)
        );

        Repository repository2 = mock(Repository.class);
        federationStorageProvider = createFederationStorageProvider(repository2);

        federationStorageProvider.clearNextFederationCreationBlockHeight();
        federationStorageProvider.save(testnetBtcParams, activationsAllForks);

        // Once the network upgrade is active, we will store it in the repository
        verify(repository2, times(1)).addStorageBytes(
            bridgeAddress,
            NEXT_FEDERATION_CREATION_BLOCK_HEIGHT_KEY.getKey(),
            null
        );
    }

    @Test
    void isFlyoverFederationDerivationHashUsed_afterRSKIP176_returnTrue() {
        Repository repository = mock(Repository.class);

        Keccak256 derivationHash = PegTestUtils.createHash3(1);
        Sha256Hash btcTxHash = PegTestUtils.createHash(2);

        ActivationConfig.ForBlock activations = mock(ActivationConfig.ForBlock.class);
        when(activations.isActive(ConsensusRule.RSKIP176)).thenReturn(true);

        when(repository.getStorageBytes(
            bridgeAddress,
            DataWord.fromLongString("fastBridgeHashUsedInBtcTx-" + btcTxHash + derivationHash))
        ).thenReturn(new byte[]{FAST_BRIDGE_FEDERATION_SCRIPT_HASH_TRUE_VALUE_TEST});

        BridgeStorageProvider provider = new BridgeStorageProvider(
            repository,
            bridgeAddress,
            testnetBtcParams,
            activations
        );

        boolean result = provider.isFlyoverDerivationHashUsed(btcTxHash, derivationHash);
        Assertions.assertTrue(result);
    }

    @Test
    void isFlyoverFederationDerivationHashUsed_beforeRSKIP176_returnFalse() {
        Repository repository = mock(Repository.class);

        Keccak256 derivationHash = PegTestUtils.createHash3(1);
        Sha256Hash btcTxHash = PegTestUtils.createHash(2);

        ActivationConfig.ForBlock activations = mock(ActivationConfig.ForBlock.class);
        when(activations.isActive(ConsensusRule.RSKIP176)).thenReturn(false);

        BridgeStorageProvider provider = new BridgeStorageProvider(
            repository,
            bridgeAddress,
            testnetBtcParams,
            activations
        );

        boolean result = provider.isFlyoverDerivationHashUsed(btcTxHash, derivationHash);
        Assertions.assertFalse(result);
    }

    @Test
    void isFlyoverFederationDerivationHashUsed_storageReturnsNull_returnFalse() {
        Repository repository = mock(Repository.class);

        Keccak256 derivationHash = PegTestUtils.createHash3(1);
        Sha256Hash btcTxHash = PegTestUtils.createHash(2);

        when(repository.getStorageBytes(
            bridgeAddress,
            DataWord.fromLongString("fastBridgeHashUsedInBtcTx-" + btcTxHash + derivationHash))
        ).thenReturn(null);

        ActivationConfig.ForBlock activations = mock(ActivationConfig.ForBlock.class);
        when(activations.isActive(ConsensusRule.RSKIP176)).thenReturn(true);

        BridgeStorageProvider provider = new BridgeStorageProvider(
            repository,
            bridgeAddress,
            testnetBtcParams,
            activations
        );

        boolean result = provider.isFlyoverDerivationHashUsed(btcTxHash, derivationHash);
        Assertions.assertFalse(result);
    }

    @Test
    void isFlyoverFederationDerivationHashUsed_storageReturnsEmpty_returnFalse() {
        Repository repository = mock(Repository.class);

        Keccak256 derivationHash = PegTestUtils.createHash3(1);
        Sha256Hash btcTxHash = PegTestUtils.createHash(2);

        when(repository.getStorageBytes(
            bridgeAddress,
            DataWord.fromLongString("fastBridgeHashUsedInBtcTx-" + btcTxHash + derivationHash))
        ).thenReturn(new byte[]{});

        ActivationConfig.ForBlock activations = mock(ActivationConfig.ForBlock.class);
        when(activations.isActive(ConsensusRule.RSKIP176)).thenReturn(true);

        BridgeStorageProvider provider = new BridgeStorageProvider(
            repository,
            bridgeAddress,
            testnetBtcParams,
            activations
        );

        boolean result = provider.isFlyoverDerivationHashUsed(btcTxHash, derivationHash);
        Assertions.assertFalse(result);
    }

    @Test
    void isFlyoverFederationDerivationHashUsed_storageReturnsWrongValue_returnFalse() {
        Repository repository = mock(Repository.class);

        Keccak256 derivationHash = PegTestUtils.createHash3(1);
        Sha256Hash btcTxHash = PegTestUtils.createHash(2);

        when(repository.getStorageBytes(
            bridgeAddress,
            DataWord.fromLongString("fastBridgeHashUsedInBtcTx-" + btcTxHash + derivationHash))
        ).thenReturn(new byte[]{(byte) 0});

        ActivationConfig.ForBlock activations = mock(ActivationConfig.ForBlock.class);
        when(activations.isActive(ConsensusRule.RSKIP176)).thenReturn(true);

        BridgeStorageProvider provider = new BridgeStorageProvider(
            repository,
            bridgeAddress,
            testnetBtcParams,
            activations
        );

        boolean result = provider.isFlyoverDerivationHashUsed(btcTxHash, derivationHash);
        Assertions.assertFalse(result);
    }

    @Test
    void saveNextFederationCreationBlockHeight_before_RSKIP186() {
        Repository repository1 = mock(Repository.class);

        FederationStorageProvider federationStorageProvider = createFederationStorageProvider(repository1);

        federationStorageProvider.setNextFederationCreationBlockHeight(10L);
        federationStorageProvider.save(testnetBtcParams, activationsBeforeFork);

        // If the network upgrade is not enabled we shouldn't be saving to the repository
        verify(repository1, never()).addStorageBytes(
            eq(bridgeAddress),
            eq(NEXT_FEDERATION_CREATION_BLOCK_HEIGHT_KEY.getKey()),
            any()
        );

        Repository repository2 = mock(Repository.class);
        federationStorageProvider = createFederationStorageProvider(repository2);

        federationStorageProvider.clearNextFederationCreationBlockHeight();
        federationStorageProvider.save(testnetBtcParams, activationsBeforeFork);

        // If the network upgrade is not enabled we shouldn't be saving to the repository
        verify(repository2, never()).addStorageBytes(
            eq(bridgeAddress),
            eq(NEXT_FEDERATION_CREATION_BLOCK_HEIGHT_KEY.getKey()),
            any()
        );
    }

    @Test
    void getLastRetiredFederationP2SHScript_before_fork() {
        Repository repository = mock(Repository.class);
        FederationStorageProvider federationStorageProvider = createFederationStorageProvider(repository);

        assertEquals(Optional.empty(), federationStorageProvider.getLastRetiredFederationP2SHScript(activationsBeforeFork));

        // If the network upgrade is not enabled we shouldn't be reading the repository
        verify(repository, never()).getStorageBytes(bridgeAddress, LAST_RETIRED_FEDERATION_P2SH_SCRIPT_KEY.getKey());
    }

    @Test
    void getLastRetiredFederationP2SHScript_after_fork() {
        Repository repository = mock(Repository.class);
        Script script = new Script(new byte[] {});
        // If by chance the repository is called I want to force the tests to fail
        when(repository.getStorageBytes(bridgeAddress, LAST_RETIRED_FEDERATION_P2SH_SCRIPT_KEY.getKey()))
            .thenReturn(BridgeSerializationUtils.serializeScript(script));

        FederationStorageProvider federationStorageProvider = createFederationStorageProvider(repository);

        assertEquals(Optional.of(script), federationStorageProvider.getLastRetiredFederationP2SHScript(activationsAllForks));

        // If the network upgrade is not enabled we shouldn't be reading the repository
        verify(repository, atLeastOnce()).getStorageBytes(bridgeAddress, LAST_RETIRED_FEDERATION_P2SH_SCRIPT_KEY.getKey());
    }

    @Test
    void setLastRetiredFederationP2SHScriptAndGetLastRetiredFederationP2SHScript() {
        Repository repository = createRepository();
        Repository track = repository.startTracking();
        Script script = new Script(new byte[] {});

        FederationStorageProvider federationStorageProvider = createFederationStorageProvider(track);

        // We store the value
        federationStorageProvider.setLastRetiredFederationP2SHScript(script);
        federationStorageProvider.save(testnetBtcParams, activationsAllForks);
        track.commit();

        track = repository.startTracking();
        federationStorageProvider = createFederationStorageProvider(track);

        // And then we get it back
        MatcherAssert.assertThat(federationStorageProvider.getLastRetiredFederationP2SHScript(activationsAllForks), is(Optional.of(script)));
    }

    @Test
    void saveLastRetiredFederationP2SHScript_after_RSKIP186() {
        Repository repository = mock(Repository.class);
        FederationStorageProvider federationStorageProvider = createFederationStorageProvider(repository);

        Script script = new Script(new byte[]{});

        federationStorageProvider.setLastRetiredFederationP2SHScript(script);
        federationStorageProvider.save(testnetBtcParams, activationsAllForks);

        // Once the network upgrade is active, we will store it in the repository
        verify(repository, times(1)).addStorageBytes(
            bridgeAddress,
            LAST_RETIRED_FEDERATION_P2SH_SCRIPT_KEY.getKey(),
            BridgeSerializationUtils.serializeScript(script)
        );
    }

    @Test
    void saveLastRetiredFederationP2SHScript_before_RSKIP186() {
        Repository repository = mock(Repository.class);

        FederationStorageProvider federationStorageProvider = createFederationStorageProvider(repository);

        Script script = new Script(new byte[]{});

        federationStorageProvider.setLastRetiredFederationP2SHScript(script);
        federationStorageProvider.save(testnetBtcParams, activationsBeforeFork);

        // If the network upgrade is not enabled we shouldn't be saving to the repository
        verify(repository, never()).addStorageBytes(
            eq(bridgeAddress),
            eq(LAST_RETIRED_FEDERATION_P2SH_SCRIPT_KEY.getKey()),
            any()
        );
    }

    @Test
    void saveDerivationArgumentsScriptHash_afterRSKIP176_ok() throws IOException {
        Repository repository = mock(Repository.class);

        Keccak256 derivationHash = PegTestUtils.createHash3(1);
        Sha256Hash btcTxHash = PegTestUtils.createHash(2);

        ActivationConfig.ForBlock activations = mock(ActivationConfig.ForBlock.class);
        when(activations.isActive(ConsensusRule.RSKIP176)).thenReturn(true);

        BridgeStorageProvider provider = new BridgeStorageProvider(
            repository,
            bridgeAddress,
            testnetBtcParams,
            activations
        );

        provider.markFlyoverDerivationHashAsUsed(btcTxHash, derivationHash);

        provider.save();

        verify(repository, times(1)).addStorageBytes(
            bridgeAddress,
            DataWord.fromLongString("fastBridgeHashUsedInBtcTx-" + btcTxHash + derivationHash),
            new byte[]{FAST_BRIDGE_FEDERATION_SCRIPT_HASH_TRUE_VALUE_TEST}
        );
        verifyNoMoreInteractions(repository);
    }

    @Test
    void saveDerivationArgumentsScriptHash_afterRSKIP176_nullBtcTxHash_notSaved() throws IOException {
        Repository repository = mock(Repository.class);

        Keccak256 derivationHash = PegTestUtils.createHash3(1);
        ActivationConfig.ForBlock activations = mock(ActivationConfig.ForBlock.class);
        when(activations.isActive(ConsensusRule.RSKIP176)).thenReturn(true);

        BridgeStorageProvider provider = new BridgeStorageProvider(
            repository,
            bridgeAddress,
            testnetBtcParams,
            activations
        );

        provider.markFlyoverDerivationHashAsUsed(null, derivationHash);

        provider.save();

        verifyNoInteractions(repository);
    }

    @Test
    void saveDerivationArgumentsScriptHash_afterRSKIP176_nullDerivationHash_notSaved()
        throws IOException {
        Repository repository = mock(Repository.class);

        Sha256Hash btcTxHash = PegTestUtils.createHash(1);

        ActivationConfig.ForBlock activations = mock(ActivationConfig.ForBlock.class);
        when(activations.isActive(ConsensusRule.RSKIP176)).thenReturn(true);

        BridgeStorageProvider provider = new BridgeStorageProvider(
            repository,
            bridgeAddress,
            testnetBtcParams,
            activations
        );

        provider.markFlyoverDerivationHashAsUsed(btcTxHash, null);

        provider.save();

        verifyNoInteractions(repository);
    }

    @Test
    void saveDerivationArgumentsScriptHash_beforeRSKIP176_ok() throws IOException {
        Repository repository = mock(Repository.class);

        Keccak256 derivationHash = PegTestUtils.createHash3(1);
        Sha256Hash btcTxHash = PegTestUtils.createHash(2);

        ActivationConfig.ForBlock activations = mock(ActivationConfig.ForBlock.class);
        when(activations.isActive(ConsensusRule.RSKIP176)).thenReturn(false);

        BridgeStorageProvider provider = new BridgeStorageProvider(
            repository,
            bridgeAddress,
            testnetBtcParams,
            activations
        );

        provider.markFlyoverDerivationHashAsUsed(btcTxHash, derivationHash);

        provider.save();

        verify(repository, never()).addStorageBytes(
            bridgeAddress,
            DataWord.fromLongString("fastBridgeHashUsedInBtcTx-" + btcTxHash + derivationHash),
            new byte[]{FAST_BRIDGE_FEDERATION_SCRIPT_HASH_TRUE_VALUE_TEST}
        );
    }

    @Test
    void getFlyoverFederationInformation_afterRSKIP176_ok() {
        Repository repository = mock(Repository.class);

        byte[] flyoverFederationRedeemScriptHash = new byte[]{(byte) 0xbb};
        Keccak256 derivationHash = PegTestUtils.createHash3(1);
        byte[] federationRedeemScriptHash = new byte[]{(byte) 0xaa};
        FlyoverFederationInformation flyoverFederationInformation = new FlyoverFederationInformation(
            derivationHash,
            federationRedeemScriptHash,
            flyoverFederationRedeemScriptHash
        );

        when(repository.getStorageBytes(
            bridgeAddress,
            DataWord.fromLongString("fastBridgeFederationInformation-" + Hex.toHexString(flyoverFederationRedeemScriptHash)))
        ).thenReturn(BridgeSerializationUtils.serializeFlyoverFederationInformation(flyoverFederationInformation));

        ActivationConfig.ForBlock activations = mock(ActivationConfig.ForBlock.class);
        when(activations.isActive(ConsensusRule.RSKIP176)).thenReturn(true);

        BridgeStorageProvider provider = new BridgeStorageProvider(
            repository,
            bridgeAddress,
            testnetBtcParams,
            activations
        );

        Optional <FlyoverFederationInformation> result = provider.getFlyoverFederationInformation(flyoverFederationRedeemScriptHash);

        Assertions.assertTrue((result.isPresent()));
        Assertions.assertArrayEquals(federationRedeemScriptHash, result.get().getFederationRedeemScriptHash());
        Assertions.assertArrayEquals(derivationHash.getBytes(), result.get().getDerivationHash().getBytes());
        Assertions.assertArrayEquals(flyoverFederationRedeemScriptHash, result.get().getFlyoverFederationRedeemScriptHash());
    }

    @Test
    void getFlyoverFederationInformation_beforeRSKIP176_ok() {
        Repository repository = mock(Repository.class);

        Keccak256 derivationHash = PegTestUtils.createHash3(2);
        byte[] federationRedeemScriptHash = new byte[]{(byte) 0xaa};
        byte[] flyoverFederationRedeemScriptHash = new byte[]{(byte)0x22};
        FlyoverFederationInformation flyoverFederationInformation = new FlyoverFederationInformation(
            derivationHash,
            federationRedeemScriptHash,
            flyoverFederationRedeemScriptHash
        );

        lenient().when(repository.getStorageBytes(
            bridgeAddress,
            DataWord.fromLongString("fastBridgeFederationInformation-" + Hex.toHexString(flyoverFederationRedeemScriptHash)))
        ).thenReturn(BridgeSerializationUtils.serializeFlyoverFederationInformation(flyoverFederationInformation));

        ActivationConfig.ForBlock activations = mock(ActivationConfig.ForBlock.class);
        when(activations.isActive(ConsensusRule.RSKIP176)).thenReturn(false);

        BridgeStorageProvider provider = new BridgeStorageProvider(
            repository,
            bridgeAddress,
            testnetBtcParams,
            activations
        );

        Optional<FlyoverFederationInformation> result = provider.getFlyoverFederationInformation(flyoverFederationRedeemScriptHash);
        Assertions.assertFalse(result.isPresent());
    }

    @Test
    void getFlyoverFederationInformation_notFound() {
        Repository repository = mock(Repository.class);

        byte[] flyoverFederationRedeemScriptHash = new byte[]{(byte) 0xaa};

        when(repository.getStorageBytes(
            bridgeAddress,
            DataWord.fromLongString("fastBridgeFederationInformation-" + Hex.toHexString(flyoverFederationRedeemScriptHash)))
        ).thenReturn(null);

        ActivationConfig.ForBlock activations = mock(ActivationConfig.ForBlock.class);
        when(activations.isActive(ConsensusRule.RSKIP176)).thenReturn(true);

        BridgeStorageProvider provider = new BridgeStorageProvider(
            repository,
            bridgeAddress,
            testnetBtcParams,
            activations
        );

        Optional<FlyoverFederationInformation> result = provider.getFlyoverFederationInformation(flyoverFederationRedeemScriptHash);
        assertFalse(result.isPresent());
    }

    @Test
    void getFlyoverFederationInformation_nullParameter_returnEmpty() {
        Repository repository = mock(Repository.class);

        ActivationConfig.ForBlock activations = mock(ActivationConfig.ForBlock.class);
        when(activations.isActive(ConsensusRule.RSKIP176)).thenReturn(true);

        BridgeStorageProvider provider = new BridgeStorageProvider(
            repository,
            bridgeAddress,
            testnetBtcParams,
            activations
        );

        Optional<FlyoverFederationInformation> result = provider.getFlyoverFederationInformation(null);
        Assertions.assertFalse(result.isPresent());
    }

    @Test
    void getFlyoverFederationInformation_arrayEmpty_returnEmpty() {
        Repository repository = mock(Repository.class);

        ActivationConfig.ForBlock activations = mock(ActivationConfig.ForBlock.class);
        when(activations.isActive(ConsensusRule.RSKIP176)).thenReturn(true);

        BridgeStorageProvider provider = new BridgeStorageProvider(
            repository,
            bridgeAddress,
            testnetBtcParams,
            activations
        );

        Optional<FlyoverFederationInformation> result = provider.getFlyoverFederationInformation(new byte[]{});
        Assertions.assertFalse(result.isPresent());
    }

    @Test
    void saveFlyoverFederationInformation_afterRSKIP176_ok() throws IOException {
        Repository repository = mock(Repository.class);

        Keccak256 derivationHash = PegTestUtils.createHash3(2);
        byte[] federationRedeemScriptHash = new byte[]{(byte) 0xaa};
        byte[] flyoverFederationRedeemScriptHash = new byte[]{(byte)0x22};
        FlyoverFederationInformation flyoverFederationInformation = new FlyoverFederationInformation(
            derivationHash,
            federationRedeemScriptHash,
            flyoverFederationRedeemScriptHash
        );

        ActivationConfig.ForBlock activations = mock(ActivationConfig.ForBlock.class);
        when(activations.isActive(ConsensusRule.RSKIP176)).thenReturn(true);

        BridgeStorageProvider provider = new BridgeStorageProvider(
            repository,
            bridgeAddress,
            testnetBtcParams,
            activations
        );

        provider.setFlyoverFederationInformation(flyoverFederationInformation);
        provider.save();

        verify(repository, times(1)).addStorageBytes(
            bridgeAddress,
            DataWord.fromLongString("fastBridgeFederationInformation-" + Hex.toHexString(flyoverFederationRedeemScriptHash)),
            BridgeSerializationUtils.serializeFlyoverFederationInformation(flyoverFederationInformation)
        );
    }

    @Test
    void saveFlyoverFederationInformation_beforeRSKIP176_ok() throws IOException {
        Repository repository = mock(Repository.class);

        Keccak256 derivationHash = PegTestUtils.createHash3(2);
        byte[] federationRedeemScriptHash = new byte[]{(byte) 0xaa};
        byte[] flyoverFederationRedeemScriptHash = new byte[]{(byte)0x22};
        FlyoverFederationInformation flyoverFederationInformation = new FlyoverFederationInformation(
            derivationHash,
            federationRedeemScriptHash,
            flyoverFederationRedeemScriptHash
        );

        ActivationConfig.ForBlock activations = mock(ActivationConfig.ForBlock.class);
        when(activations.isActive(ConsensusRule.RSKIP176)).thenReturn(false);

        BridgeStorageProvider provider = new BridgeStorageProvider(
            repository,
            bridgeAddress,
            testnetBtcParams,
            activations
        );

        provider.setFlyoverFederationInformation(flyoverFederationInformation);
        provider.save();

        verify(repository, never()).addStorageBytes(
            bridgeAddress,
            DataWord.fromLongString("fastBridgeFederationInformation-" + Hex.toHexString(flyoverFederationRedeemScriptHash)),
            BridgeSerializationUtils.serializeFlyoverFederationInformation(flyoverFederationInformation)
        );
    }

    @Test
    void saveFlyoverFederationInformation_alreadySet_dont_set_again() throws IOException {
        Repository repository = mock(Repository.class);

        Keccak256 derivationHash = PegTestUtils.createHash3(2);
        byte[] federationRedeemScriptHash = new byte[]{(byte) 0xaa};
        byte[] flyoverFederationRedeemScriptHash = new byte[]{(byte)0x22};
        FlyoverFederationInformation flyoverFederationInformation = new FlyoverFederationInformation(
            derivationHash,
            federationRedeemScriptHash,
            flyoverFederationRedeemScriptHash
        );

        ActivationConfig.ForBlock activations = mock(ActivationConfig.ForBlock.class);
        when(activations.isActive(ConsensusRule.RSKIP176)).thenReturn(true);

        BridgeStorageProvider provider = new BridgeStorageProvider(
            repository,
            bridgeAddress,
            testnetBtcParams,
            activations
        );

        provider.setFlyoverFederationInformation(flyoverFederationInformation);

        //Set again
        provider.setFlyoverFederationInformation(flyoverFederationInformation);
        provider.save();

        verify(repository, times(1)).addStorageBytes(
            bridgeAddress,
            DataWord.fromLongString("fastBridgeFederationInformation-" + Hex.toHexString(flyoverFederationRedeemScriptHash)),
            BridgeSerializationUtils.serializeFlyoverFederationInformation(flyoverFederationInformation)
        );
    }

    @Test
    void getReceiveHeadersLastTimestamp_before_RSKIP200() {
        Repository repository = mock(Repository.class);

        BridgeStorageProvider provider = new BridgeStorageProvider(
            repository, bridgeAddress,
            testnetBtcParams, activationsBeforeFork
        );

        assertFalse(provider.getReceiveHeadersLastTimestamp().isPresent());
    }

    @Test
    void getReceiveHeadersLastTimestamp_after_RSKIP200() {
        Repository repository = mock(Repository.class);

        long actualTimeStamp = System.currentTimeMillis();
        byte[] encodedTimeStamp = RLP.encodeBigInteger(BigInteger.valueOf(actualTimeStamp));
        when(repository.getStorageBytes(bridgeAddress, RECEIVE_HEADERS_TIMESTAMP.getKey()))
            .thenReturn(encodedTimeStamp);

        BridgeStorageProvider provider = new BridgeStorageProvider(
            repository, bridgeAddress,
            testnetBtcParams, activationsAllForks
        );

        Optional<Long> result = provider.getReceiveHeadersLastTimestamp();

        assertTrue(result.isPresent());
        assertEquals(actualTimeStamp, (long) result.get());
    }

    @Test
    void getReceiveHeadersLastTimestamp_not_in_repository() {
        Repository repository = mock(Repository.class);

        BridgeStorageProvider provider = new BridgeStorageProvider(
            repository, bridgeAddress,
            testnetBtcParams, activationsAllForks
        );

        assertFalse(provider.getReceiveHeadersLastTimestamp().isPresent());
    }

    @Test
    void saveReceiveHeadersLastTimestamp_before_RSKIP200() throws IOException {
        Repository repository = mock(Repository.class);

        BridgeStorageProvider provider = new BridgeStorageProvider(
            repository, bridgeAddress,
            testnetBtcParams, activationsBeforeFork
        );

        provider.setReceiveHeadersLastTimestamp(System.currentTimeMillis());

        provider.save();
        verify(repository, never()).addStorageBytes(
            eq(bridgeAddress),
            eq(RECEIVE_HEADERS_TIMESTAMP.getKey()),
            any(byte[].class)
        );
    }

    @Test
    void saveReceiveHeadersLastTimestamp_after_RSKIP200() throws IOException {
        Repository repository = mock(Repository.class);

        BridgeStorageProvider provider = new BridgeStorageProvider(
            repository, bridgeAddress,
            testnetBtcParams, activationsAllForks
        );

        long timeInMillis = System.currentTimeMillis();
        provider.setReceiveHeadersLastTimestamp(timeInMillis);

        provider.save();
        verify(repository, times(1)).addStorageBytes(
            bridgeAddress,
            RECEIVE_HEADERS_TIMESTAMP.getKey(),
            BridgeSerializationUtils.serializeLong(timeInMillis)
        );
    }

    @Test
    void saveReceiveHeadersLastTimestamp_not_set() throws IOException {
        Repository repository = mock(Repository.class);

        BridgeStorageProvider provider = new BridgeStorageProvider(
            repository, bridgeAddress,
            testnetBtcParams, activationsAllForks
        );

        provider.save();
        verify(repository, never()).addStorageBytes(
            eq(bridgeAddress),
            eq(RECEIVE_HEADERS_TIMESTAMP.getKey()),
            any(byte[].class)
        );
    }

    @Test
    void getNextPegoutHeight_before_RSKIP271_activation() {
        Repository repository = mock(Repository.class);

        BridgeStorageProvider provider = new BridgeStorageProvider(
            repository, bridgeAddress,
            testnetBtcParams, activationsBeforeFork
        );

        assertEquals(Optional.empty(), provider.getNextPegoutHeight());

        verify(repository, never()).getStorageBytes(bridgeAddress, NEXT_PEGOUT_HEIGHT_KEY.getKey());
    }

    @Test
    void getNextPegoutHeight_after_RSKIP271_activation() {
        Repository repository = mock(Repository.class);

        when(repository.getStorageBytes(bridgeAddress, NEXT_PEGOUT_HEIGHT_KEY.getKey())).thenReturn(new byte[] { 1 });

        BridgeStorageProvider provider = new BridgeStorageProvider(
            repository, bridgeAddress,
            testnetBtcParams, activationsAllForks
        );

        assertEquals(Optional.of(1L), provider.getNextPegoutHeight());

        verify(repository, atLeastOnce()).getStorageBytes(bridgeAddress, NEXT_PEGOUT_HEIGHT_KEY.getKey());
    }

    @Test
    void setNextPegoutHeightAndGetNextPegoutHeight_after_RSKIP271_activation() {
        Repository repository = createRepository();
        Repository track = repository.startTracking();

        BridgeStorageProvider provider1 = new BridgeStorageProvider(
            track, bridgeAddress,
            testnetBtcParams, activationsAllForks
        );

        provider1.setNextPegoutHeight(1L);
        provider1.saveNextPegoutHeight();
        track.commit();

        track = repository.startTracking();

        BridgeStorageProvider provider2 = new BridgeStorageProvider(
            track, bridgeAddress,
            testnetBtcParams, activationsAllForks
        );

        MatcherAssert.assertThat(provider2.getNextPegoutHeight(), is(Optional.of(1L)));
    }

    @Test
    void saveNextPegoutHeight_before_RSKIP271() {
        Repository repository = mock(Repository.class);

        BridgeStorageProvider provider = new BridgeStorageProvider(
            repository, bridgeAddress,
            testnetBtcParams, activationsBeforeFork
        );

        provider.setNextPegoutHeight(10L);
        provider.saveNextPegoutHeight();

        verify(repository, never()).addStorageBytes(
            eq(bridgeAddress),
            eq(NEXT_PEGOUT_HEIGHT_KEY.getKey()),
            any()
        );
    }

    @Test
    void saveNextPegoutHeight_after_RSKIP271() {
        Repository repository = mock(Repository.class);

        BridgeStorageProvider provider = new BridgeStorageProvider(
            repository, bridgeAddress,
            testnetBtcParams, activationsAllForks
        );

        provider.setNextPegoutHeight(10L);
        provider.saveNextPegoutHeight();

        verify(repository, times(1)).addStorageBytes(
            bridgeAddress,
            NEXT_PEGOUT_HEIGHT_KEY.getKey(),
            BridgeSerializationUtils.serializeLong(10L)
        );
    }

    @Test
    void getReleaseRequestQueueSize_when_releaseRequestQueue_is_null() throws IOException {
        Repository repository = mock(Repository.class);

        BridgeStorageProvider storageProvider = new BridgeStorageProvider(
            repository, bridgeAddress,
            testnetBtcParams, activationsAllForks
        );

        Assertions.assertEquals(0, storageProvider.getReleaseRequestQueueSize());
    }

    @Test
    void getReleaseRequestQueueSize_when_releaseRequestQueue_is_not_null() throws IOException {
        Repository repository = mock(Repository.class);

        BridgeStorageProvider storageProvider = new BridgeStorageProvider(
            repository, bridgeAddress,
            testnetBtcParams, activationsAllForks
        );

        ReleaseRequestQueue releaseRequestQueue = storageProvider.getReleaseRequestQueue();

        releaseRequestQueue.add(Address.fromBase58((new BridgeRegTestConstants()).getBtcParams(), "mseEsMLuzaEdGbyAv9c9VRL9qGcb49qnxB"),
            Coin.COIN,
            PegTestUtils.createHash3(0));

        releaseRequestQueue.add(Address.fromBase58((new BridgeRegTestConstants()).getBtcParams(), "mmWJhA74Pd6peL39V3AmtGHdGdJ4PyeXvL"),
            Coin.COIN,
            PegTestUtils.createHash3(1));

        Assertions.assertEquals(2, storageProvider.getReleaseRequestQueueSize());
    }

    private void testSaveOldFederation(Federation oldFederation, int version, ActivationConfig.ForBlock activations) {
        List<Integer> storageBytesCalls = new ArrayList<>();
        List<Integer> serializeCalls = new ArrayList<>();
        Repository repositoryMock = mock(Repository.class);

        try (MockedStatic<BridgeSerializationUtils> bridgeSerializationUtilsMocked = mockStatic(BridgeSerializationUtils.class)) {
            useOriginalIntegerSerialization(bridgeSerializationUtilsMocked);

            bridgeSerializationUtilsMocked.when(
                    () -> BridgeSerializationUtils.serializeFederation(any(Federation.class)))
                .then((InvocationOnMock invocation) -> {
                    Federation federation = invocation.getArgument(0);
                    Assertions.assertEquals(oldFederation, federation);
                    serializeCalls.add(0);
                    return new byte[]{(byte) 0xbb};
                });

            doAnswer((InvocationOnMock invocation) -> {
                storageBytesCalls.add(0);
                RskAddress contractAddress = invocation.getArgument(0);
                DataWord address = invocation.getArgument(1);
                byte[] data = invocation.getArgument(2);

                if (storageBytesCalls.size() == 1) {
                    // First call is the version setting
                    assertEquals(bridgeAddress, contractAddress);
                    Assertions.assertEquals(OLD_FEDERATION_FORMAT_VERSION.getKey(), address);
                    Assertions.assertEquals(BigInteger.valueOf(version), RLP.decodeBigInteger(data, 0));
                } else {
                    Assertions.assertEquals(2, storageBytesCalls.size());
                    // Make sure the bytes are set to the correct address in the repo and that what's saved is what was serialized
                    assertEquals(bridgeAddress, contractAddress);
                    Assertions.assertEquals(OLD_FEDERATION_KEY.getKey(), address);
                    assertArrayEquals(new byte[]{(byte) 0xbb}, data);
                }
                return null;
            }).when(repositoryMock).addStorageBytes(any(RskAddress.class), any(DataWord.class), any(byte[].class));

            FederationStorageProvider federationStorageProvider = createFederationStorageProvider(repositoryMock);
            federationStorageProvider.save(testnetBtcParams, activations);
            // Shouldn't have tried to save nor serialize anything
            assertEquals(0, storageBytesCalls.size());
            assertEquals(0, serializeCalls.size());
            federationStorageProvider.setOldFederation(oldFederation);
            federationStorageProvider.save(testnetBtcParams, activations);
            assertEquals(2, storageBytesCalls.size());
            assertEquals(1, serializeCalls.size());
        }
    }

    private void testSaveNewFederationPostMultiKey(Federation newFederation, int version, ActivationConfig.ForBlock activations) {
        List<Integer> storageBytesCalls = new ArrayList<>();
        List<Integer> serializeCalls = new ArrayList<>();
        Repository repositoryMock = mock(Repository.class);
        FederationStorageProvider federationStorageProvider = createFederationStorageProvider(repositoryMock);

        try (MockedStatic<BridgeSerializationUtils> bridgeSerializationUtilsMocked = mockStatic(BridgeSerializationUtils.class)) {
            useOriginalIntegerSerialization(bridgeSerializationUtilsMocked);

            bridgeSerializationUtilsMocked.when(() -> BridgeSerializationUtils.serializeFederation(any(Federation.class))).then((InvocationOnMock invocation) -> {
                Federation federation = invocation.getArgument(0);
                Assertions.assertEquals(newFederation, federation);
                serializeCalls.add(0);
                return new byte[]{(byte) 0xbb};
            });

            Mockito.doAnswer((InvocationOnMock invocation) -> {
                storageBytesCalls.add(0);
                RskAddress contractAddress = invocation.getArgument(0);
                DataWord address = invocation.getArgument(1);
                byte[] data = invocation.getArgument(2);

                if (storageBytesCalls.size() == 1) {
                    // First call is the version setting
                    assertEquals(bridgeAddress, contractAddress);
                    Assertions.assertEquals(NEW_FEDERATION_FORMAT_VERSION.getKey(), address);
                    Assertions.assertEquals(BigInteger.valueOf(version), RLP.decodeBigInteger(data, 0));
                } else {
                    Assertions.assertEquals(2, storageBytesCalls.size());
                    // Make sure the bytes are set to the correct address in the repo and that what's saved is what was serialized
                    assertEquals(bridgeAddress, contractAddress);
                    Assertions.assertEquals(NEW_FEDERATION_KEY.getKey(), address);
                    assertArrayEquals(new byte[]{(byte) 0xbb}, data);
                }
                return null;
            }).when(repositoryMock).addStorageBytes(any(RskAddress.class), any(DataWord.class), any(byte[].class));

            federationStorageProvider.save(testnetBtcParams, activations);
            // Shouldn't have tried to save nor serialize anything
            Assertions.assertEquals(0, storageBytesCalls.size());
            Assertions.assertEquals(0, serializeCalls.size());
            federationStorageProvider.setNewFederation(newFederation);
            federationStorageProvider.save(testnetBtcParams, activations);
            Assertions.assertEquals(2, storageBytesCalls.size());
            Assertions.assertEquals(1, serializeCalls.size());
        }
    }

    private BtcTransaction createTransaction() {
        BtcTransaction tx = new BtcTransaction(testnetBtcParams);
        tx.addInput(PegTestUtils.createHash(), transactionOffset++, ScriptBuilder.createInputScript(new TransactionSignature(BigInteger.ONE, BigInteger.TEN)));

        return tx;
    }

<<<<<<< HEAD
    private RskAddress mockAddress(String addr) {
        RskAddress mock = mock(RskAddress.class);
        when(mock.getBytes()).thenReturn(Hex.decode(addr));
        return mock;
    }

    private Address getBtcAddress(String addr) {
        return new Address(testnetBtcParams, Hex.decode(addr));
    }

=======
>>>>>>> 76d3a701
    private Federation buildMockFederation(Integer... pks) {
        FederationArgs federationArgs = new FederationArgs(FederationTestUtils.getFederationMembersFromPks(pks),
            Instant.ofEpochMilli(1000),
            1, testnetBtcParams);
        return FederationFactory.buildStandardMultiSigFederation(federationArgs);
    }

    private void useOriginalIntegerSerialization(MockedStatic<BridgeSerializationUtils> bridgeSerializationUtilsMocked) {
        bridgeSerializationUtilsMocked.when(() -> BridgeSerializationUtils.serializeInteger(any(Integer.class))).thenCallRealMethod();
        bridgeSerializationUtilsMocked.when(() -> BridgeSerializationUtils.deserializeInteger(any(byte[].class))).thenCallRealMethod();
    }

    private static Repository createRepository() {
        TrieStore trieStore = new TrieStoreImpl(new HashMapDB());
        return new MutableRepository(new MutableTrieCache(new MutableTrieImpl(trieStore, new Trie(trieStore))));
    }

    private FederationStorageProvider createFederationStorageProvider(Repository repository) {
        StorageAccessor bridgeStorageAccessor = new BridgeStorageAccessorImpl(repository);
        return new FederationStorageProviderImpl(bridgeStorageAccessor);
    }

    private BridgeStorageProvider createBridgeStorageProvider(Repository repository, NetworkParameters networkParameters, ActivationConfig.ForBlock activations) {
        return new BridgeStorageProvider(repository, bridgeAddress, networkParameters, activations);
    }
}<|MERGE_RESOLUTION|>--- conflicted
+++ resolved
@@ -18,36 +18,41 @@
 
 package co.rsk.peg;
 
+import static co.rsk.peg.BridgeStorageIndexKey.*;
+import static co.rsk.peg.federation.FederationFormatVersion.*;
+import static co.rsk.peg.storage.FederationStorageIndexKey.*;
+import static org.ethereum.TestUtils.mockAddress;
+import static org.hamcrest.CoreMatchers.is;
+import static org.junit.jupiter.api.Assertions.*;
+import static org.mockito.Mockito.CALLS_REAL_METHODS;
+import static org.mockito.Mockito.*;
+
 import co.rsk.bitcoinj.core.*;
 import co.rsk.bitcoinj.crypto.TransactionSignature;
 import co.rsk.bitcoinj.script.Script;
 import co.rsk.bitcoinj.script.ScriptBuilder;
-import co.rsk.config.*;
+import co.rsk.config.TestSystemProperties;
 import co.rsk.core.RskAddress;
 import co.rsk.crypto.Keccak256;
 import co.rsk.db.MutableTrieCache;
 import co.rsk.db.MutableTrieImpl;
+import co.rsk.peg.bitcoin.CoinbaseInformation;
+import co.rsk.peg.bitcoin.SimpleBtcTransaction;
+import co.rsk.peg.constants.*;
+import co.rsk.peg.federation.ErpFederation;
+import co.rsk.peg.federation.*;
 import co.rsk.peg.federation.constants.FederationConstants;
+import co.rsk.peg.flyover.FlyoverFederationInformation;
 import co.rsk.peg.storage.BridgeStorageAccessorImpl;
 import co.rsk.peg.storage.StorageAccessor;
 import co.rsk.peg.vote.ABICallElection;
-import co.rsk.peg.bitcoin.*;
-import co.rsk.peg.constants.BridgeConstants;
-import co.rsk.peg.constants.BridgeRegTestConstants;
-import co.rsk.peg.constants.BridgeTestNetConstants;
-import co.rsk.peg.federation.*;
-import co.rsk.peg.flyover.FlyoverFederationInformation;
-<<<<<<< HEAD
-import co.rsk.peg.whitelist.LockWhitelist;
-import co.rsk.peg.whitelist.LockWhitelistEntry;
-import co.rsk.peg.whitelist.OneOffWhiteListEntry;
-import co.rsk.peg.whitelist.UnlimitedWhiteListEntry;
-=======
-import co.rsk.peg.vote.AddressBasedAuthorizer;
->>>>>>> 76d3a701
 import co.rsk.trie.Trie;
 import co.rsk.trie.TrieStore;
 import co.rsk.trie.TrieStoreImpl;
+import java.io.IOException;
+import java.math.BigInteger;
+import java.time.Instant;
+import java.util.*;
 import org.bouncycastle.util.encoders.Hex;
 import org.ethereum.TestUtils;
 import org.ethereum.config.blockchain.upgrades.ActivationConfig;
@@ -70,22 +75,6 @@
 import org.mockito.junit.jupiter.MockitoSettings;
 import org.mockito.quality.Strictness;
 
-import java.io.IOException;
-import java.math.BigInteger;
-import java.time.Instant;
-import java.util.*;
-
-import static co.rsk.peg.federation.FederationFormatVersion.*;
-<<<<<<< HEAD
-import static co.rsk.peg.storage.FederationStorageIndexKey.*;
-=======
-import static org.ethereum.TestUtils.mockAddress;
->>>>>>> 76d3a701
-import static org.hamcrest.CoreMatchers.is;
-import static org.junit.jupiter.api.Assertions.*;
-import static org.mockito.Mockito.*;
-import static co.rsk.peg.BridgeStorageIndexKey.*;
-
 /**
  * Created by ajlopez on 6/7/2016.
  */
@@ -576,229 +565,6 @@
     }
 
     @Test
-<<<<<<< HEAD
-    void getLockWhitelist_nonNullBytes() {
-        List<Integer> calls = new ArrayList<>();
-        LockWhitelist whitelistMock = new LockWhitelist(new HashMap<>());
-        LockWhitelistEntry oneOffEntry = new OneOffWhiteListEntry(getBtcAddress("aaaaaaaaaaaaaaaaaaaaaaaaaaaaaaaaaaaaaaaa"), Coin.COIN);
-        LockWhitelistEntry unlimitedEntry = new UnlimitedWhiteListEntry(getBtcAddress("bbbbbbbbbbbbbbbbbbbbbbbbbbbbbbbbbbbbbbbb"));
-        whitelistMock.put(oneOffEntry.address(), oneOffEntry);
-        whitelistMock.put(unlimitedEntry.address(), unlimitedEntry);
-        Repository repositoryMock = mock(Repository.class);
-        // Overriding Activation to make sure it serializes the unlimited whitelist data
-        BridgeStorageProvider storageProvider = new BridgeStorageProvider(
-            repositoryMock,
-            mockAddress("aabbccdd"),
-            testnetBtcParams,
-            activationsAllForks
-        );
-
-        when(repositoryMock.getStorageBytes(any(RskAddress.class), eq(LOCK_ONE_OFF_WHITELIST_KEY.getKey())))
-            .then((InvocationOnMock invocation) -> {
-                calls.add(0);
-                RskAddress contractAddress = invocation.getArgument(0);
-                DataWord address = invocation.getArgument(1);
-                // Make sure the bytes are got from the correct address in the repo
-                assertArrayEquals(new byte[]{(byte) 0xaa, (byte) 0xbb, (byte) 0xcc, (byte) 0xdd}, contractAddress.getBytes());
-                Assertions.assertEquals(LOCK_ONE_OFF_WHITELIST_KEY.getKey(), address);
-                return new byte[]{(byte)0xaa};
-            });
-        when(repositoryMock.getStorageBytes(any(RskAddress.class), eq(LOCK_UNLIMITED_WHITELIST_KEY.getKey())))
-            .then((InvocationOnMock invocation) -> {
-                calls.add(0);
-                RskAddress contractAddress = invocation.getArgument(0);
-                DataWord address = invocation.getArgument(1);
-                // Make sure the bytes are got from the correct address in the repo
-                assertArrayEquals(new byte[]{(byte) 0xaa, (byte) 0xbb, (byte) 0xcc, (byte) 0xdd}, contractAddress.getBytes());
-                Assertions.assertEquals(LOCK_UNLIMITED_WHITELIST_KEY.getKey(), address);
-                return new byte[]{(byte)0xbb};
-            });
-        try (MockedStatic<BridgeSerializationUtils> bridgeSerializationUtilsMocked = mockStatic(BridgeSerializationUtils.class)) {
-            bridgeSerializationUtilsMocked
-                .when(() -> BridgeSerializationUtils.deserializeOneOffLockWhitelistAndDisableBlockHeight(any(byte[].class), any(NetworkParameters.class)))
-                .then((InvocationOnMock invocation) -> {
-                    calls.add(0);
-                    byte[] data = invocation.getArgument(0);
-                    NetworkParameters parameters = invocation.getArgument(1);
-                    assertEquals(NetworkParameters.fromID(NetworkParameters.ID_TESTNET), parameters);
-                    // Make sure we're deserializing what just came from the repo with the correct AddressBasedAuthorizer
-                    assertArrayEquals(new byte[]{(byte) 0xaa}, data);
-                    HashMap<Address, LockWhitelistEntry> map = new HashMap<>();
-                    map.put(oneOffEntry.address(), oneOffEntry);
-                    return Pair.of(map, 0);
-                });
-            bridgeSerializationUtilsMocked
-                .when(() -> BridgeSerializationUtils.deserializeUnlimitedLockWhitelistEntries(any(byte[].class), any(NetworkParameters.class)))
-                .then((InvocationOnMock invocation) -> {
-                    calls.add(0);
-                    byte[] unlimitedData = invocation.getArgument(0);
-                    NetworkParameters parameters = invocation.getArgument(1);
-                    assertEquals(NetworkParameters.fromID(NetworkParameters.ID_TESTNET), parameters);
-                    // Make sure we're deserializing what just came from the repo with the correct AddressBasedAuthorizer
-                    assertArrayEquals(new byte[]{(byte) 0xbb}, unlimitedData);
-                    HashMap<Address, LockWhitelistEntry> map = new HashMap<>();
-                    map.put(unlimitedEntry.address(), unlimitedEntry);
-                    return map;
-                });
-
-            assertEquals(whitelistMock.getAll(), storageProvider.getLockWhitelist().getAll());
-            assertEquals(4, calls.size()); // 1 for each call to deserializeFederationOnlyBtcKeys & getStorageBytes (we call getStorageBytes twice)
-        }
-    }
-
-    @Test
-    void getLockWhitelist_nullBytes() {
-        List<Integer> calls = new ArrayList<>();
-        Repository repositoryMock = mock(Repository.class);
-        BridgeStorageProvider storageProvider = new BridgeStorageProvider(repositoryMock, mockAddress("aabbccdd"), testnetBtcParams,
-            activationsAllForks);
-
-        when(repositoryMock.getStorageBytes(any(RskAddress.class), any(DataWord.class)))
-            .then((InvocationOnMock invocation) -> {
-                calls.add(0);
-                RskAddress contractAddress = invocation.getArgument(0);
-                DataWord address = invocation.getArgument(1);
-                // Make sure the bytes are got from the correct address in the repo
-                assertArrayEquals(new byte[]{(byte) 0xaa, (byte) 0xbb, (byte) 0xcc, (byte) 0xdd}, contractAddress.getBytes());
-                Assertions.assertEquals(LOCK_ONE_OFF_WHITELIST_KEY.getKey(), address);
-                return new byte[]{(byte)0xee};
-            });
-        try (MockedStatic<BridgeSerializationUtils> bridgeSerializationUtilsMocked = mockStatic(BridgeSerializationUtils.class)) {
-            bridgeSerializationUtilsMocked
-                .when(() -> BridgeSerializationUtils.deserializeOneOffLockWhitelistAndDisableBlockHeight(any(byte[].class), any(NetworkParameters.class)))
-                .then((InvocationOnMock invocation) -> {
-                    calls.add(0);
-                    return null;
-                });
-            bridgeSerializationUtilsMocked
-                .when(() -> BridgeSerializationUtils.deserializeUnlimitedLockWhitelistEntries(any(byte[].class), any(NetworkParameters.class)))
-                .then((InvocationOnMock invocation) -> {
-                    calls.add(0); // THIS ONE WON'T BE CALLED BECAUSE ONEOFF IS EMPTY
-                    Assertions.fail("As we don't have data for one-off, we shouldn't have called deserialize unlimited");
-                    return null;
-                });
-
-            LockWhitelist result = storageProvider.getLockWhitelist();
-            Assertions.assertNotNull(result);
-            Assertions.assertEquals(0, result.getSize().intValue());
-            Assertions.assertEquals(2, calls.size()); // 1 for each call to deserializeFederationOnlyBtcKeys & getStorageBytes
-        }
-    }
-
-    @Test
-    void saveLockWhitelist() {
-        LockWhitelist whitelistMock = mock(LockWhitelist.class);
-        List<Integer> storageBytesCalls = new ArrayList<>();
-        List<Integer> serializeCalls = new ArrayList<>();
-        Repository repositoryMock = mock(Repository.class);
-        // Overriding activation to make sure it serializes the unlimited whitelist data
-        BridgeStorageProvider storageProvider = new BridgeStorageProvider(repositoryMock, mockAddress("aabbccdd"), testnetBtcParams,
-            activationsAllForks);
-
-        try (MockedStatic<BridgeSerializationUtils> bridgeSerializationUtilsMocked = mockStatic(BridgeSerializationUtils.class)) {
-            // Mock the One-Off serialization
-            bridgeSerializationUtilsMocked
-                .when(() -> BridgeSerializationUtils.serializeOneOffLockWhitelist(any(Pair.class)))
-                .then((InvocationOnMock invocation) -> {
-                    Pair<List<OneOffWhiteListEntry>, Integer> data = invocation.getArgument(0);
-                    Assertions.assertEquals(whitelistMock.getAll(OneOffWhiteListEntry.class), data.getLeft());
-                    Assertions.assertSame(whitelistMock.getDisableBlockHeight(), data.getRight());
-                    serializeCalls.add(0);
-                    return Hex.decode("ccdd");
-                });
-
-            Mockito
-                .doAnswer((InvocationOnMock invocation) -> {
-                    storageBytesCalls.add(0);
-                    RskAddress contractAddress = invocation.getArgument(0);
-                    DataWord address = invocation.getArgument(1);
-                    byte[] data = invocation.getArgument(2);
-                    // Make sure the bytes are set to the correct address in the repo and that what's saved is what was serialized
-                    assertArrayEquals(Hex.decode("aabbccdd"), contractAddress.getBytes());
-                    Assertions.assertEquals(LOCK_ONE_OFF_WHITELIST_KEY.getKey(), address);
-                    assertArrayEquals(Hex.decode("ccdd"), data);
-                    return null;
-                })
-                .when(repositoryMock).addStorageBytes(any(RskAddress.class), eq(LOCK_ONE_OFF_WHITELIST_KEY.getKey()), any(byte[].class));
-
-            // Mock the Unlimited serialization
-            bridgeSerializationUtilsMocked
-                .when(() -> BridgeSerializationUtils.serializeUnlimitedLockWhitelist(any(List.class)))
-                .then((InvocationOnMock invocation) -> {
-                    List<UnlimitedWhiteListEntry> unlimitedWhiteListEntries = invocation.getArgument(0);
-                    assertEquals(whitelistMock.getAll(UnlimitedWhiteListEntry.class), unlimitedWhiteListEntries);
-                    serializeCalls.add(0);
-                    return Hex.decode("bbcc");
-                });
-
-            Mockito
-                .doAnswer((InvocationOnMock invocation) -> {
-                    storageBytesCalls.add(0);
-                    RskAddress contractAddress = invocation.getArgument(0);
-                    DataWord address = invocation.getArgument(1);
-                    byte[] data = invocation.getArgument(2);
-                    // Make sure the bytes are set to the correct address in the repo and that what's saved is what was serialized
-                    assertArrayEquals(Hex.decode("aabbccdd"), contractAddress.getBytes());
-                    Assertions.assertEquals(LOCK_UNLIMITED_WHITELIST_KEY.getKey(), address);
-                    assertArrayEquals(Hex.decode("bbcc"), data);
-                    return null;
-                })
-                .when(repositoryMock).addStorageBytes(any(RskAddress.class), eq(LOCK_UNLIMITED_WHITELIST_KEY.getKey()), any(byte[].class));
-
-            storageProvider.saveLockWhitelist();
-            // Shouldn't have tried to save nor serialize anything
-            Assertions.assertEquals(0, storageBytesCalls.size());
-            Assertions.assertEquals(0, serializeCalls.size());
-            TestUtils.setInternalState(storageProvider, "lockWhitelist", whitelistMock);
-            storageProvider.saveLockWhitelist();
-            Assertions.assertEquals(2, storageBytesCalls.size());
-            Assertions.assertEquals(2, serializeCalls.size());
-        }
-    }
-
-    @Test
-    void saveLockWhiteListAfterGetWithData() {
-        AtomicReference<Boolean> storageCalled = new AtomicReference<>();
-        storageCalled.set(Boolean.FALSE);
-        Repository repositoryMock = mock(Repository.class);
-        OneOffWhiteListEntry oneOffEntry = new OneOffWhiteListEntry(getBtcAddress("aaaaaaaaaaaaaaaaaaaaaaaaaaaaaaaaaaaaaaaa"), Coin.COIN);
-        BridgeStorageProvider storageProvider = new BridgeStorageProvider(repositoryMock, mockAddress("aabbccdd"), testnetBtcParams,
-            config.getActivationConfig().forBlock(500L));
-
-        when(repositoryMock.getStorageBytes(any(RskAddress.class), eq(LOCK_ONE_OFF_WHITELIST_KEY.getKey())))
-            .then((InvocationOnMock invocation) -> new byte[]{(byte)0xaa});
-
-        try (MockedStatic<BridgeSerializationUtils> bridgeSerializationUtilsMocked = mockStatic(BridgeSerializationUtils.class)) {
-            bridgeSerializationUtilsMocked
-                .when(() -> BridgeSerializationUtils.deserializeOneOffLockWhitelistAndDisableBlockHeight(any(byte[].class), any(NetworkParameters.class)))
-                .then((InvocationOnMock invocation) -> {
-                    HashMap<Address, LockWhitelistEntry> map = new HashMap<>();
-                    map.put(oneOffEntry.address(), oneOffEntry);
-                    return Pair.of(map, 0);
-                });
-
-            bridgeSerializationUtilsMocked
-                .when(() -> BridgeSerializationUtils.serializeOneOffLockWhitelist(any(Pair.class)))
-                .thenReturn(new byte[]{(byte) 0xee});
-
-            Mockito
-                .doAnswer((InvocationOnMock invocation) -> {
-                    storageCalled.set(Boolean.TRUE);
-                    return null;
-                })
-                .when(repositoryMock).addStorageBytes(any(RskAddress.class), eq(LOCK_ONE_OFF_WHITELIST_KEY.getKey()), eq(new byte[]{(byte) 0xee}));
-
-            Assertions.assertTrue(storageProvider.getLockWhitelist().getSize() > 0);
-
-            storageProvider.saveLockWhitelist();
-
-            Assertions.assertTrue(storageCalled.get());
-        }
-    }
-
-    @Test
-=======
->>>>>>> 76d3a701
     void getReleaseRequestQueue_before_rskip_146_activation() throws IOException {
         Repository repositoryMock = mock(Repository.class);
         BridgeStorageProvider storageProvider = new BridgeStorageProvider(repositoryMock, mockAddress("aabbccdd"), testnetBtcParams, activationsBeforeFork);
@@ -2627,19 +2393,6 @@
         return tx;
     }
 
-<<<<<<< HEAD
-    private RskAddress mockAddress(String addr) {
-        RskAddress mock = mock(RskAddress.class);
-        when(mock.getBytes()).thenReturn(Hex.decode(addr));
-        return mock;
-    }
-
-    private Address getBtcAddress(String addr) {
-        return new Address(testnetBtcParams, Hex.decode(addr));
-    }
-
-=======
->>>>>>> 76d3a701
     private Federation buildMockFederation(Integer... pks) {
         FederationArgs federationArgs = new FederationArgs(FederationTestUtils.getFederationMembersFromPks(pks),
             Instant.ofEpochMilli(1000),
