/*
 * This file is part of RskJ
 * Copyright (C) 2017 RSK Labs Ltd.
 *
 * This program is free software: you can redistribute it and/or modify
 * it under the terms of the GNU Lesser General Public License as published by
 * the Free Software Foundation, either version 3 of the License, or
 * (at your option) any later version.
 *
 * This program is distributed in the hope that it will be useful,
 * but WITHOUT ANY WARRANTY; without even the implied warranty of
 * MERCHANTABILITY or FITNESS FOR A PARTICULAR PURPOSE. See the
 * GNU Lesser General Public License for more details.
 *
 * You should have received a copy of the GNU Lesser General Public License
 * along with this program. If not, see <http://www.gnu.org/licenses/>.
 */

package co.rsk.peg;

<<<<<<< HEAD
import co.rsk.bitcoinj.core.AddressFormatException;
import co.rsk.bitcoinj.core.Coin;
=======
import co.rsk.bitcoinj.core.*;
import co.rsk.peg.constants.BridgeRegTestConstants;
>>>>>>> 01bb7584
import co.rsk.config.TestSystemProperties;
import co.rsk.core.RskAddress;
import co.rsk.core.TransactionExecutorFactory;
import co.rsk.core.bc.BlockChainImpl;
import co.rsk.db.RepositoryLocator;
import co.rsk.peg.constants.BridgeRegTestConstants;
import co.rsk.test.World;
import co.rsk.test.builders.BlockBuilder;
import co.rsk.trie.TrieStore;
import org.bouncycastle.util.encoders.Hex;
import org.ethereum.config.Constants;
import org.ethereum.config.blockchain.upgrades.ActivationConfig;
import org.ethereum.core.*;
import org.ethereum.crypto.ECKey;
import org.ethereum.db.BlockStore;
import org.ethereum.vm.PrecompiledContracts;
import org.ethereum.vm.program.ProgramResult;
import org.ethereum.vm.program.invoke.ProgramInvokeFactoryImpl;
import org.junit.jupiter.api.Assertions;
import org.junit.jupiter.api.BeforeEach;
import org.junit.jupiter.api.Test;

import java.io.IOException;
import java.math.BigInteger;
import java.util.ArrayList;
import java.util.Arrays;
import java.util.List;

class RskForksBridgeTest {
    private static final List<BtcECKey> REGTEST_FEDERATION_PRIVATE_KEYS = Arrays.asList(
        BtcECKey.fromPrivate(Hex.decode("45c5b07fc1a6f58892615b7c31dca6c96db58c4bbc538a6b8a22999aaa860c32")),
        BtcECKey.fromPrivate(Hex.decode("505334c7745df2fc61486dffb900784505776a898377172ffa77384892749179")),
        BtcECKey.fromPrivate(Hex.decode("bed0af2ce8aa8cb2bc3f9416c9d518fdee15d1ff15b8ded28376fcb23db6db69"))
    );
    private static final ECKey fedECPrivateKey = ECKey.fromPrivate(
            REGTEST_FEDERATION_PRIVATE_KEYS.get(0).getPrivKey()
    );

    private RepositoryLocator repositoryLocator;
    private TrieStore trieStore;
    private Repository repository;
    //private ECKey keyHoldingRSKs;
    private ECKey whitelistManipulationKey;
    private BlockChainImpl blockChain;
    private Block blockBase;
    private World world;
    private BlockStore blockStore;
    private BridgeSupportFactory bridgeSupportFactory;

    @BeforeEach
    void before() {
        world = new World();
        blockChain = world.getBlockChain();
        blockStore = world.getBlockStore();
        repositoryLocator = world.getRepositoryLocator();
        trieStore = world.getTrieStore();
        repository = world.getRepository();
        bridgeSupportFactory = world.getBridgeSupportFactory();

        whitelistManipulationKey = ECKey.fromPrivate(Hex.decode("3890187a3071327cee08467ba1b44ed4c13adb2da0d5ffcc0563c371fa88259c"));

        Genesis genesis = (Genesis) blockChain.getBestBlock();
        co.rsk.core.Coin balance = new co.rsk.core.Coin(new BigInteger("10000000000000000000"));
        repository.addBalance(new RskAddress(fedECPrivateKey.getAddress()), balance);

        co.rsk.core.Coin bridgeBalance = co.rsk.core.Coin .fromBitcoin((new BridgeRegTestConstants()).getMaxRbtc());
        repository.addBalance(PrecompiledContracts.BRIDGE_ADDR, bridgeBalance);
        genesis.setStateRoot(repository.getRoot());
        genesis.flushRLP();

        blockStore.saveBlock(genesis, genesis.getCumulativeDifficulty(), true);

        Transaction whitelistAddressTx = buildWhitelistTx();
        Transaction receiveHeadersTx = buildReceiveHeadersTx();
        Transaction registerBtctransactionTx = buildRegisterBtcTransactionTx();

        blockBase = buildBlock(genesis, whitelistAddressTx, receiveHeadersTx, registerBtctransactionTx);
        Assertions.assertEquals(ImportResult.IMPORTED_BEST, blockChain.tryToConnect(blockBase));
    }

    @Test
    void testNoFork() throws Exception {
        Transaction releaseTx = buildReleaseTx();
        Block blockB1 = buildBlock(blockBase, releaseTx);
        Assertions.assertEquals(ImportResult.IMPORTED_BEST, blockChain.tryToConnect(blockB1));
        repository = repositoryLocator.startTrackingAt(blockB1.getHeader());
        assertReleaseTransactionState(ReleaseTransactionState.WAITING_FOR_SELECTION);

        Block blockB2 = buildBlock(blockB1);
        Assertions.assertEquals(ImportResult.IMPORTED_BEST, blockChain.tryToConnect(blockB2));
        repository = repositoryLocator.startTrackingAt(blockB2.getHeader());
        assertReleaseTransactionState(ReleaseTransactionState.WAITING_FOR_SELECTION);

        Transaction updateCollectionsTx = buildUpdateCollectionsTx();
        Block blockB3 = buildBlock(blockB2, updateCollectionsTx);
        Assertions.assertEquals(ImportResult.IMPORTED_BEST, blockChain.tryToConnect(blockB3));
        repository = repositoryLocator.startTrackingAt(blockB3.getHeader());
        assertReleaseTransactionState(ReleaseTransactionState.WAITING_FOR_CONFIRMATIONS);
    }

    @Test
    void testLosingForkBuiltFirst() throws Exception {
        Transaction releaseTx = buildReleaseTx();

        Block blockA1 = buildBlock(blockBase, 4L);
        Assertions.assertEquals(ImportResult.IMPORTED_BEST, blockChain.tryToConnect(blockA1));
        assertReleaseTransactionState(ReleaseTransactionState.NO_TX);

        Block blockA2 = buildBlock(blockA1, 6L, releaseTx);
        Assertions.assertEquals(ImportResult.IMPORTED_BEST, blockChain.tryToConnect(blockA2));
        repository = repositoryLocator.startTrackingAt(blockA2.getHeader());
        assertReleaseTransactionState(ReleaseTransactionState.WAITING_FOR_SELECTION);

        Block blockB1 = buildBlock(blockBase, 1L, releaseTx);
        Assertions.assertEquals(ImportResult.IMPORTED_NOT_BEST, blockChain.tryToConnect(blockB1));
        assertReleaseTransactionState(ReleaseTransactionState.WAITING_FOR_SELECTION);

        Block blockB2 = buildBlock(blockB1, 2L);
        Assertions.assertEquals(ImportResult.IMPORTED_NOT_BEST, blockChain.tryToConnect(blockB2));
        assertReleaseTransactionState(ReleaseTransactionState.WAITING_FOR_SELECTION);

        Transaction updateCollectionsTx = buildUpdateCollectionsTx();
        Block blockB3 = buildBlock(blockB2, 10L, updateCollectionsTx);
        Assertions.assertEquals(ImportResult.IMPORTED_BEST, blockChain.tryToConnect(blockB3));
        repository = repositoryLocator.startTrackingAt(blockB3.getHeader());
        assertReleaseTransactionState(ReleaseTransactionState.WAITING_FOR_CONFIRMATIONS);
    }


    @Test
    void testWinningForkBuiltFirst() throws Exception {
        Transaction releaseTx = buildReleaseTx();

        Block blockB1 = buildBlock(blockBase, releaseTx);
        Assertions.assertEquals(ImportResult.IMPORTED_BEST, blockChain.tryToConnect(blockB1));
        repository = repositoryLocator.startTrackingAt(blockB1.getHeader());
        assertReleaseTransactionState(ReleaseTransactionState.WAITING_FOR_SELECTION);

        Block blockB2 = buildBlock(blockB1,6L);
        Assertions.assertEquals(ImportResult.IMPORTED_BEST, blockChain.tryToConnect(blockB2));
        repository = repositoryLocator.startTrackingAt(blockB2.getHeader());
        assertReleaseTransactionState(ReleaseTransactionState.WAITING_FOR_SELECTION);

        Block blockA1 = buildBlock(blockBase,1);
        Assertions.assertEquals(ImportResult.IMPORTED_NOT_BEST, blockChain.tryToConnect(blockA1));
        assertReleaseTransactionState(ReleaseTransactionState.WAITING_FOR_SELECTION);

        Block blockA2 = buildBlock(blockA1,1, releaseTx);
        Assertions.assertEquals(ImportResult.IMPORTED_NOT_BEST, blockChain.tryToConnect(blockA2));
        assertReleaseTransactionState(ReleaseTransactionState.WAITING_FOR_SELECTION);

        Transaction updateCollectionsTx = buildUpdateCollectionsTx();
        Block blockB3 = buildBlock(blockB2,12, updateCollectionsTx);
        Assertions.assertEquals(ImportResult.IMPORTED_BEST, blockChain.tryToConnect(blockB3));
        repository = repositoryLocator.startTrackingAt(blockB3.getHeader());
        assertReleaseTransactionState(ReleaseTransactionState.WAITING_FOR_CONFIRMATIONS);
    }

    @Test
    void testReleaseTxJustInLoosingFork() throws Exception {
        Transaction releaseTx = buildReleaseTx();

        Block blockA1 = buildBlock(blockBase, releaseTx);
        Assertions.assertEquals(ImportResult.IMPORTED_BEST, blockChain.tryToConnect(blockA1));
        repository = repositoryLocator.startTrackingAt(blockA1.getHeader());
        assertReleaseTransactionState(ReleaseTransactionState.WAITING_FOR_SELECTION);

        Block blockA2 = buildBlock(blockA1,3);
        Assertions.assertEquals(ImportResult.IMPORTED_BEST, blockChain.tryToConnect(blockA2));
        repository = repositoryLocator.startTrackingAt(blockA2.getHeader());
        assertReleaseTransactionState(ReleaseTransactionState.WAITING_FOR_SELECTION);

        Block blockB1 = buildBlock(blockBase,2);
        Assertions.assertEquals(ImportResult.IMPORTED_NOT_BEST, blockChain.tryToConnect(blockB1));
        assertReleaseTransactionState(ReleaseTransactionState.WAITING_FOR_SELECTION);

        Block blockB2 = buildBlock(blockB1,1);
        Assertions.assertEquals(ImportResult.IMPORTED_NOT_BEST, blockChain.tryToConnect(blockB2));
        assertReleaseTransactionState(ReleaseTransactionState.WAITING_FOR_SELECTION);

        Transaction updateCollectionsTx = buildUpdateCollectionsTx();
        Block blockB3 = buildBlock(blockB2,6L, updateCollectionsTx);
        Assertions.assertEquals(ImportResult.IMPORTED_BEST, blockChain.tryToConnect(blockB3));
        repository = repositoryLocator.startTrackingAt(blockB3.getHeader());
        assertReleaseTransactionState(ReleaseTransactionState.NO_TX);
    }

    @Test
    void testReleaseTxJustInWinningFork() throws Exception {
        Transaction releaseTx = buildReleaseTx();

        Block blockA1 = buildBlock(blockBase, 4L);
        Assertions.assertEquals(ImportResult.IMPORTED_BEST, blockChain.tryToConnect(blockA1));
        repository = repositoryLocator.startTrackingAt(blockA1.getHeader());
        assertReleaseTransactionState(ReleaseTransactionState.NO_TX);

        Block blockA2 = buildBlock(blockA1, 5L);
        Assertions.assertEquals(ImportResult.IMPORTED_BEST, blockChain.tryToConnect(blockA2));
        repository = repositoryLocator.startTrackingAt(blockA2.getHeader());
        assertReleaseTransactionState(ReleaseTransactionState.NO_TX);

        Block blockB1 = buildBlock(blockBase, 1L, releaseTx);
        Assertions.assertEquals(ImportResult.IMPORTED_NOT_BEST, blockChain.tryToConnect(blockB1));
        assertReleaseTransactionState(ReleaseTransactionState.NO_TX);

        Block blockB2 = buildBlock(blockB1, 1L);
        Assertions.assertEquals(ImportResult.IMPORTED_NOT_BEST, blockChain.tryToConnect(blockB2));
        assertReleaseTransactionState(ReleaseTransactionState.NO_TX);

        Transaction updateCollectionsTx = buildUpdateCollectionsTx();
        Block blockB3 = buildBlock(blockB2, 10L, updateCollectionsTx);
        Assertions.assertEquals(ImportResult.IMPORTED_BEST, blockChain.tryToConnect(blockB3));
        repository = repositoryLocator.startTrackingAt(blockB3.getHeader());
        assertReleaseTransactionState(ReleaseTransactionState.WAITING_FOR_CONFIRMATIONS);
    }

    private Block buildBlock(Block parent, long difficulty) {
        BlockBuilder blockBuilder = new BlockBuilder(blockChain, bridgeSupportFactory, blockStore).trieStore(trieStore).difficulty(difficulty).parent(parent);
        return blockBuilder.build();
    }

    private Block buildBlock(Block parent, Transaction ... txs) {
        return buildBlock(parent, parent.getDifficulty().asBigInteger().longValue(), txs);
    }

    private Block buildBlock(Block parent, long difficulty, Transaction ... txs) {
        List<Transaction> txList = Arrays.asList(txs);
        BlockBuilder blockBuilder = new BlockBuilder(blockChain, bridgeSupportFactory, blockStore).trieStore(trieStore).difficulty(difficulty).parent(parent).transactions(txList).uncles(new ArrayList<>());
        return blockBuilder.build();
    }

    private Transaction buildWhitelistTx() {
        long nonce = 0;
        long value = 0;
        BigInteger gasPrice = BigInteger.valueOf(0);
        BigInteger gasLimit = BigInteger.valueOf(500000);
        Transaction rskTx = CallTransaction.createCallTransaction(nonce, gasPrice.longValue(),
                gasLimit.longValue(), PrecompiledContracts.BRIDGE_ADDR, value,
                Bridge.ADD_ONE_OFF_LOCK_WHITELIST_ADDRESS, Constants.REGTEST_CHAIN_ID, "mhxk5q8QdGFoaP4SJ3DPtXjrbxAgxjNm3C", BigInteger.valueOf(Coin.COIN.multiply(4).value));
        rskTx.sign(whitelistManipulationKey.getPrivKeyBytes());
        return rskTx;
    }


    private Transaction buildReceiveHeadersTx() {
        String[] serializedHeaders = new String[] {
                "0300000006226e46111a0b59caaf126043eb5bbf28c34f3a5e332a1fc7b2b73cf188910fcb7ce5d0da9e660ea5e3032e281ac765ff4b13a944da0140b9bdca24e24f5090d861f156ffff7f2000000000",
                "030000006983fa12616141cb901b95149e0143863fb5d4044ca3017c84c43ba7be3f526cb5a2bccd28736bdfed3692fc905a7f2b44c09af87f1c4f9d7b22105573689d22d961f156ffff7f2000000000",
                "03000000a9941216a156561e4cd04e030a45da5b9630ddfa42172983b6f9da3f88033b191f7ea963a0f22a270a3574c9ed734f45b5b6d466131e6e870dafcdba8dddf52bd961f156ffff7f2003000000",
                "03000000ce0d1473fe9bf73fc1757959bc8d9dbf8f5ade233def622cae78447a3a289945820e6fed0387d362c98439dd5d68ee4f6fd9bebe6c1b97f6c9136c4818baa689da61f156ffff7f2001000000",
                "030000008216549fbc5cfc04dacd371971958e6deef912a5a30ad70c67d3093153ca7855ba3b9c07d88687abae9fe34c73bddc14dfb55cba454a8c7c359b774a158400dada61f156ffff7f2001000000",
                "0300000094da76181e31cf085bd69ac70b120e258222ca5cf9b9d5841ea3d716708ef63b19d74e636f3dac921a64ef794ccabe36374f609a3b8faab4368f30d50a7f5825da61f156ffff7f2001000000",
                "03000000b7c6355d5a897f674426dc760c0f81cf96bd408080043f35afd757c1fa9b247f4a42d428a651d88522419491e7b6f3a055440daa7096bc50ac841da3c56a0ff7da61f156ffff7f2000000000",
                "0300000086ed0432e702046eb86928a31350d49c336e5f78a084aaa76e7a43623145af167d0d854494d7316867e2acc8b83a373ab488798e013e21867a02542d0bc0d65cdb61f156ffff7f2001000000",
                "03000000e14d679c6acf8686d8bd3a7869815f47553857263bd665a5e7afa9b97c0a8b36065a91ceb292932dc89f1437f94f263b4dcc849653380c85e37983cbe9e2917bdb61f156ffff7f2001000000",
                "030000009100ccf9a455dbeef55e2f8fc6cd41a1ec24cba64a89fb05b7f32fa6ecfaa87bdba893c6d0404c477520022db6b1812385a587fff74a93b2cdd65792b985573ddb61f156ffff7f2001000000",
                "030000000a5e8be74f5ae29cad4683377f653cc233e7511e103dfa6d5cf3329c753b0d46a498ac41bade08b809e096302be853c9271606aada49453629915960eac3e68edb61f156ffff7f2000000000",
                "03000000b15247c02a8f7c707390b3afba2a9d634a82fec25c148da8698a01e8853aed6aa3aa8b85093f35afb74f6870e4bce8aa86301fb2e2b7b5cd308591c2e9c83450db61f156ffff7f2001000000",
                "03000000325bbb7d915ef7cfaede9ab8db1c3354cd20ab8ae08a60f9742a04584feeca3eb35a0a5e570bc4b35dad26a3a3640194eb7545df266a2d9056b8bffc3c9f995ddb61f156ffff7f2000000000",
                "03000000fa393c1a27a1ee1c2d8011f3d260e67527ec3c7c23bb1c39964d7dd3471a4b19d03fb162dd64a151c087f3bdd03d53dcc48b4b7fdaf249414c488de53fdcc8a1dc61f156ffff7f2001000000",
                "030000000010f91e6edce419aa5e4fa27745d0729b461f60ab90f19d2cb378e0c7460f04105692cb1b07fb6d12da26ad5ad340d3643f8b82501c0cace385de0e562c3b7bdc61f156ffff7f2005000000",
                "0300000048615dc57d9e9bc664d4ae05175a8ea86685311491f5697055e18e5a00f54541ea9aed89fd9d764bf71c6b66e697c751da87317f184efae08fda79a73351dab5dc61f156ffff7f2002000000",
                "03000000d5a06c28021993d21a497ec6d6473901679fd3b4e6e99eeba9a6790a678b501b16a39524f5ad49046fe45b29d56e832508ea3f8f51a6f5804c17d89d38949dc3dc61f156ffff7f2000000000",
                "03000000b903ccbb3cf953314af1772a8275fac82e81aa7dafca1f807a0f5a26d8f0896534319fc6586bc50c42cd938bb1f7c523a30df44d790b774d3f336384084216a5dc61f156ffff7f2000000000",
                "03000000f464af7712a449b927bba9bb373507f3aac3ecee79a00d91c9d89b76df98be1f05709404718dd138c79cc0159a84a14388449bb657526d58159e07f7df02f2fbdc61f156ffff7f2004000000",
                "030000009a95a4772f4821a8561082f14a18591ff8b10512dc9ebb78e57a28877b0e22705893d4e79d714af298b231935cebb47e2ee480c74cded044966568bb529e8a95dd61f156ffff7f2005000000",
                "0300000029f92704f9455140f0ceabf1e772de09b37dea7b5a9f2f68bb68745db29b3547d218f0755c0fb782ab4d1e62903ddcf5c7c90335600587f1666f11fe4fb9b97edd61f156ffff7f2000000000",
                "03000000bc49732f16595d8e4165b6d56cead6e447b2e165987f98f9605c184467a6c04ab3e7598636b66ccdd6650ab9f45a066d430f73572dabe033eba155a3b70d866cdd61f156ffff7f2002000000",
                "03000000e50297a6a0e50d32b4d17479bffed65a504c416e3c2aa984e9b72408c8077017176f58d1f847fceb6fcf7041fcb21c5d54ea5c1ed39aa1294f36c2a409cccd72dd61f156ffff7f2002000000",
                "03000000cc624db3560c88e23e870712bbc692a4fe68baf91d87a3b33bd2d8cb2a46584211854ef542e4a234eef6ca89fa938934ba500d9cc79523b9944ed5975ef875c8dd61f156ffff7f2001000000",
                "03000000bb353711a51bbfb909987164f1a29ef23becbed3ecd5c5398050a16fae6c9f398a7bfd2e664e4aaa31afce39f92e6624eea497be4e61b8f39da17c5aec0299b1dd61f156ffff7f2001000000",
                "030000001cd16897dfb4edff3d6cb6991de07791af0c1f622e7f9ddf219190cedf12c6752403b6c3ba9314597cc685f441e01f5ff8f767a8a3c68272c9300cf227506358de61f156ffff7f2003000000",
                "030000009f22f0784b8cfebde833ad5f946b8cd6e1afed4f1effe2263870a4877fc4740ef9892510cfd1aea4b1a8b7ebe3656e3ccfc6d08af0b3fbfdaeb13484fc25c241de61f156ffff7f2000000000",
                "030000002f994d46eb87a3f1f5ca1480cc5672a7d4b4d112c515fae8bd6e035bead83c64a60a25bee417bc21e6338f7361d51b5740c1973d849dafa97d29a13fe2cd6971de61f156ffff7f2002000000",
                "03000000f4bdb805a278b9d31112aa0129b7f137d3902ed9f6cc4fa5d42695cbb99aac3a1f38e42f64fd67a4a7865f2f138a6a0389d2d4aefab72ee9221a3f5241746930de61f156ffff7f2000000000",
                "030000000c56330f6830a7e6daf768bd8201a4ddf2d32b5eb64b1bb4903382468031cf68f862f539a796e91f5606225b18b508d4f469fde68158a0a62e84bc1753ded511de61f156ffff7f2000000000",
                "03000000720c3cd300cede7e23f3f070b1e8c81bc7cf6dd0ab7424ad28082fcdb8fa0f4be8d5822aa8cb4cf6ee46ac86ed484ca0f870bdc7acce26e1b69df877a66bb31fde61f156ffff7f2002000000",
                "03000000c8970ef6b254ced2a19a2bd24b57350adb4ef8c2ab24811d85e240ec909bfe042b8a1e61bee737988fa1c9dbd4857ed54c6ebfbbe242dc937590613e63643228df61f156ffff7f2001000000",
                "03000000916d0cbb4d611277966289e42b6310323fd684300120ea7b8d8ca40e490de838b09ceca193791a6b622d10a1f04ecb34764feb90420433013148d63a80670e0adf61f156ffff7f2003000000",
                "030000005efe665770cc6f3fc616c50ceb2a1f16c46fe8d51ba1a7d60232aeb8b5e4923ee5e9bdb2d123671965f1d447cb47d4f87f6a3729f8d4dd2cdd756f9924927bc0df61f156ffff7f2001000000",
                "030000006913e87d9e42e8f95fc59434b7ca4c1b6ea45a3bade94f8933978ce598f16939dd4aae07274044d6a781a141ff286742dd098228f8cc5fe4265ddac2665e7801df61f156ffff7f2001000000",
                "030000005e3de640bed30c4b17c87f40af0c7e56a5ea27a020cf30ab237a5d4f0659f13e623b7ba0b501dedc3ed46bacebbe171d7cc49d91484a0c86f5da30e3ec781652df61f156ffff7f2000000000",
                "03000000740799c0dd4ba29261ffae24b1c3f61d1e994eda85db08ff355f618a8ee23535a95585518a4ac5c6f4e3ec94ba81cf1299c1060e5ab85466ce3ddca4c0bdac6cdf61f156ffff7f2000000000",
                "030000009ff7108cdbbe0fd07830470f728abb09645b8e38b3e68a847918b3154184e67771ae4174c9ab87f6cb51f1f6fa20fe441fe9d7969e1971d57cc74e6afb5792a6e061f156ffff7f2000000000",
                "0300000020985ccb20f4185f03d29e124e05628a616d84de7b1aa6e935e3d584c4d65435b2075f586656e4aa190115d8447685df88d778b0af7bcc2e29907e812dd41495e061f156ffff7f2001000000",
                "030000009bba64eaf3c338d5da3c1e8ee71eb19dedb662805610f5e9e66f68cc0b55741c99b7aea464577f38dcfec08d7e6989ee3473111b61c4289ae9d2a1d2381cafdbe061f156ffff7f2000000000",
                "030000006bd9fdba0dbf887807adb545275d4d4bd13a9767045d3978e18d3030a21909581305f5c6a069254f26e6f7ac0c21362de91219a77b5352715a3c2783a604f22de061f156ffff7f2000000000",
                "03000000b28075935a7e4d3869c2fbfa43f379d1a859199bf154e642d355a19d696daf6778f1449437b35987e303b98c39b861f5494ebcbf12a1a816bc0c32d1404999c7e061f156ffff7f2000000000",
                "0300000015922987f6a1702f928441b75c1755e12a639df0890a90a34f935521af8f5d79f5abae367a6cc7ad2547a4c9f12472bfac75fc66fbc2e60f2afafb243491bf7de061f156ffff7f2000000000",
                "03000000a2961fc0743a2334f4375b0eb1af4fafb3c146a94308f57c7cb0028f66c8ef501cfb7499085ac2c629ff56bb68fc9f90d025d4c426bc1b08c11b671ff4ee59a8e161f156ffff7f2000000000",
                "030000008bf19eb51bcc1cf920629698a11341b3b4667208be497f293a2876f544b4e93cdda896d045f6efdc31e1ed67f182dc8881aaac1ba1e18f28ae0a252cfcee7aafe161f156ffff7f2000000000",
                "030000005770dbe8ec2c0193667ec33314c6ed88b5b7cf05675869c433646e3deb14db4d09c30d062c010fcddf3b11cc6c019ee229b9ee4d19bd6dd5dd5b4ece4cbebf5de161f156ffff7f2001000000",
                "0300000055122dcdef0149e9b5a2b739d67f3bf8888544ecc9210b6bccd4e5c2418078096d271cdfa762c29263fd034e001858e60c9eb4162328869274f6b0493921507be161f156ffff7f2002000000",
                "030000003561d6c4bf300fdc35b7f53d76ce05d879e1280530b4b74b9301232969870837d3e193f8e3681b0577af04393d6bdc5c4abf6a5b325c189190a6ce513b749432e161f156ffff7f2000000000",
                "0300000029bb4b5a3f1ac60e67d33cca35b1ca4de9cdfe8e44ee16217cf1d0e88f963c2c61ff94701a6e55d3f6c6a74a9b18bf957e93e6652338ad6a172c2e9bf5d725bbe161f156ffff7f2000000000",
                "03000000834a37edfe6058a9e2d9b6855b2265575d29c2d54834223df21ddba4a12e0161a8b0cfd51d8dff22ad7e98724c8a30ed1099fe0a443f80986fd594980a9a67b4e261f156ffff7f2001000000",
                "0300000033555fbfcf92710a004d981ca4daefab2aa8429ebb7727695b24d0da5d86d35348737f902adba445e509bfc5f7970168257ea1ba40e5fd5a2ccf3f279ab75e24e261f156ffff7f2001000000",
                "03000000f6dde4a18fc2eaeab763a6871afed737899d4fbbde5cf8aac00fa75e789c364bc91ab95ec296c588ad4e7c969aca147c898ff99b411698099f56e492153550aae261f156ffff7f2005000000",
                "03000000c75a71292718b5f642c209e5896f34c24445306e3914c86ab244986369260f04ff7685a55a32d59853ee7cd8dc7dc7ac2089d8e2608d101eb1b8c3536a61d943e261f156ffff7f2000000000",
                "030000008baf7ff6c15c2b1c3f4a49e8c642742d43fb0a616cd29defac871c7af134e91f03d891498d8d0b6c4e046ee87e139c064a6058d95fc10f3eb6e1cca3c72677fde261f156ffff7f2001000000",
                "030000000ef81a6569e9ff3665825037d8095f44c1a0071df55ebd6fbc6c0fd8048a941f905ea697327d8c1ef16cf0b7bdf1cf1fd0991fb07638a9a3d0a5c41b439c56aae261f156ffff7f2000000000",
                "03000000a643364b583abc90f990b50b6684a6247ea8314339e4ab1a9b85c221568e6841f028330abd27c125e3ac6783f979eea5fc088ce2d45f9b6c30b6f560d30703cde361f156ffff7f2000000000",
                "0300000085c97fbcacdda2ad2e5c1ad6a5394cfbacb5e59370857065af5019f8ca5fd53e137e4076fdd366d56efc72c0ef6ebc7b5f0c87195909aa41a932860e2403e941e361f156ffff7f2000000000",
                "030000005f2bbd28cd276358f90c9194143f03420d23a8395f73b008e307f2cb9e0f510c743ce32c2bb4136320d24dc05e8f3203144e716d77997764d9df10dc41c1cfade361f156ffff7f2000000000",
                "03000000283b8d73e5615f9d003d8f7cd4d4756b9877d53c72508760f42e4cf258edd354fe6282d7b2254336996a1a6861c4462edf10fbfd900eacba49128d000d53713fe361f156ffff7f2001000000",
                "030000002d67fe89a7530b528ff559b6e16619e44c8ae358ac8477de5e1240c947494f516472fb3b326af801dfdadbd4b3faa9081cb8c87192792ab8441cea38b52e45a7e361f156ffff7f2001000000",
                "030000001e755fb57818048af6eb245ff63eea08b890b7bb8d768d9f057f597da140851e29af51c14cc91ed1e2aab02a00cbae329507dd6222aadc0c5bf98afee444ad10e361f156ffff7f2000000000",
                "03000000fc56cd564fb6cf5ab71b716cfd12b38f15867be1f7cb3b794c593931e0dac052552ed2706b5dc6cd092e48406ef36c461020e5298eb7eb88657315f0ea826c3de461f156ffff7f2000000000",
                "03000000aacbea027e5ef75d45a9f01ac94ace69130edc5535fc44bbeddfc443473d8850c2d82c1301f7d98fc71da2014d44d215615e5f0108460b84f90d282856247208e461f156ffff7f2001000000",
                "03000000db8f1406d36d7c5a6f97696d17729bd02c7dd229460c12a9153d41892898cc15c57da78b08c2ea44f9ead26367c8729b82ede70efd8df57c4fe26afc57f2e244e461f156ffff7f2004000000",
                "03000000cf69b673f02e1754bb1b8f7bb7999c29e14086232290d64168f2cf7d29234d15e3bd2642d0c3f135313dedae7c5c885760cc9eeda2863b857030bbc8bc1794eae461f156ffff7f2001000000",
                "030000000a7e31749d9a0339a06176d0a907377c8e88b297ba5530f85cddbcb093bd6521e797339faac58c68627bed49a0acff8bc8e3900761b55c55c7a405445f03af19e461f156ffff7f2000000000",
                "0300000095702c2f1e2a58c973d87c9a386380c070c84661b5197f43e3076fc5184c964dad3d235291a63d2285b4373ef371186aff632bfaad93a84577f77fdbd7168bdbe461f156ffff7f2000000000",
                "03000000fde2839aa5b9722c022bc50711ef279c72b196c4c49192011252acd95ad0fc53c7a8a873e6e34c24b560651df0fde28b8badc321eec36476fad0f3f5681b5ad3e561f156ffff7f2000000000",
                "03000000a30511c2dc62a76434d71a64369eded402ffbddad991359d19eea7ae0a3bf24ef74025ff3d09be4c0acc1f87dd5979d4dd06c3fbec241df8b1b47a2f08ae991be561f156ffff7f2000000000",
                "030000005720df08252a2670c2a591508f17169b1166efe19359bae311ec587b7940951924ea3ec1863ba4626bf72745dd8cbf6417bb5117bd2c348b7ebbcbc5516a6a19e561f156ffff7f2004000000",
                "030000008c3d681a0bac34d63c358904c12a5fdeefe37a8726a705a4046d88266c05c035e39b951e079aca2179a8a3fbe2553811ecfce8ace08ffa0ce1d8cc68222ce9a9e561f156ffff7f2000000000",
                "03000000f87a82f25beca2fbc41682b537f934ce9689a7115a2bc5229d5b8fb0adae62124fe8b36fb917143c5686d007f21f96797f5a6789300d1630c6e172f40aa1c5ece561f156ffff7f2004000000",
                "030000004031d7cbd26e5885c969a5f713fcd51ac0a214ebbb1d2788cb2b5d06fa4bd934c8765816ad790a8f784c62df6552ff77035302988bb7aafea1f790617ad70114e561f156ffff7f2004000000",
                "030000001b3591fb0714e0689fe1ae220ec248eb238bba93c8d45d3377e1ef86eff1ee2f3aed50a11dd6dbacf315e37b9c7b126733ea351ecc58966dfb48c77a59c29e86e661f156ffff7f2000000000",
                "0300000048d1edb5b98b1044e6ab64b72cca10d7044408ed5fa160d7f9c4315d79318e4c8e7fa8265ad1638dbfc2c77ca5d6f2ead8166d7c4a025e2ea694ad1572147250e661f156ffff7f2000000000",
                "03000000afbe4f9172a99e449dc5595af8aa9e0875ec9f6f070552830aa68521c3648317f22d753efeed9be4519c3c0e2d00949805d4186577a3b52d32875f6e769c00f3e661f156ffff7f2005000000",
                "030000003d8800c809f29cb27d6e83502d0182467098f7eaaf87cf7d498d1b2c2464f01c070f7cff008b49723810ddd8fadf85def6f17c1e4ae0d7052c1a468819e0f94be661f156ffff7f2002000000",
                "03000000fe102d2ed856adaeb4086d42446b85aaffe0f640fd4f952645cd3e7f4cbc1c380fda433e903b010ee9ee7ed516dea0b08e58277b76206f5eaf6b087d7bb4f125e661f156ffff7f2000000000",
                "030000004b87a356ad96d005015b19d08003a3cda73d74f5f5cb949c4ddd5c2f34b0ce7c75d38a7676926e2f8f9d0c4a4e5c7e71555ec639f34fe4c3e592b14f1bc47686e661f156ffff7f2003000000",
                "03000000eab711a6bb42daac8f53fa01007cd4d9f720006efea01d4c1f77e48ee370190fddab4ccb565c66431a213211012330475ee6288d866a81c803e178d0b770aac6e761f156ffff7f2004000000",
                "030000008020e160933eaa5b526a0b43a819005bf2e24dbb57df1a61b185e20444005b239ef6731b139a52ac943e1c2b5173784db7a46503eaebd7906feefc61d7520551e761f156ffff7f2000000000",
                "030000008dbc15d88d429ec618851a15a59012397e49237b89dc6902fd81e1778ba39324ebd7115448add3c77cbef63ecbf2a2e0f534d126341963b7e392f4ada6d34e78e761f156ffff7f2001000000",
                "03000000d63f85da15bb593f688c9e42b3d3fd0f23c0e5647e2b0f8adf3f30a65eec190eca1f644c8b212c6897bcb5680168aa4d04b123dc0f5e606e766f95ef895e7bcce761f156ffff7f2000000000",
                "03000000ac65c7fcb681766cebbf2949642dea30294f7c94d50f8f7e7b743d381e40af3f39c73938e8766c2c5fccc792f05c925e236d9236f8b358fdacca541f9ccf5297e761f156ffff7f2000000000",
                "030000001560736f26b51e6a54f4357310e608e57bbfc83a96e6b19e5cc65cd0bd913e026f630cbede7e445ed541fe7048cf03ec32cbe6975a004140291fd918ba6dd801e761f156ffff7f2000000000",
                "0300000097a3be6bc75c4b6fe75faeb7f9f3a3af69431c2f16ee78c9710626489e5f66667a5f09d0f873b016f42cbea077d0b8c76ba7209ce9d1761ffaa0f5e9f3e83c32e861f156ffff7f2000000000",
                "030000007e1dea9c9cdb12255eab594d66d1b0d6cf3f73a03708d753ed4a3b4d668c32552f5067e4223ad99c7952ae623d3285c4c7ef4fef256ae386f58ab4829d9d382fe861f156ffff7f2000000000",
                "03000000c8ba6f81643f090450547177f8da3a2a2573c8d4501b9108bfb6a0d0da5ac06a9ce84824ca498908063a616c06016e3c5137b422bdc836404dadfa60713c8e05e861f156ffff7f2001000000",
                "03000000a9f6d6e1401a6cb42eb550c8e5c71620d6aee274d65ab2148ed5de48c8beb0100493ced263ad7974ddd1f961e8e05009729daf8d2f7287f8d413e55891a0f75ae861f156ffff7f2000000000",
                "03000000534514afffc2a96d1e58c9cfff2d44afb858f9e38d9fffd3a82578dc2332fb343c2e3741ed601b65ea082e6655076338627d0c750471becd17a673333145834ce861f156ffff7f2001000000",
                "030000009289c07fe4ba952cf0f74c084f39b4e9c6c1cbcea754831f28431a3c26fa992742957295a7af51dab6e524d298833e21fe41f7f602a15ca1b1a9d616c0f6a048e861f156ffff7f2000000000",
                "03000000682f6fca764e974555905474331e8d1fc235a35b451b00002ba7e27bf95aa109bf4b0ec27039b2f548469f9f6a226a77ff3aecc1fc664ef630e640c380bcdea1e961f156ffff7f2000000000",
                "0300000098a13d7992dcabb37c8d1cf413afe353f33822c023f2f12e1a92b06e779d7457af282bb3c1562d95334c2f85a4764024f1081f7d827fc9dde72369bc31693963e961f156ffff7f2001000000",
                "030000002401610cc0fb9cfa958352eb40c843edf7cdd1b583770e5b24bc0d5998f85d16118610a5e768b89edbfd40ab692c85c16cbed5d63a34186872acaa2f8a67045ae961f156ffff7f2000000000",
                "03000000567b370bf6f8e2447ff2e4c9b15dbf10903667bfa71d2d163499a143ed2edb49ab07533834c02f20b71b648d9ff0674fb5dfa6ccfa4ec211419250c34764b5e0e961f156ffff7f2005000000",
                "03000000c19f7d03df17f22c1c48b534566f505fda079eae702873590c32dfdf891524165f9df19fff0c8f5aae9d774becf0e00bd7c62fcdf3e293fc73919e451e5c5fcbe961f156ffff7f2001000000",
                "03000000b1cc00e761fe05686719ab8b53dcacbaf5f97466239d4736a7dc39b1368fff10b3aad51a1da461aaaf84b798af59cde5850ff673fd64cae7c0f9c2eea7a9dadbe961f156ffff7f2002000000",
                "03000000513426f4889b25ced858a069528b216fb5c74890511afb7fb0a2871e2bedaa43eb54a3a235615db22626d08c87323e0d69a2a478d3559c1264a1c7914ff66c37ea61f156ffff7f2000000000",
                "030000000e9b242926a496b99cdb8af31a898c8405e84f11a339ad61e3d4faf8d6e8452eb3029802e551efccedbcf6e90e5b30d8dd32d3b05e21d4d4b28fa851c9dedf30ea61f156ffff7f2000000000",
                "0300000021b111ad1b3220da6345c8125f011396f7a69850fda42a265011ce7325cec80f544abfe2d374a9679ba1e100ac15b4e42e161971214dd0ec3beb840f8e3105e8ea61f156ffff7f2001000000",
                "0300000091095421cd5f52882ecc4a0eaa7852c516ff61f61f3564930ef9e0a30bf09f43097904724f511ae5aabed07be334606fce2cb2e9e4499c16ee3ce801aa6d4e76ea61f156ffff7f2000000000",
                "03000000f3fd1d2c4aee44224cc216461298412638c938599e89c04e99d9be6e30047d3c08aaf345e92fea415c4642c7f63c961d21a04674f8e9ae639d37d17893c221f9d87ff156ffff7f2001000000",
                "030000002a1cf2e8ce85cd3869e6eff4c3c3b4e12c122705609cc3a453400fb13ddc2d25aa3328a6575bac6f520eb83e07c0a74a343563de6e5bd77f25cf5cfa1978e3f2d87ff156ffff7f2000000000",
                "03000000d2f9774aea4a3465058afb84dfc4364124b38f7760b4605c7ec8dacd2afa8975a18e77b1b63489d7d2f00a1778548dc253befcf518dd03638c4fa35e69ba3a78d87ff156ffff7f2002000000",
                "030000000c954700dbb37777fe7579495e9c4d322a74ae1c1a5aff88dc075ddbf9c4092fd8d99e5d8d92fc4db825aa41c8ffbf69f6ee551fce9a2024e236c7539f5bfc31d87ff156ffff7f2001000000",
                "03000000643857f7811cf808072b1f703a391f9b56b964f1fd10674b032cd6d315397e7e3ded8c53ab47c046aba8b209a9501c7aee8e618a98c5aec84f645857066985d8d87ff156ffff7f2001000000",
                "03000000121396c8b40a78b7a446d201f8646033af57c410c72b7bc5f10968b5a90c2051c08ebb3661408aad199851d9418685102dc5a4d57a6a3e9b1c5e4950dc00df85d87ff156ffff7f2000000000",
                "03000000db178ebf0173822cf3f1b53e72bf2f25feea9f33063e8b0d403be3fe23a74c7a875bfdf013be196f7d4d9c818891cd77a119d9ffc8b18d2d6c4054db2dfc651411aff156ffff7f2001000000",
                "03000000f979f676d5f876651021bb44d7d27e6bddac42448518827fe90035bbc9128d3dbc4563a6745a9a07474c4c353df7bbd587857a777bf56051b2363ab015d15ef132c6f156ffff7f2001000000",
                "03000000bf03ac3aa5359892f8e2b8e133e9264b5c2903afea69d182fa17d919971e5d1ce4063a2efb1c4772df46ec7a5f234d89872e88c8a27a2ae2a061b245fe502fe58b77d857ffff7f2001000000"
        };
        Object[] headerArray = Arrays.stream(serializedHeaders).map(Hex::decode).toArray();
        long nonce = 0;
        long value = 0;
        BigInteger gasPrice = BigInteger.valueOf(0);
        BigInteger gasLimit = BigInteger.valueOf(500000);
        Transaction rskTx = CallTransaction.createCallTransaction(nonce, gasPrice.longValue(),
                gasLimit.longValue(), PrecompiledContracts.BRIDGE_ADDR, value,
                Bridge.RECEIVE_HEADERS, Constants.REGTEST_CHAIN_ID, new Object[]{headerArray});
        rskTx.sign(fedECPrivateKey.getPrivKeyBytes());
        return rskTx;
    }

    private Transaction buildRegisterBtcTransactionTx() {
        String txSerializedEncoded = "0100000001d63a3ceef306c8ffa7cffe1d639491361bdc343f6a2727232771c433730807e7010000006a47304402200ec9f11f92e8d9ff4281685ed88e047a429956f469d2f5070ac754d1c75b18de022001904bf6701954b06871b40bff8709532d65d817073318ebdd0d2ecc032e12ae012103bb5b8063fc6eab12f86c28c865f3aa4337e46e9b8cadad53b167be3682f3e4d2feffffff020084d7170000000017a914896ed9f3446d51b5510f7f0b6ef81b2bde55140e87a041c323000000001976a91473fd38bb63a8fece454677e38e2b8590f8d8b94f88ac5b000000";
        byte[] txSerialized = Hex.decode(txSerializedEncoded);
        int blockHeight = 102;
        String pmtSerializedEncoded = "030000000279e7c0da739df8a00f12c0bff55e5438f530aa5859ff9874258cd7bad3fe709746aff897e6a851faa80120d6ae99db30883699ac0428fc7192d6c3fec0ca6409010d";
        byte[] pmtSerialized = Hex.decode(pmtSerializedEncoded);

        long nonce = 1;
        long value = 0;
        BigInteger gasPrice = BigInteger.valueOf(0);
        BigInteger gasLimit = BigInteger.valueOf(100000);
        Transaction rskTx = CallTransaction.createCallTransaction(nonce, gasPrice.longValue(),
                gasLimit.longValue(), PrecompiledContracts.BRIDGE_ADDR, value,
                Bridge.REGISTER_BTC_TRANSACTION, Constants.REGTEST_CHAIN_ID, txSerialized, blockHeight, pmtSerialized);
        rskTx.sign(fedECPrivateKey.getPrivKeyBytes());
        return rskTx;

    }

    private Transaction buildReleaseTx() throws AddressFormatException {
<<<<<<< HEAD
        String btcAddressString = "mhoDGMzHHDq2ZD6cFrKV9USnMfpxEtLwGm";
=======
>>>>>>> 01bb7584
        long nonce = 2;
        long value = 1000000000000000000L;
        BigInteger gasPrice = BigInteger.valueOf(0);
        BigInteger gasLimit = BigInteger.valueOf(100000);
        Transaction rskTx = CallTransaction.createCallTransaction(nonce, gasPrice.longValue(),
                gasLimit.longValue(), PrecompiledContracts.BRIDGE_ADDR, value,
                Bridge.RELEASE_BTC, Constants.REGTEST_CHAIN_ID);
        rskTx.sign(fedECPrivateKey.getPrivKeyBytes());
        return rskTx;
    }

    private Transaction buildUpdateCollectionsTx() {
        long nonce = 3;
        long value = 0;
        BigInteger gasPrice = BigInteger.valueOf(0);
        BigInteger gasLimit = BigInteger.valueOf(100000);
        Transaction rskTx = CallTransaction.createCallTransaction(nonce, gasPrice.longValue(),
                gasLimit.longValue(), PrecompiledContracts.BRIDGE_ADDR, value,
                Bridge.UPDATE_COLLECTIONS, Constants.REGTEST_CHAIN_ID);
        rskTx.sign(fedECPrivateKey.getPrivKeyBytes());
        return rskTx;
    }


    private void assertReleaseTransactionState(ReleaseTransactionState state) throws IOException {
        BridgeState stateForDebugging = callGetStateForDebuggingTx();
        if (ReleaseTransactionState.WAITING_FOR_SELECTION.equals(state)) {
            Assertions.assertEquals(1, stateForDebugging.getReleaseRequestQueue().getEntries().size());
            Assertions.assertEquals(0, stateForDebugging.getPegoutsWaitingForConfirmations().getEntries().size());
            Assertions.assertEquals(0, stateForDebugging.getRskTxsWaitingForSignatures().size());
        } else if (ReleaseTransactionState.WAITING_FOR_SIGNATURES.equals(state)) {
            Assertions.assertEquals(0, stateForDebugging.getReleaseRequestQueue().getEntries().size());
            Assertions.assertEquals(0, stateForDebugging.getPegoutsWaitingForConfirmations().getEntries().size());
            Assertions.assertEquals(1, stateForDebugging.getRskTxsWaitingForSignatures().size());
        } else if (ReleaseTransactionState.WAITING_FOR_CONFIRMATIONS.equals(state)) {
            Assertions.assertEquals(0, stateForDebugging.getReleaseRequestQueue().getEntries().size());
            Assertions.assertEquals(1, stateForDebugging.getPegoutsWaitingForConfirmations().getEntries().size());
            Assertions.assertEquals(0, stateForDebugging.getRskTxsWaitingForSignatures().size());
        } else if (ReleaseTransactionState.NO_TX.equals(state)) {
            Assertions.assertEquals(0, stateForDebugging.getReleaseRequestQueue().getEntries().size());
            Assertions.assertEquals(0, stateForDebugging.getPegoutsWaitingForConfirmations().getEntries().size());
            Assertions.assertEquals(0, stateForDebugging.getRskTxsWaitingForSignatures().size());
        }
    }

    private enum ReleaseTransactionState {
        NO_TX, WAITING_FOR_SIGNATURES, WAITING_FOR_SELECTION, WAITING_FOR_CONFIRMATIONS
    }

    private BridgeState callGetStateForDebuggingTx() throws IOException {
        TestSystemProperties beforeBambooProperties = new TestSystemProperties();
        Transaction rskTx = CallTransaction.createRawTransaction(0,
                Long.MAX_VALUE,
                Long.MAX_VALUE,
                PrecompiledContracts.BRIDGE_ADDR,
                0,
                Bridge.GET_STATE_FOR_DEBUGGING.encode(), beforeBambooProperties.getNetworkConstants().getChainId());
        rskTx.sign(new byte[]{});

        TransactionExecutorFactory transactionExecutorFactory = new TransactionExecutorFactory(
                beforeBambooProperties,
                blockStore,
                null,
                new BlockFactory(beforeBambooProperties.getActivationConfig()),
                new ProgramInvokeFactoryImpl(),
                new PrecompiledContracts(beforeBambooProperties, world.getBridgeSupportFactory(), world.getBlockTxSignatureCache()),
                world.getBlockTxSignatureCache()
        );
        Repository track = repository.startTracking();
        TransactionExecutor executor = transactionExecutorFactory
                .newInstance(rskTx, 0, blockChain.getBestBlock().getCoinbase(), track, blockChain.getBestBlock(), 0)
                .setLocalCall(true);

        executor.executeTransaction();

        ProgramResult res = executor.getResult();

        Object[] result = Bridge.GET_STATE_FOR_DEBUGGING.decodeResult(res.getHReturn());

        ActivationConfig.ForBlock activations = beforeBambooProperties.getActivationConfig().forBlock(blockChain.getBestBlock().getNumber());
        return BridgeState.create(beforeBambooProperties.getNetworkConstants().getBridgeConstants(), (byte[])result[0], activations);
    }




}<|MERGE_RESOLUTION|>--- conflicted
+++ resolved
@@ -18,13 +18,9 @@
 
 package co.rsk.peg;
 
-<<<<<<< HEAD
 import co.rsk.bitcoinj.core.AddressFormatException;
+import co.rsk.bitcoinj.core.BtcECKey;
 import co.rsk.bitcoinj.core.Coin;
-=======
-import co.rsk.bitcoinj.core.*;
-import co.rsk.peg.constants.BridgeRegTestConstants;
->>>>>>> 01bb7584
 import co.rsk.config.TestSystemProperties;
 import co.rsk.core.RskAddress;
 import co.rsk.core.TransactionExecutorFactory;
@@ -414,10 +410,6 @@
     }
 
     private Transaction buildReleaseTx() throws AddressFormatException {
-<<<<<<< HEAD
-        String btcAddressString = "mhoDGMzHHDq2ZD6cFrKV9USnMfpxEtLwGm";
-=======
->>>>>>> 01bb7584
         long nonce = 2;
         long value = 1000000000000000000L;
         BigInteger gasPrice = BigInteger.valueOf(0);
