--- conflicted
+++ resolved
@@ -60,10 +60,7 @@
 import org.ethereum.config.Constants;
 import org.ethereum.config.blockchain.upgrades.ActivationConfig;
 import org.ethereum.config.blockchain.upgrades.ActivationConfigsForTest;
-<<<<<<< HEAD
-=======
 import org.ethereum.config.blockchain.upgrades.ConsensusRule;
->>>>>>> 29a86538
 import org.ethereum.core.*;
 import org.ethereum.crypto.ECKey;
 import org.ethereum.crypto.HashUtil;
@@ -868,11 +865,7 @@
                 PrecompiledContracts.BRIDGE_ADDR,
                 bridgeConstants,
                 activationsAfterForks
-<<<<<<< HEAD
-        ), track, null);
-=======
         ), track);
->>>>>>> 29a86538
 
         bridgeSupport.addSignature(new BtcECKey(), null, PegTestUtils.createHash().getBytes());
         bridgeSupport.save();
@@ -934,20 +927,11 @@
         // Setup BridgeSupport
         BridgeEventLogger eventLogger = mock(BridgeEventLogger.class);
         BridgeSupport bridgeSupport = getBridgeSupport(
-<<<<<<< HEAD
-                bridgeConstants, new BridgeStorageProvider(
-                        track,
-                        contractAddress,
-                        bridgeConstants,
-                        activationsAfterForks
-                ), track, eventLogger, mock(Block.class),
-=======
                 bridgeConstants,
                 provider,
                 track,
                 eventLogger,
                 mock(Block.class),
->>>>>>> 29a86538
                 null
         );
 
@@ -1030,14 +1014,10 @@
                         contractAddress,
                         bridgeConstants,
                         activationsAfterForks
-<<<<<<< HEAD
-                ), track, eventLogger, mock(Block.class),
-=======
                 ),
                 track,
                 eventLogger,
                 mock(Block.class),
->>>>>>> 29a86538
                 null
         );
 
@@ -1152,14 +1132,10 @@
                         contractAddress,
                         bridgeConstants,
                         activationsAfterForks
-<<<<<<< HEAD
-                ), track, eventLogger, mock(Block.class),
-=======
                 ),
                 track,
                 eventLogger,
                 mock(Block.class),
->>>>>>> 29a86538
                 null
         );
 
@@ -1249,11 +1225,7 @@
         tx.sign(new org.ethereum.crypto.ECKey().getPrivKeyBytes());
 
         BridgeStorageProvider provider = new BridgeStorageProvider(track, PrecompiledContracts.BRIDGE_ADDR, bridgeConstants, activationsBeforeForks);
-<<<<<<< HEAD
-        BridgeSupport bridgeSupport = getBridgeSupport(provider, track, null);
-=======
         BridgeSupport bridgeSupport = getBridgeSupport(provider, track);
->>>>>>> 29a86538
 
         bridgeSupport.releaseBtc(tx);
         bridgeSupport.save();
@@ -1278,11 +1250,7 @@
         tx.sign(new org.ethereum.crypto.ECKey().getPrivKeyBytes());
 
         BridgeStorageProvider provider = new BridgeStorageProvider(track, PrecompiledContracts.BRIDGE_ADDR, bridgeConstants, activationsBeforeForks);
-<<<<<<< HEAD
-        BridgeSupport bridgeSupport = getBridgeSupport(provider, track, null);
-=======
         BridgeSupport bridgeSupport = getBridgeSupport(provider, track);
->>>>>>> 29a86538
 
         bridgeSupport.releaseBtc(tx);
         bridgeSupport.save();
@@ -1314,11 +1282,7 @@
 
         track.saveCode(tx.getSender(), new byte[]{0x1});
         BridgeStorageProvider provider = new BridgeStorageProvider(track, PrecompiledContracts.BRIDGE_ADDR, bridgeConstants, activationsBeforeForks);
-<<<<<<< HEAD
-        BridgeSupport bridgeSupport = getBridgeSupport(provider, track, null);
-=======
         BridgeSupport bridgeSupport = getBridgeSupport(provider, track);
->>>>>>> 29a86538
 
         try {
             bridgeSupport.releaseBtc(tx);
@@ -1936,157 +1900,9 @@
         Assert.assertEquals(0, provider2.getReleaseRequestQueue().getEntries().size());
         Assert.assertEquals(0, provider2.getReleaseTransactionSet().getEntries().size());
         Assert.assertTrue(provider2.getRskTxsWaitingForSignatures().isEmpty());
-<<<<<<< HEAD
-        Assert.assertEquals(3, provider2.getBtcTxHashesAlreadyProcessed().size());
-
-    }
-
-    @Test
-    public void registerBtcTransactionLockTxNotWhitelisted() throws BlockStoreException, AddressFormatException, IOException {
-        List<BtcECKey> federation1Keys = Arrays.asList(new BtcECKey[]{
-                BtcECKey.fromPrivate(Hex.decode("fa01")),
-                BtcECKey.fromPrivate(Hex.decode("fa02")),
-        });
-        federation1Keys.sort(BtcECKey.PUBKEY_COMPARATOR);
-
-        Federation federation1 = new Federation(FederationTestUtils.getFederationMembersWithBtcKeys(federation1Keys), Instant.ofEpochMilli(1000L), 0L, btcParams);
-
-        List<BtcECKey> federation2Keys = Arrays.asList(new BtcECKey[]{
-                BtcECKey.fromPrivate(Hex.decode("fb01")),
-                BtcECKey.fromPrivate(Hex.decode("fb02")),
-                BtcECKey.fromPrivate(Hex.decode("fb03")),
-        });
-        federation2Keys.sort(BtcECKey.PUBKEY_COMPARATOR);
-
-        Federation federation2 = new Federation(FederationTestUtils.getFederationMembersWithBtcKeys(federation2Keys), Instant.ofEpochMilli(2000L), 0L, btcParams);
-
-        Repository repository = createRepository();
-        repository.addBalance(PrecompiledContracts.BRIDGE_ADDR, LIMIT_MONETARY_BASE);
-        Block executionBlock = Mockito.mock(Block.class);
-        Mockito.when(executionBlock.getNumber()).thenReturn(10L);
-
-        Repository track = repository.startTracking();
-
-        // First transaction goes only to the first federation
-        BtcTransaction tx1 = new BtcTransaction(btcParams);
-        tx1.addOutput(Coin.COIN.multiply(5), federation1.getAddress());
-        BtcECKey srcKey1 = new BtcECKey();
-        tx1.addInput(PegTestUtils.createHash(), 0, ScriptBuilder.createInputScript(null, srcKey1));
-
-        // Second transaction goes only to the second federation
-        BtcTransaction tx2 = new BtcTransaction(btcParams);
-        tx2.addOutput(Coin.COIN.multiply(10), federation2.getAddress());
-        BtcECKey srcKey2 = new BtcECKey();
-        tx2.addInput(PegTestUtils.createHash(), 0, ScriptBuilder.createInputScript(null, srcKey2));
-
-        // Third transaction has one output to each federation
-        // Lock is expected to be done accordingly and utxos assigned accordingly as well
-        BtcTransaction tx3 = new BtcTransaction(btcParams);
-        tx3.addOutput(Coin.COIN.multiply(3), federation1.getAddress());
-        tx3.addOutput(Coin.COIN.multiply(4), federation2.getAddress());
-        BtcECKey srcKey3 = new BtcECKey();
-        tx3.addInput(PegTestUtils.createHash(), 0, ScriptBuilder.createInputScript(null, srcKey3));
-
-        BtcBlockStoreWithCache btcBlockStore = mock(BtcBlockStoreWithCache.class);
-
-        BridgeStorageProvider provider = new BridgeStorageProvider(track, contractAddress, bridgeConstants, activationsBeforeForks);
-        provider.setNewFederation(federation1);
-        provider.setOldFederation(federation2);
-
-
-        BtcBlockStoreWithCache.Factory mockFactory = mock(BtcBlockStoreWithCache.Factory.class);
-        when(mockFactory.newInstance(track)).thenReturn(btcBlockStore);
-
-        BridgeSupport bridgeSupport = getBridgeSupport(
-                bridgeConstants, provider, track, null, executionBlock, mockFactory
-        );
-        byte[] bits = new byte[1];
-        bits[0] = 0x3f;
-
-        List<Sha256Hash> hashes = new ArrayList<>();
-        hashes.add(tx1.getHash());
-        hashes.add(tx2.getHash());
-        hashes.add(tx3.getHash());
-        PartialMerkleTree pmt = new PartialMerkleTree(btcParams, bits, hashes, 3);
-        List<Sha256Hash> hashlist = new ArrayList<>();
-        Sha256Hash merkleRoot = pmt.getTxnHashAndMerkleRoot(hashlist);
-
-        co.rsk.bitcoinj.core.BtcBlock registerHeader = new co.rsk.bitcoinj.core.BtcBlock(btcParams, 1, PegTestUtils.createHash(), merkleRoot, 1, 1, 1, new ArrayList<BtcTransaction>());
-
-        int height = 30;
-        mockChainOfStoredBlocks(btcBlockStore, registerHeader, 35, height);
-
-        Transaction rskTx1 = getMockedRskTxWithHash("aa");
-        Transaction rskTx2 = getMockedRskTxWithHash("bb");
-        Transaction rskTx3 = getMockedRskTxWithHash("cc");
-
-        bridgeSupport.registerBtcTransaction(rskTx1, tx1.bitcoinSerialize(), height, pmt.bitcoinSerialize());
-        bridgeSupport.registerBtcTransaction(rskTx2, tx2.bitcoinSerialize(), height, pmt.bitcoinSerialize());
-        bridgeSupport.registerBtcTransaction(rskTx3, tx3.bitcoinSerialize(), height, pmt.bitcoinSerialize());
-        bridgeSupport.save();
-
-        track.commit();
-
-        RskAddress srcKey1RskAddress = new RskAddress(org.ethereum.crypto.ECKey.fromPrivate(srcKey1.getPrivKey()).getAddress());
-        RskAddress srcKey2RskAddress = new RskAddress(org.ethereum.crypto.ECKey.fromPrivate(srcKey2.getPrivKey()).getAddress());
-        RskAddress srcKey3RskAddress = new RskAddress(org.ethereum.crypto.ECKey.fromPrivate(srcKey3.getPrivKey()).getAddress());
-
-        Assert.assertEquals(0, repository.getBalance(srcKey1RskAddress).asBigInteger().intValue());
-        Assert.assertEquals(0, repository.getBalance(srcKey2RskAddress).asBigInteger().intValue());
-        Assert.assertEquals(0, repository.getBalance(srcKey3RskAddress).asBigInteger().intValue());
-        Assert.assertEquals(LIMIT_MONETARY_BASE, repository.getBalance(PrecompiledContracts.BRIDGE_ADDR));
-
-        BridgeStorageProvider provider2 = new BridgeStorageProvider(repository, PrecompiledContracts.BRIDGE_ADDR, bridgeConstants, activationsBeforeForks);
-
-        Assert.assertEquals(0, provider2.getNewFederationBtcUTXOs().size());
-        Assert.assertEquals(0, provider2.getOldFederationBtcUTXOs().size());
-
-        Assert.assertEquals(0, provider2.getReleaseRequestQueue().getEntries().size());
-        Assert.assertEquals(3, provider2.getReleaseTransactionSet().getEntries().size());
-
-        List<BtcTransaction> releaseTxs = provider2.getReleaseTransactionSet().getEntries()
-                .stream()
-                .map(e -> e.getTransaction())
-                .sorted(Comparator.comparing(BtcTransaction::getOutputSum))
-                .collect(Collectors.toList());
-
-        // First release tx should correspond to the 5 BTC lock tx
-        BtcTransaction releaseTx = releaseTxs.get(0);
-        Assert.assertEquals(1, releaseTx.getOutputs().size());
-        Assert.assertThat(Coin.COIN.multiply(5).subtract(releaseTx.getOutput(0).getValue()), is(lessThanOrEqualTo(Coin.MILLICOIN)));
-        Assert.assertEquals(srcKey1.toAddress(btcParams), releaseTx.getOutput(0).getAddressFromP2PKHScript(btcParams));
-        Assert.assertEquals(1, releaseTx.getInputs().size());
-        Assert.assertEquals(tx1.getHash(), releaseTx.getInput(0).getOutpoint().getHash());
-        Assert.assertEquals(0, releaseTx.getInput(0).getOutpoint().getIndex());
-
-        // Second release tx should correspond to the 7 (3+4) BTC lock tx
-        releaseTx = releaseTxs.get(1);
-        Assert.assertEquals(1, releaseTx.getOutputs().size());
-        Assert.assertThat(Coin.COIN.multiply(7).subtract(releaseTx.getOutput(0).getValue()), is(lessThanOrEqualTo(Coin.MILLICOIN)));
-        Assert.assertEquals(srcKey3.toAddress(btcParams), releaseTx.getOutput(0).getAddressFromP2PKHScript(btcParams));
-        Assert.assertEquals(2, releaseTx.getInputs().size());
-        List<TransactionOutPoint> releaseOutpoints = releaseTx.getInputs().stream().map(i -> i.getOutpoint()).sorted(Comparator.comparing(TransactionOutPoint::getIndex)).collect(Collectors.toList());
-        Assert.assertEquals(tx3.getHash(), releaseOutpoints.get(0).getHash());
-        Assert.assertEquals(tx3.getHash(), releaseOutpoints.get(1).getHash());
-        Assert.assertEquals(0, releaseOutpoints.get(0).getIndex());
-        Assert.assertEquals(1, releaseOutpoints.get(1).getIndex());
-
-        // Third release tx should correspond to the 10 BTC lock tx
-        releaseTx = releaseTxs.get(2);
-        Assert.assertEquals(1, releaseTx.getOutputs().size());
-        Assert.assertThat(Coin.COIN.multiply(10).subtract(releaseTx.getOutput(0).getValue()), is(lessThanOrEqualTo(Coin.MILLICOIN)));
-        Assert.assertEquals(srcKey2.toAddress(btcParams), releaseTx.getOutput(0).getAddressFromP2PKHScript(btcParams));
-        Assert.assertEquals(1, releaseTx.getInputs().size());
-        Assert.assertEquals(tx2.getHash(), releaseTx.getInput(0).getOutpoint().getHash());
-        Assert.assertEquals(0, releaseTx.getInput(0).getOutpoint().getIndex());
-
-        Assert.assertTrue(provider2.getRskTxsWaitingForSignatures().isEmpty());
-        Assert.assertEquals(3, provider2.getBtcTxHashesAlreadyProcessed().size());
-=======
         Assert.assertTrue(provider2.getHeightIfBtcTxhashIsAlreadyProcessed(tx1.getHash()).isPresent());
         Assert.assertTrue(provider2.getHeightIfBtcTxhashIsAlreadyProcessed(tx2.getHash()).isPresent());
         Assert.assertTrue(provider2.getHeightIfBtcTxhashIsAlreadyProcessed(tx3.getHash()).isPresent());
->>>>>>> 29a86538
     }
 
     @Test
@@ -3675,49 +3491,6 @@
     }
 
     @Test
-<<<<<<< HEAD
-    public void getBtcTransactionConfirmations_ok() throws BlockStoreException, IOException {
-        Repository repository = createRepository();
-        Repository track = repository.startTracking();
-
-        Sha256Hash blockHash = Sha256Hash.of(Hex.decode("aabbcc"));
-        Sha256Hash merkleRoot = Sha256Hash.of(Hex.decode("ddeeff"));
-
-        BtcBlock blockHeader = mock(BtcBlock.class);
-        when(blockHeader.getHash()).thenReturn(blockHash);
-        when(blockHeader.getMerkleRoot()).thenReturn(merkleRoot);
-
-        int height = 50;
-        StoredBlock block = new StoredBlock(blockHeader, new BigInteger("0"), height);
-
-        BtcBlockStoreWithCache btcBlockStore = mock(BtcBlockStoreWithCache.class);
-        when(btcBlockStore.getFromCache(blockHash)).thenReturn(block);
-
-        StoredBlock chainHead = new StoredBlock(blockHeader, new BigInteger("0"), 132);
-        when(btcBlockStore.getChainHead()).thenReturn(chainHead);
-
-        when(btcBlockStore.getStoredBlockAtMainChainHeight(block.getHeight())).thenReturn(block);
-        BtcBlockStoreWithCache.Factory mockFactory = mock(BtcBlockStoreWithCache.Factory.class);
-        when(mockFactory.newInstance(any())).thenReturn(btcBlockStore);
-
-
-        Sha256Hash btcTransactionHash = Sha256Hash.of(Hex.decode("112233"));
-
-        BridgeStorageProvider provider = new BridgeStorageProvider(track, PrecompiledContracts.BRIDGE_ADDR, bridgeConstants,
-                activationsBeforeForks);
-        BridgeSupport bridgeSupport = getBridgeSupport(provider, track, mockFactory);
-
-        MerkleBranch merkleBranch = mock(MerkleBranch.class);
-        when(merkleBranch.proves(btcTransactionHash, blockHeader)).thenReturn(true);
-
-        int confirmations = bridgeSupport.getBtcTransactionConfirmations(btcTransactionHash, blockHash, merkleBranch);
-
-        Assert.assertEquals(132 - 50 + 1, confirmations);
-    }
-
-    @Test
-=======
->>>>>>> 29a86538
     public void getBtcTransactionConfirmations_inexistentBlockHash() throws BlockStoreException, IOException {
         Repository repository = createRepository();
         Repository track = repository.startTracking();
