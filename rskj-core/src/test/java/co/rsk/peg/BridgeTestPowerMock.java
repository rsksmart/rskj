--- conflicted
+++ resolved
@@ -177,11 +177,7 @@
         Repository repository = createRepository();
         Repository track = repository.startTracking();
 
-<<<<<<< HEAD
-        BridgeStorageProvider provider0 = new BridgeStorageProvider(track, PrecompiledContracts.BRIDGE_ADDR, bridgeConstants, activationConfigAll);
-=======
         BridgeStorageProvider provider0 = new BridgeStorageProvider(track, PrecompiledContracts.BRIDGE_ADDR, bridgeConstants, activationConfig.forBlock(0));
->>>>>>> 29a86538
 
         provider0.getReleaseTransactionSet().add(tx1, 1L);
         provider0.getReleaseTransactionSet().add(tx2, 2L);
@@ -210,11 +206,7 @@
 
         track.commit();
 
-<<<<<<< HEAD
-        // reusing same storage configuration as the height doesn't affect storage configurations for releases.
-=======
         //Reusing same storage configuration as the height doesn't affect storage configurations for releases.
->>>>>>> 29a86538
         BridgeStorageProvider provider = new BridgeStorageProvider(repository, PrecompiledContracts.BRIDGE_ADDR, bridgeConstants, activationConfigAll);
 
         Assert.assertEquals(3, provider.getReleaseTransactionSet().getEntries().size());
@@ -230,11 +222,7 @@
         Repository repository = createRepository();
         Repository track = repository.startTracking();
 
-<<<<<<< HEAD
-        BridgeStorageProvider provider0 = new BridgeStorageProvider(track, PrecompiledContracts.BRIDGE_ADDR, bridgeConstants, activationConfigAll);
-=======
         BridgeStorageProvider provider0 = new BridgeStorageProvider(track, PrecompiledContracts.BRIDGE_ADDR, bridgeConstants, activationConfig.forBlock(0));
->>>>>>> 29a86538
 
         provider0.getReleaseTransactionSet().add(tx1, 1L);
         provider0.getReleaseTransactionSet().add(tx2, 2L);
