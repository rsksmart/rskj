/*
 * This file is part of RskJ
 * Copyright (C) 2017 RSK Labs Ltd.
 *
 * This program is free software: you can redistribute it and/or modify
 * it under the terms of the GNU Lesser General Public License as published by
 * the Free Software Foundation, either version 3 of the License, or
 * (at your option) any later version.
 *
 * This program is distributed in the hope that it will be useful,
 * but WITHOUT ANY WARRANTY; without even the implied warranty of
 * MERCHANTABILITY or FITNESS FOR A PARTICULAR PURPOSE. See the
 * GNU Lesser General Public License for more details.
 *
 * You should have received a copy of the GNU Lesser General Public License
 * along with this program. If not, see <http://www.gnu.org/licenses/>.
 */

package co.rsk.net.messages;

import co.rsk.blockchain.utils.BlockGenerator;
import co.rsk.blockchain.utils.BlockMiner;
import co.rsk.config.MiningConfig;
import co.rsk.core.BlockDifficulty;
import co.rsk.net.Status;
import co.rsk.net.utils.TransactionUtils;
import co.rsk.test.builders.AccountBuilder;
import co.rsk.test.builders.TransactionBuilder;
import org.bouncycastle.util.encoders.Hex;
import org.ethereum.TestUtils;
import org.ethereum.config.Constants;
import org.ethereum.config.blockchain.upgrades.ActivationConfig;
import org.ethereum.config.blockchain.upgrades.ActivationConfigsForTest;
import org.ethereum.config.blockchain.upgrades.ConsensusRule;
import org.ethereum.core.*;
import org.junit.jupiter.api.Assertions;
import org.junit.jupiter.api.BeforeEach;
import org.junit.jupiter.api.Test;

import java.io.IOException;
import java.math.BigInteger;
import java.nio.file.Files;
import java.nio.file.Paths;
import java.util.ArrayList;
import java.util.Collections;
import java.util.LinkedList;
import java.util.List;

import static org.junit.jupiter.api.Assertions.*;

/**
 * Created by ajlopez on 5/11/2016.
 */
class MessageTest {
    private final BlockFactory blockFactory = new BlockFactory(ActivationConfigsForTest.all());
    private BlockGenerator blockGenerator;

    @BeforeEach
    void setUp() {
        blockGenerator = new BlockGenerator(Constants.regtest(), ActivationConfigsForTest.all());
    }

    @Test
    void encodeDecodeGetBlockMessage() {
        Block block = blockGenerator.getBlock(1);
        GetBlockMessage message = new GetBlockMessage(block.getHash().getBytes());

        byte[] encoded = message.getEncoded();

        Message result = Message.create(blockFactory, encoded);

        assertNotNull(result);
        assertArrayEquals(encoded, result.getEncoded());
        assertEquals(MessageType.GET_BLOCK_MESSAGE, result.getMessageType());

        GetBlockMessage newmessage = (GetBlockMessage) result;

        assertArrayEquals(block.getHash().getBytes(), newmessage.getBlockHash());
    }

    @Test
    void encodeDecodeBlockRequestMessage() {
        Block block = blockGenerator.getBlock(1);
        BlockRequestMessage message = new BlockRequestMessage(100, block.getHash().getBytes());

        byte[] encoded = message.getEncoded();

        Message result = Message.create(blockFactory, encoded);

        assertNotNull(result);
        assertArrayEquals(encoded, result.getEncoded());
        assertEquals(MessageType.BLOCK_REQUEST_MESSAGE, result.getMessageType());

        BlockRequestMessage newmessage = (BlockRequestMessage) result;

        assertEquals(100, newmessage.getId());
        assertArrayEquals(block.getHash().getBytes(), newmessage.getBlockHash());
    }

    @Test
    void encodeDecodeStatusMessage() {
        Block block = blockGenerator.getBlock(1);
        Status status = new Status(block.getNumber(), block.getHash().getBytes());
        StatusMessage message = new StatusMessage(status);

        byte[] encoded = message.getEncoded();

        Message result = Message.create(blockFactory, encoded);

        assertNotNull(result);
        assertArrayEquals(encoded, result.getEncoded());
        assertEquals(MessageType.STATUS_MESSAGE, result.getMessageType());

        StatusMessage newmessage = (StatusMessage) result;

        assertArrayEquals(block.getHash().getBytes(), newmessage.getStatus().getBestBlockHash());
        assertEquals(block.getNumber(), newmessage.getStatus().getBestBlockNumber());
        assertNull(newmessage.getStatus().getBestBlockParentHash());
        assertNull(newmessage.getStatus().getTotalDifficulty());
    }

    @Test
    void encodeDecodeStatusMessageWithCompleteArguments() {
        Block block = blockGenerator.getBlock(1);
        Status status = new Status(block.getNumber(), block.getHash().getBytes(), block.getParentHash().getBytes(), new BlockDifficulty(BigInteger.TEN));
        StatusMessage message = new StatusMessage(status);

        byte[] encoded = message.getEncoded();

        Message result = Message.create(blockFactory, encoded);

        assertNotNull(result);
        assertArrayEquals(encoded, result.getEncoded());
        assertEquals(MessageType.STATUS_MESSAGE, result.getMessageType());

        StatusMessage newmessage = (StatusMessage) result;

        assertArrayEquals(block.getHash().getBytes(), newmessage.getStatus().getBestBlockHash());
        assertEquals(block.getNumber(), newmessage.getStatus().getBestBlockNumber());
    }

    @Test
    void encodeDecodeStatusMessageUsingGenesisBlock() {
        Block block = blockGenerator.getBlock(0);
        Status status = new Status(block.getNumber(), block.getHash().getBytes());
        StatusMessage message = new StatusMessage(status);

        byte[] encoded = message.getEncoded();

        Message result = Message.create(blockFactory, encoded);

        assertNotNull(result);
        assertArrayEquals(encoded, result.getEncoded());
        assertEquals(MessageType.STATUS_MESSAGE, result.getMessageType());

        StatusMessage newmessage = (StatusMessage) result;

        assertArrayEquals(block.getHash().getBytes(), newmessage.getStatus().getBestBlockHash());
        assertEquals(block.getNumber(), newmessage.getStatus().getBestBlockNumber());
    }

    @Test
    void encodeDecodeBlockMessage() {
        Block block = blockGenerator.getBlock(1);
        BlockMessage message = new BlockMessage(block);

        byte[] encoded = message.getEncoded();

        Message result = Message.create(blockFactory, encoded);

        assertNotNull(result);
        assertArrayEquals(encoded, result.getEncoded());
        assertEquals(MessageType.BLOCK_MESSAGE, result.getMessageType());

        BlockMessage newmessage = (BlockMessage) result;

        assertEquals(block.getNumber(), newmessage.getBlock().getNumber());
        assertEquals(block.getHash(), newmessage.getBlock().getHash());
        assertArrayEquals(block.getEncoded(), newmessage.getBlock().getEncoded());
    }

    @Test
    void encodeDecodeBlockResponseMessage() {
        Block block = blockGenerator.getBlock(1);
        BlockResponseMessage message = new BlockResponseMessage(100, block);

        byte[] encoded = message.getEncoded();

        assertNotNull(encoded);

        Message result = Message.create(blockFactory, encoded);

        assertNotNull(result);
        assertArrayEquals(encoded, result.getEncoded());
        assertEquals(MessageType.BLOCK_RESPONSE_MESSAGE, result.getMessageType());

        BlockResponseMessage newmessage = (BlockResponseMessage) result;

        assertEquals(100, newmessage.getId());
        assertEquals(block.getNumber(), newmessage.getBlock().getNumber());
        assertEquals(block.getHash(), newmessage.getBlock().getHash());
        assertArrayEquals(block.getEncoded(), newmessage.getBlock().getEncoded());
    }

    private BlockHeadersResponseMessage testBlockHeadersResponseMessage(BlockFactory blockFactory, List<BlockHeader> headers) {
        BlockHeadersResponseMessage message = new BlockHeadersResponseMessage(100, headers);
        byte[] encoded = message.getEncoded();

        BlockHeadersResponseMessage result = (BlockHeadersResponseMessage) Message.create(blockFactory, encoded);

        assertNotNull(encoded);
        assertNotNull(result);
        assertArrayEquals(encoded, result.getEncoded());
        assertEquals(MessageType.BLOCK_HEADERS_RESPONSE_MESSAGE, result.getMessageType());

        assertEquals(100, message.getId());
        assertEquals(headers.size(), message.getBlockHeaders().size());

        return result;
    }

    @Test
    void encodeDecodeBlockHeadersResponseMessageWithoutRSKIP351() {
        ActivationConfig activationConfig = ActivationConfigsForTest.allBut(ConsensusRule.RSKIP351);
        BlockFactory anotherBlockFactory = new BlockFactory(activationConfig);
        BlockMiner blockMiner = new BlockMiner(activationConfig);

        List<BlockHeader> headers = new ArrayList<>();
        for (int k = 1; k <= 4; k++) {
            BlockHeader header = anotherBlockFactory.getBlockHeaderBuilder()
                    .setNumber(MiningConfig.REQUIRED_NUMBER_OF_BLOCKS_FOR_FORK_DETECTION_CALCULATION + k)
                    .setDifficulty(BlockDifficulty.ONE)
                    .setIncludeForkDetectionData(true)
                    .build();
<<<<<<< HEAD
            Block block = blockFactory.newBlock(header, Collections.emptyList(), Collections.emptyList(), null, false);
=======
            Block block = anotherBlockFactory.newBlock(header, Collections.emptyList(), Collections.emptyList(), false);
>>>>>>> 2134450b
            Block minedBlock = blockMiner.mineBlock(block);
            headers.add(minedBlock.getHeader());
        }

        BlockHeadersResponseMessage newMessage = testBlockHeadersResponseMessage(anotherBlockFactory, headers);

        for (int k = 0; k < headers.size(); k++) {
            assertEquals(headers.get(k).getNumber(), newMessage.getBlockHeaders().get(k).getNumber());
            assertEquals(headers.get(k).getHash(), newMessage.getBlockHeaders().get(k).getHash());
            assertArrayEquals(headers.get(k).getEncodedCompressed(), newMessage.getBlockHeaders().get(k).getEncodedCompressed());
            assertArrayEquals(headers.get(k).getMiningForkDetectionData(), newMessage.getBlockHeaders().get(k).getMiningForkDetectionData());
        }
    }

    @Test
    void encodeDecodeBlockHeadersResponseMessage() {
        List<BlockHeader> headers = new ArrayList<>();
        ActivationConfig activationConfig = ActivationConfigsForTest.all();
        BlockMiner blockMiner = new BlockMiner(activationConfig);

        for (int k = 1; k <= 4; k++) {
            BlockHeader header = blockFactory.getBlockHeaderBuilder()
                    .setNumber(MiningConfig.REQUIRED_NUMBER_OF_BLOCKS_FOR_FORK_DETECTION_CALCULATION + k)
                    .setDifficulty(BlockDifficulty.ONE)
                    .setIncludeForkDetectionData(true)
                    .build();
            Block block = blockFactory.newBlock(header, Collections.emptyList(), Collections.emptyList(), null, false);
            Block minedBlock = blockMiner.mineBlock(block);
            headers.add(minedBlock.getHeader());
        }

        BlockHeadersResponseMessage newMessage = testBlockHeadersResponseMessage(blockFactory, headers);

        for (int k = 0; k < headers.size(); k++) {
            assertEquals(headers.get(k).getNumber(), newMessage.getBlockHeaders().get(k).getNumber());
            assertEquals(headers.get(k).getHash(), newMessage.getBlockHeaders().get(k).getHash());
            assertArrayEquals(headers.get(k).getEncodedCompressed(), newMessage.getBlockHeaders().get(k).getEncodedCompressed());
            assertArrayEquals(headers.get(k).getMiningForkDetectionData(), newMessage.getBlockHeaders().get(k).getMiningForkDetectionData());
        }
    }

    @Test
    void encodeDecodeNewBlockHashesMessage() {
        List<Block> blocks = blockGenerator.getBlockChain(10);
        Block b1 = blocks.get(5);
        Block b2 = blocks.get(7);

        List<BlockIdentifier> identifiers = new LinkedList<>();

        identifiers.add(new BlockIdentifier(b1.getHash().getBytes(), b1.getNumber()));
        identifiers.add(new BlockIdentifier(b2.getHash().getBytes(), b2.getNumber()));

        NewBlockHashesMessage message = new NewBlockHashesMessage(identifiers);
        byte[] encoded = message.getEncoded();
        Message result = Message.create(blockFactory, encoded);

        assertNotNull(result);
        assertArrayEquals(encoded, result.getEncoded());
        assertEquals(MessageType.NEW_BLOCK_HASHES, result.getMessageType());

        NewBlockHashesMessage decodedMessage = (NewBlockHashesMessage) result;

        assertNotNull(decodedMessage.getBlockIdentifiers());

        List<BlockIdentifier> decodedIdentifiers = decodedMessage.getBlockIdentifiers();

        assertEquals(identifiers.size(), decodedIdentifiers.size());
        for (int i = 0; i < identifiers.size(); i ++) {
            assertEquals(identifiers.get(i).getNumber(), decodedIdentifiers.get(i).getNumber());
            assertArrayEquals(identifiers.get(i).getHash(), decodedIdentifiers.get(i).getHash());
        }
    }

    @Test
    void encodeDecodeTransactionsMessage() {
        List<Transaction> txs = TransactionUtils.getTransactions(10);
        TransactionsMessage message = new TransactionsMessage(txs);

        byte[] encoded = message.getEncoded();

        Message result = Message.create(blockFactory, encoded);

        assertNotNull(result);
        assertArrayEquals(encoded, result.getEncoded());
        assertEquals(MessageType.TRANSACTIONS, result.getMessageType());

        TransactionsMessage newmessage = (TransactionsMessage) result;

        assertNotNull(newmessage.getTransactions());
        assertEquals(10, newmessage.getTransactions().size());

        for (int k = 0; k < 10; k++) {
            Transaction tx1 = txs.get(k);
            Transaction tx2 = newmessage.getTransactions().get(k);

            assertEquals(tx1.getHash(), tx2.getHash());
        }
    }

    @Test
    void encodeDecodeTransactionMessage_withSizeBiggerThanMaximum_returnsEmptyTransactions() throws IOException {
        String filePath = "src/test/resources/rlp/tx-rlp-msg-test-big-size-tx.txt";
        String hexData = new String(Files.readAllBytes(Paths.get(filePath)));
        byte[] txData = Hex.decode(hexData);

        Transaction tx = TransactionUtils.createTransactionWithData(
                TransactionUtils.getPrivateKeyBytes(1),
                TransactionUtils.getAddress(),
                BigInteger.ONE,
                BigInteger.ONE,
                BigInteger.ONE,
                BigInteger.valueOf(21000),
                txData);

        TransactionsMessage message = new TransactionsMessage(List.of(tx));

        byte[] encoded = message.getEncoded();

        Message result = Message.create(blockFactory, encoded);

        assertEquals(MessageType.TRANSACTIONS, result.getMessageType());
        TransactionsMessage convertedMessage = (TransactionsMessage) result;
        assertNotNull(convertedMessage.getTransactions());
        assertEquals(0, convertedMessage.getTransactions().size());
    }

    @Test
    void encodeDecodeBlockHashRequestMessage() {
        long someId = 42;
        long someHeight = 99;
        BlockHashRequestMessage message = new BlockHashRequestMessage(someId, someHeight);

        byte[] encoded = message.getEncoded();

        Message result = Message.create(blockFactory, encoded);

        assertNotNull(result);
        assertArrayEquals(encoded, result.getEncoded());
        assertEquals(MessageType.BLOCK_HASH_REQUEST_MESSAGE, result.getMessageType());

        BlockHashRequestMessage newMessage = (BlockHashRequestMessage) result;

        assertEquals(someId, newMessage.getId());
        assertEquals(someHeight, newMessage.getHeight());
    }

    @Test
    void encodeDecodeBlockHashRequestMessageWithHighHeight() {
        long someId = 42;
        long someHeight = 200000;
        BlockHashRequestMessage message = new BlockHashRequestMessage(someId, someHeight);

        byte[] encoded = message.getEncoded();

        Message result = Message.create(blockFactory, encoded);

        assertNotNull(result);
        assertArrayEquals(encoded, result.getEncoded());
        assertEquals(MessageType.BLOCK_HASH_REQUEST_MESSAGE, result.getMessageType());

        BlockHashRequestMessage newMessage = (BlockHashRequestMessage) result;

        assertEquals(someId, newMessage.getId());
        assertEquals(someHeight, newMessage.getHeight());
    }

    @Test
    void encodeDecodeStateChunkRequestMessage() {
        long someId = 42;

        SnapStateChunkRequestMessage message = new SnapStateChunkRequestMessage(someId, 0L, 0L);

        byte[] encoded = message.getEncoded();

        Message result = Message.create(blockFactory, encoded);

        Assertions.assertNotNull(result);
        Assertions.assertArrayEquals(encoded, result.getEncoded());
        Assertions.assertEquals(MessageType.SNAP_STATE_CHUNK_REQUEST_MESSAGE, result.getMessageType());

        SnapStateChunkRequestMessage newMessage = (SnapStateChunkRequestMessage) result;

        Assertions.assertEquals(someId, newMessage.getId());
    }

    @Test
    void encodeDecodeBlockHashResponseMessage() {
        long id = 42;
        byte[] hash = TestUtils.generateBytes("msg",32);

        BlockHashResponseMessage message = new BlockHashResponseMessage(id, hash);

        byte[] encoded = message.getEncoded();

        Message result = Message.create(blockFactory, encoded);

        assertNotNull(result);
        assertArrayEquals(encoded, result.getEncoded());
        assertEquals(MessageType.BLOCK_HASH_RESPONSE_MESSAGE, result.getMessageType());

        BlockHashResponseMessage newMessage = (BlockHashResponseMessage) result;

        assertEquals(id, newMessage.getId());
        assertArrayEquals(hash, newMessage.getHash());
    }

    @Test
    void encodeDecodeBlockHeadersRequestMessage() {
        byte[] hash = TestUtils.generateBytes("hash",32);
        BlockHeadersRequestMessage message = new BlockHeadersRequestMessage(1, hash, 100);

        byte[] encoded = message.getEncoded();

        Message result = Message.create(blockFactory, encoded);

        assertNotNull(result);
        assertArrayEquals(encoded, result.getEncoded());
        assertEquals(MessageType.BLOCK_HEADERS_REQUEST_MESSAGE, result.getMessageType());

        BlockHeadersRequestMessage newmessage = (BlockHeadersRequestMessage) result;

        assertEquals(1, newmessage.getId());
        assertArrayEquals(hash, newmessage.getHash());
        assertEquals(100, newmessage.getCount());
    }

    @Test
    void encodeDecodeSkeletonResponseMessage() {
        long someId = 42;
        List<Block> blocks = blockGenerator.getBlockChain(10);
        Block b1 = blocks.get(5);
        Block b2 = blocks.get(7);

        List<BlockIdentifier> ids = new LinkedList<>();

        ids.add(new BlockIdentifier(b1.getHash().getBytes(), b1.getNumber()));
        ids.add(new BlockIdentifier(b2.getHash().getBytes(), b2.getNumber()));
        SkeletonResponseMessage message = new SkeletonResponseMessage(someId, ids);

        byte[] encoded = message.getEncoded();

        Message result = Message.create(blockFactory, encoded);

        assertNotNull(result);
        assertArrayEquals(encoded, result.getEncoded());
        assertEquals(MessageType.SKELETON_RESPONSE_MESSAGE, result.getMessageType());

        SkeletonResponseMessage newMessage = (SkeletonResponseMessage) result;

        assertEquals(someId, newMessage.getId());

        List<BlockIdentifier> newIds = newMessage.getBlockIdentifiers();
        for (int i = 0; i < ids.size(); i++) {
            BlockIdentifier id = ids.get(i);
            BlockIdentifier newId = newIds.get(i);

            assertEquals(id.getNumber(), newId.getNumber());
            assertArrayEquals(id.getHash(), newId.getHash());
        }
    }

    @Test
    void encodeDecodeSkeletonRequestMessage() {
        long someId = 42;
        long someStartNumber = 99;
        SkeletonRequestMessage message = new SkeletonRequestMessage(someId, someStartNumber);

        byte[] encoded = message.getEncoded();

        Message result = Message.create(blockFactory, encoded);

        assertNotNull(result);
        assertArrayEquals(encoded, result.getEncoded());
        assertEquals(MessageType.SKELETON_REQUEST_MESSAGE, result.getMessageType());

        SkeletonRequestMessage newMessage = (SkeletonRequestMessage) result;

        assertEquals(someId, newMessage.getId());
        assertEquals(someStartNumber, newMessage.getStartNumber());
    }

    @Test
    void encodeDecodeNewBlockHashMessage() {
        byte[] hash = TestUtils.generateBytes("hash",32);
        NewBlockHashMessage message = new NewBlockHashMessage(hash);

        byte[] encoded = message.getEncoded();

        Message result = Message.create(blockFactory, encoded);

        assertNotNull(result);
        assertArrayEquals(encoded, result.getEncoded());
        assertEquals(MessageType.NEW_BLOCK_HASH_MESSAGE, result.getMessageType());

        NewBlockHashMessage newMessage = (NewBlockHashMessage) result;

        assertArrayEquals(hash, newMessage.getBlockHash());
    }

    @Test
    void encodeDecodeBodyRequestMessage() {
        Block block = blockGenerator.getBlock(1);
        BodyRequestMessage message = new BodyRequestMessage(100, block.getHash().getBytes());

        byte[] encoded = message.getEncoded();

        Message result = Message.create(blockFactory, encoded);

        assertNotNull(result);
        assertArrayEquals(encoded, result.getEncoded());
        assertEquals(MessageType.BODY_REQUEST_MESSAGE, result.getMessageType());

        BodyRequestMessage newmessage = (BodyRequestMessage) result;

        assertEquals(100, newmessage.getId());
        assertArrayEquals(block.getHash().getBytes(), newmessage.getBlockHash());
    }

    @Test
    void encodeDecodeBodyResponseMessage() {
        List<Transaction> transactions = new ArrayList<>();

        for (int k = 1; k <= 10; k++)
            transactions.add(createTransaction(k));

        List<BlockHeader> uncles = new ArrayList<>();

        BlockGenerator blockGenerator = this.blockGenerator;
        Block parent = blockGenerator.getGenesisBlock();

        for (int k = 1; k < 10; k++) {
            Block block = blockGenerator.createChildBlock(parent);
            uncles.add(block.getHeader());
            parent = block;
        }

        BodyResponseMessage message = new BodyResponseMessage(100, transactions, uncles, null, null);

        byte[] encoded = message.getEncoded();

        Message result = Message.create(blockFactory, encoded);

        assertNotNull(result);
        assertArrayEquals(encoded, result.getEncoded());
        assertEquals(MessageType.BODY_RESPONSE_MESSAGE, result.getMessageType());

        BodyResponseMessage newmessage = (BodyResponseMessage)result;

        assertNotNull(newmessage);

        assertEquals(100, newmessage.getId());

        assertNotNull(newmessage.getTransactions());
        assertEquals(transactions.size(), newmessage.getTransactions().size());

        assertEquals(transactions, newmessage.getTransactions());

        assertNotNull(newmessage.getUncles());
        assertEquals(uncles.size(), newmessage.getUncles().size());

        for (int k = 0; k < uncles.size(); k++)
            assertArrayEquals(uncles.get(k).getFullEncoded(), newmessage.getUncles().get(k).getFullEncoded());
    }

    @Test
    void encodeDecodeBodyResponseMessageWithExtension() {
        List<Transaction> transactions = new ArrayList<>();

        for (int k = 1; k <= 10; k++)
            transactions.add(createTransaction(k));

        List<BlockHeader> uncles = new ArrayList<>();

        Block parent = blockGenerator.getGenesisBlock();

        for (int k = 1; k < 10; k++) {
            Block block = blockGenerator.createChildBlock(parent);
            uncles.add(block.getHeader());
            parent = block;
        }

        byte[] bloom = new byte[]{ 1, 2, 3, 4 };
        short[] edges = new short[]{ 1, 2, 3, 4 };
        BlockHeaderExtension extension = new BlockHeaderExtensionV1(bloom, edges);

        BodyResponseMessage message = new BodyResponseMessage(100, transactions, uncles, extension, null);

        byte[] encoded = message.getEncoded();

        Message result = Message.create(blockFactory, encoded);

        assertNotNull(result);
        assertArrayEquals(encoded, result.getEncoded());
        assertEquals(MessageType.BODY_RESPONSE_MESSAGE, result.getMessageType());

        BodyResponseMessage newmessage = (BodyResponseMessage)result;

        assertNotNull(newmessage);

        assertEquals(100, newmessage.getId());

        assertNotNull(newmessage.getTransactions());
        assertEquals(transactions.size(), newmessage.getTransactions().size());

        assertEquals(transactions, newmessage.getTransactions());

        assertNotNull(newmessage.getUncles());
        assertEquals(uncles.size(), newmessage.getUncles().size());

        for (int k = 0; k < uncles.size(); k++)
            assertArrayEquals(uncles.get(k).getFullEncoded(), newmessage.getUncles().get(k).getFullEncoded());

        assertNotNull(newmessage.getBlockHeaderExtension());
        assertArrayEquals(extension.getEncoded(), newmessage.getBlockHeaderExtension().getEncoded());
    }

    private static Transaction createTransaction(int number) {
        AccountBuilder acbuilder = new AccountBuilder();
        acbuilder.name("sender" + number);
        Account sender = acbuilder.build();
        acbuilder.name("receiver" + number);
        Account receiver = acbuilder.build();
        TransactionBuilder txbuilder = new TransactionBuilder();
        return txbuilder.sender(sender).receiver(receiver).value(BigInteger.valueOf(number * 1000 + 1000)).build();
    }
}<|MERGE_RESOLUTION|>--- conflicted
+++ resolved
@@ -232,11 +232,7 @@
                     .setDifficulty(BlockDifficulty.ONE)
                     .setIncludeForkDetectionData(true)
                     .build();
-<<<<<<< HEAD
-            Block block = blockFactory.newBlock(header, Collections.emptyList(), Collections.emptyList(), null, false);
-=======
-            Block block = anotherBlockFactory.newBlock(header, Collections.emptyList(), Collections.emptyList(), false);
->>>>>>> 2134450b
+            Block block = anotherBlockFactory.newBlock(header, Collections.emptyList(), Collections.emptyList(), null, false);
             Block minedBlock = blockMiner.mineBlock(block);
             headers.add(minedBlock.getHeader());
         }
