/*
 * This file is part of RskJ
 * Copyright (C) 2017 RSK Labs Ltd.
 *
 * This program is free software: you can redistribute it and/or modify
 * it under the terms of the GNU Lesser General Public License as published by
 * the Free Software Foundation, either version 3 of the License, or
 * (at your option) any later version.
 *
 * This program is distributed in the hope that it will be useful,
 * but WITHOUT ANY WARRANTY; without even the implied warranty of
 * MERCHANTABILITY or FITNESS FOR A PARTICULAR PURPOSE. See the
 * GNU Lesser General Public License for more details.
 *
 * You should have received a copy of the GNU Lesser General Public License
 * along with this program. If not, see <http://www.gnu.org/licenses/>.
 */

package co.rsk.net;

import co.rsk.blockchain.utils.BlockGenerator;
import co.rsk.core.bc.BlockChainImpl;
import co.rsk.net.messages.*;
import co.rsk.net.simples.SimpleNodeSender;
import co.rsk.test.builders.BlockChainBuilder;
import co.rsk.net.simples.SimpleMessageSender;
import org.ethereum.core.Block;
import org.ethereum.core.Blockchain;
import org.ethereum.core.ImportResult;
import org.ethereum.crypto.HashUtil;
import org.ethereum.db.ByteArrayWrapper;
import org.junit.Assert;
import org.junit.Test;

import java.math.BigInteger;
import java.util.List;

/**
 * Created by ajlopez on 5/11/2016.
 */
public class NodeBlockProcessorTest {
    @Test
    public void processBlockSavingInStore() {
        final BlockStore store = new BlockStore();
        final MessageSender sender = new SimpleMessageSender();

        final Blockchain blockchain = createBlockchain(0);
        final Block parent = BlockGenerator.createChildBlock(BlockGenerator.getGenesisBlock());
        final Block orphan = BlockGenerator.createChildBlock(parent);

        final NodeBlockProcessor processor = new NodeBlockProcessor(store, blockchain);

        processor.processBlock(sender, orphan);
        Assert.assertTrue(processor.getNodeInformation().getNodesByBlock(orphan.getHash()).size() == 1);

        Assert.assertTrue(store.hasBlock(orphan));
        Assert.assertEquals(1, store.size());
    }

    @Test
    public void processBlockWithTooMuchHeight() {
        final BlockStore store = new BlockStore();
        final MessageSender sender = new SimpleMessageSender();

        final Blockchain blockchain = createBlockchain(0);
        final Block orphan = BlockGenerator.createBlock(1000, 0);

        final NodeBlockProcessor processor = new NodeBlockProcessor(store, blockchain);

        processor.processBlock(sender, orphan);

        Assert.assertFalse(processor.getNodeInformation().getNodesByBlock(orphan.getHash()).size() == 1);
        Assert.assertFalse(store.hasBlock(orphan));
        Assert.assertEquals(0, store.size());
    }

    @Test
    public void processBlockWithTooMuchHeightAfterFilterIsRemoved() {
        final BlockStore store = new BlockStore();
        final MessageSender sender = new SimpleMessageSender();

        final Blockchain blockchain = createBlockchain(0);
        final Block block = BlockGenerator.createBlock(1000, 0);

        final NodeBlockProcessor processor = new NodeBlockProcessor(store, blockchain);
        processor.acceptAnyBlock();

        processor.processBlock(sender, block);

        Assert.assertTrue(processor.getNodeInformation().getNodesByBlock(block.getHash()).size() == 1);
        Assert.assertTrue(store.hasBlock(block));
        Assert.assertEquals(1, store.size());
    }

    @Test
    public void processBlockAddingToBlockchain() {
        Blockchain blockchain = createBlockchain(10);

        Assert.assertEquals(10, blockchain.getBestBlock().getNumber());

        BlockStore store = new BlockStore();
        Block genesis = blockchain.getBlockByNumber(0);
        store.saveBlock(genesis);
        Block block = BlockGenerator.createChildBlock(blockchain.getBlockByNumber(10));

        Assert.assertEquals(11, block.getNumber());
        Assert.assertArrayEquals(blockchain.getBestBlockHash(), block.getParentHash());

        NodeBlockProcessor processor = new NodeBlockProcessor(store, blockchain);

        processor.processBlock(null, block);

        Assert.assertFalse(store.hasBlock(block));
        Assert.assertEquals(11, blockchain.getBestBlock().getNumber());
        Assert.assertArrayEquals(block.getHash(), blockchain.getBestBlockHash());
        Assert.assertEquals(1, store.size());
    }

    @Test
    public void processTenBlocksAddingToBlockchain() {
        Blockchain blockchain = createBlockchain();
        BlockStore store = new BlockStore();
        Block genesis = blockchain.getBestBlock();

        List<Block> blocks = BlockGenerator.getBlockChain(genesis, 10);

        NodeBlockProcessor processor = new NodeBlockProcessor(store, blockchain);

        processor.processBlock(null, genesis);
        Assert.assertEquals(0, store.size());

        for (Block b : blocks)
            processor.processBlock(null, b);

        Assert.assertEquals(10, blockchain.getBestBlock().getNumber());
        Assert.assertEquals(0, store.size());
    }

    @Test
    public void processTwoBlockListsAddingToBlockchain() {
        Blockchain blockchain = createBlockchain();
        BlockStore store = new BlockStore();
        Block genesis = blockchain.getBestBlock();
        List<Block> blocks = BlockGenerator.getBlockChain(genesis, 10);
        List<Block> blocks2 = BlockGenerator.getBlockChain(genesis, 20);

        NodeBlockProcessor processor = new NodeBlockProcessor(store, blockchain);

        processor.processBlock(null, genesis);
        Assert.assertEquals(0, store.size());

        for (Block b : blocks)
            processor.processBlock(null, b);
        for (Block b : blocks2)
            processor.processBlock(null, b);

        Assert.assertEquals(20, blockchain.getBestBlock().getNumber());
        Assert.assertEquals(0, store.size());
    }

    @Test
    public void processTwoBlockListsAddingToBlockchainWithFork() {
        BlockStore store = new BlockStore();
        Blockchain blockchain = createBlockchain();
        Block genesis = blockchain.getBestBlock();

        List<Block> blocks = BlockGenerator.getBlockChain(genesis, 10);
        List<Block> blocks2 = BlockGenerator.getBlockChain(blocks.get(4), 20);

        NodeBlockProcessor processor = new NodeBlockProcessor(store, blockchain);

        processor.processBlock(null, genesis);
        Assert.assertEquals(0, store.size());

        for (Block b : blocks)
            processor.processBlock(null, b);
        for (Block b : blocks2)
            processor.processBlock(null, b);

        Assert.assertEquals(25, blockchain.getBestBlock().getNumber());
        Assert.assertEquals(0, store.size());
    }

    @Test
    public void noSyncingWithEmptyBlockchain() {
        BlockStore store = new BlockStore();
        Block genesis = BlockGenerator.getGenesisBlock();
        Blockchain blockchain = createBlockchain();

        NodeBlockProcessor processor = new NodeBlockProcessor(store, blockchain);

        Assert.assertFalse(processor.isSyncingBlocks());
    }

    @Test
    public void noSyncingWithEmptyBlockchainAndLowBestBlock() {
        BlockStore store = new BlockStore();
        Block block = BlockGenerator.createBlock(10, 0);
        Blockchain blockchain = createBlockchain();

        NodeBlockProcessor processor = new NodeBlockProcessor(store, blockchain);

        Assert.assertFalse(processor.isSyncingBlocks());

        Status status = new Status(block.getNumber(), block.getHash());
        processor.processStatus(new SimpleNodeSender(null, null), status);

        Assert.assertFalse(processor.isSyncingBlocks());
    }

    @Test
    public void syncingWithEmptyBlockchainAndHighBestBlock() {
        BlockStore store = new BlockStore();
        Block block = BlockGenerator.createBlock(30, 0);
        Blockchain blockchain = createBlockchain();

        NodeBlockProcessor processor = new NodeBlockProcessor(store, blockchain);

        Assert.assertFalse(processor.isSyncingBlocks());

        Status status = new Status(block.getNumber(), block.getHash());
        processor.processStatus(new SimpleNodeSender(null, null), status);

        Assert.assertTrue(processor.isSyncingBlocks());
    }

    @Test
    public void syncingThenNoSyncing() {
        BlockStore store = new BlockStore();
        Block block = BlockGenerator.createBlock(30, 0);
        Blockchain blockchain = createBlockchain();

        NodeBlockProcessor processor = new NodeBlockProcessor(store, blockchain);

        Assert.assertFalse(processor.isSyncingBlocks());

        Status status = new Status(block.getNumber(), block.getHash());
        processor.processStatus(new SimpleNodeSender(null, null), status);

        Assert.assertTrue(processor.hasBetterBlockToSync());
        Assert.assertTrue(processor.isSyncingBlocks());

        blockchain.setBestBlock(block);
        blockchain.setTotalDifficulty(BigInteger.valueOf(30));

        Assert.assertFalse(processor.hasBetterBlockToSync());
        Assert.assertFalse(processor.isSyncingBlocks());

        Block block2 = BlockGenerator.createBlock(60, 0);
        Status status2 = new Status(block2.getNumber(), block2.getHash());
        processor.processStatus(new SimpleNodeSender(null, null), status2);

        Assert.assertTrue(processor.hasBetterBlockToSync());
        Assert.assertFalse(processor.isSyncingBlocks());
    }

    @Test
    public void processTenBlocksGenesisAtLastAddingToBlockchain() {
        BlockStore store = new BlockStore();
        Blockchain blockchain = createBlockchain();
        Block genesis = blockchain.getBestBlock();
        List<Block> blocks = BlockGenerator.getBlockChain(genesis, 10);

        NodeBlockProcessor processor = new NodeBlockProcessor(store, blockchain);

        for (Block b : blocks)
            processor.processBlock(null, b);

        processor.processBlock(null, genesis);

        Assert.assertEquals(10, blockchain.getBestBlock().getNumber());
        Assert.assertEquals(0, store.size());
    }

    @Test
    public void processTenBlocksInverseOrderAddingToBlockchain() {
        Blockchain blockchain = createBlockchain();
        BlockStore store = new BlockStore();
        Block genesis = blockchain.getBestBlock();
        List<Block> blocks = BlockGenerator.getBlockChain(genesis, 10);

        NodeBlockProcessor processor = new NodeBlockProcessor(store, blockchain);

        for (int k = 0; k < 10; k++)
            processor.processBlock(null, blocks.get(9 - k));

        processor.processBlock(null, genesis);

        Assert.assertEquals(10, blockchain.getBestBlock().getNumber());
        Assert.assertEquals(0, store.size());
    }

    @Test
    public void processTenBlocksWithHoleAddingToBlockchain() {
        Blockchain blockchain = createBlockchain();
        BlockStore store = new BlockStore();
        Block genesis = blockchain.getBestBlock();
        List<Block> blocks = BlockGenerator.getBlockChain(genesis, 10);

        NodeBlockProcessor processor = new NodeBlockProcessor(store, blockchain);

        for (int k = 0; k < 10; k++)
            if (k != 5)
                processor.processBlock(null, blocks.get(9 - k));

        processor.processBlock(null, genesis);
        processor.processBlock(null, blocks.get(4));

        Assert.assertEquals(10, blockchain.getBestBlock().getNumber());
        Assert.assertEquals(0, store.size());
    }

    @Test
    public void processBlockAddingToBlockchainUsingItsParent() {
        BlockStore store = new BlockStore();
        Block genesis = BlockGenerator.getGenesisBlock();
        store.saveBlock(genesis);
        Blockchain blockchain = createBlockchain(10);
        Block parent = BlockGenerator.createChildBlock(blockchain.getBlockByNumber(10));
        Block block = BlockGenerator.createChildBlock(parent);

        Assert.assertEquals(11, parent.getNumber());
        Assert.assertEquals(12, block.getNumber());
        Assert.assertArrayEquals(blockchain.getBestBlockHash(), parent.getParentHash());

        NodeBlockProcessor processor = new NodeBlockProcessor(store, blockchain);

        processor.processBlock(null, block);

        Assert.assertTrue(store.hasBlock(block));
        Assert.assertNull(blockchain.getBlockByHash(block.getHash()));

        processor.processBlock(null, parent);

        Assert.assertFalse(store.hasBlock(block));
        Assert.assertFalse(store.hasBlock(parent));

        Assert.assertEquals(12, blockchain.getBestBlock().getNumber());
        Assert.assertArrayEquals(block.getHash(), blockchain.getBestBlockHash());
        Assert.assertEquals(1, store.size());
    }

    @Test
    public void processBlockRetrievingParentUsingSender() {
        final BlockStore store = new BlockStore();
        final Blockchain blockchain = createBlockchain(0);

        final NodeBlockProcessor processor = new NodeBlockProcessor(store, blockchain);
        final SimpleMessageSender sender = new SimpleMessageSender();

        final Block genesis = BlockGenerator.getGenesisBlock();
        final Block parent = BlockGenerator.createChildBlock(genesis);
        final Block block = BlockGenerator.createChildBlock(parent);

        processor.processBlock(sender, block);

        Assert.assertTrue(processor.getNodeInformation().getNodesByBlock(block.getHash()).size() == 1);
        Assert.assertTrue(store.hasBlock(block));
        Assert.assertEquals(1, sender.getMessages().size());
        Assert.assertEquals(1, store.size());

        final Message message = sender.getMessages().get(0);

        Assert.assertNotNull(message);
        Assert.assertEquals(MessageType.GET_BLOCK_MESSAGE, message.getMessageType());

        final GetBlockMessage gbMessage = (GetBlockMessage) message;

        Assert.assertArrayEquals(block.getParentHash(), gbMessage.getBlockHash());
    }

    @Test
    public void processStatusRetrievingBestBlockUsingSender() {
        final BlockStore store = new BlockStore();
        final Blockchain blockchain = createBlockchain(0);

        final NodeBlockProcessor processor = new NodeBlockProcessor(store, blockchain);
        final SimpleMessageSender sender = new SimpleMessageSender();

        final Block genesis = BlockGenerator.getGenesisBlock();
        final Block block = BlockGenerator.createChildBlock(genesis);
        final Status status = new Status(block.getNumber(), block.getHash());

        processor.processStatus(sender, status);
        Assert.assertTrue(processor.getNodeInformation().getNodesByBlock(block.getHash()).size() == 1);

        Assert.assertEquals(1, sender.getGetBlockMessages().size());

        final Message message = sender.getGetBlockMessages().get(0);

        Assert.assertNotNull(message);
        Assert.assertEquals(MessageType.GET_BLOCK_MESSAGE, message.getMessageType());

        final GetBlockMessage gbMessage = (GetBlockMessage) message;

        Assert.assertArrayEquals(block.getHash(), gbMessage.getBlockHash());
        Assert.assertEquals(0, store.size());
    }

    @Test
    public void processStatusHavingBestBlockInStore() {
        final BlockStore store = new BlockStore();
        final Blockchain blockchain = createBlockchain(0);
        final NodeBlockProcessor processor = new NodeBlockProcessor(store, blockchain);
        final SimpleMessageSender sender = new SimpleMessageSender();

        final Block genesis = BlockGenerator.getGenesisBlock();
        final Block block = BlockGenerator.createChildBlock(genesis);

        store.saveBlock(block);
        final Status status = new Status(block.getNumber(), block.getHash());

        processor.processStatus(sender, status);
        Assert.assertTrue(processor.getNodeInformation().getNodesByBlock(block.getHash()).size() == 1);
        Assert.assertEquals(1, store.size());
    }

    @Test
    public void processStatusHavingBestBlockAsBestBlockInBlockchain() {
        final BlockStore store = new BlockStore();
        final Blockchain blockchain = createBlockchain(2);
        final NodeBlockProcessor processor = new NodeBlockProcessor(store, blockchain);
        final BlockNodeInformation nodeInformation = processor.getNodeInformation();

        final SimpleMessageSender sender = new SimpleMessageSender();

        final Block block = blockchain.getBestBlock();
        final ByteArrayWrapper blockHash = new ByteArrayWrapper(block.getHash());

        final Status status = new Status(block.getNumber(), block.getHash());

        processor.processStatus(sender, status);
        Assert.assertTrue(processor.getNodeInformation().getNodesByBlock(block.getHash()).size() == 1);
        Assert.assertTrue(nodeInformation.getBlocksByNode(sender.getNodeID()).contains(blockHash));

        Assert.assertEquals(0, sender.getGetBlockMessages().size());
        Assert.assertEquals(0, store.size());
    }

    @Test
    public void processStatusHavingBestBlockInBlockchainStore() {
        final BlockStore store = new BlockStore();
        final Blockchain blockchain = createBlockchain(2);
        final NodeBlockProcessor processor = new NodeBlockProcessor(store, blockchain);
        final BlockNodeInformation nodeInformation = processor.getNodeInformation();

        final SimpleMessageSender sender = new SimpleMessageSender();

        final Block block = blockchain.getBlockByNumber(1);
        final ByteArrayWrapper blockHash = new ByteArrayWrapper(block.getHash());

        store.saveBlock(block);
        final Status status = new Status(block.getNumber(), block.getHash());

        Assert.assertTrue(nodeInformation.getBlocksByNode(sender.getNodeID()).isEmpty());

        processor.processStatus(sender, status);
        Assert.assertTrue(nodeInformation.getBlocksByNode(sender.getNodeID()).contains(blockHash));

        Assert.assertEquals(0, sender.getGetBlockMessages().size());
    }

    @Test
    public void processGetBlockHeaderMessageUsingBlockInStore() {
        final Block block = BlockGenerator.getBlock(3);
        final ByteArrayWrapper blockHash = new ByteArrayWrapper(block.getHash());

        final BlockStore store = new BlockStore();
        store.saveBlock(block);

        final Blockchain blockchain = createBlockchain(0);
        final NodeBlockProcessor processor = new NodeBlockProcessor(store, blockchain);
        final BlockNodeInformation nodeInformation = processor.getNodeInformation();

        final SimpleMessageSender sender = new SimpleMessageSender();

        processor.processGetBlockHeaders(sender, block.getHash());

        Assert.assertFalse(sender.getMessages().isEmpty());
        Assert.assertEquals(1, sender.getMessages().size());

        final Message message = sender.getMessages().get(0);

        Assert.assertEquals(MessageType.BLOCK_HEADERS_MESSAGE, message.getMessageType());

        final BlockHeadersMessage bMessage = (BlockHeadersMessage) message;

        Assert.assertArrayEquals(block.getHeader().getHash(), bMessage.getBlockHeaders().get(0).getHash());
    }

    @Test
    public void processGetBlockHeaderMessageUsingEmptyStore() {
        final Block block = BlockGenerator.getBlock(3);
        final BlockStore store = new BlockStore();
        final Blockchain blockchain = createBlockchain(0);

        final NodeBlockProcessor processor = new NodeBlockProcessor(store, blockchain);
        final BlockNodeInformation nodeInformation = processor.getNodeInformation();

        final SimpleMessageSender sender = new SimpleMessageSender();

        Assert.assertTrue(nodeInformation.getBlocksByNode(sender.getNodeID()).isEmpty());

        processor.processGetBlockHeaders(sender, block.getHash());

        Assert.assertTrue(nodeInformation.getBlocksByNode(sender.getNodeID()).isEmpty());

        Assert.assertTrue(sender.getMessages().isEmpty());
    }

    @Test
    public void processGetBlockHeaderMessageUsingBlockInBlockchain() {
        final Blockchain blockchain = createBlockchain(10);
        final Block block = blockchain.getBlockByNumber(5);
        final ByteArrayWrapper blockHash = new ByteArrayWrapper(block.getHash());
        final BlockStore store = new BlockStore();

        final NodeBlockProcessor processor = new NodeBlockProcessor(store, blockchain);
        final BlockNodeInformation nodeInformation = processor.getNodeInformation();

        final SimpleMessageSender sender = new SimpleMessageSender();

        processor.processGetBlockHeaders(sender, block.getHash());

        Assert.assertFalse(sender.getMessages().isEmpty());
        Assert.assertEquals(1, sender.getMessages().size());

        final Message message = sender.getMessages().get(0);

        Assert.assertEquals(MessageType.BLOCK_HEADERS_MESSAGE, message.getMessageType());

        final BlockHeadersMessage bMessage = (BlockHeadersMessage) message;

        Assert.assertArrayEquals(block.getHeader().getHash(), bMessage.getBlockHeaders().get(0).getHash());
    }

    @Test
    public void processGetBlockMessageUsingBlockInStore() {
        final Block block = BlockGenerator.getBlock(3);
        final ByteArrayWrapper blockHash = new ByteArrayWrapper(block.getHash());

        final BlockStore store = new BlockStore();
        store.saveBlock(block);

        final Blockchain blockchain = createBlockchain(0);
        final NodeBlockProcessor processor = new NodeBlockProcessor(store, blockchain);
        final BlockNodeInformation nodeInformation = processor.getNodeInformation();

        final SimpleMessageSender sender = new SimpleMessageSender();

        Assert.assertTrue(nodeInformation.getBlocksByNode(sender.getNodeID()).isEmpty());

        processor.processGetBlock(sender, block.getHash());

        Assert.assertTrue(nodeInformation.getBlocksByNode(sender.getNodeID()).contains(blockHash));

        Assert.assertFalse(sender.getMessages().isEmpty());
        Assert.assertEquals(1, sender.getMessages().size());

        final Message message = sender.getMessages().get(0);

        Assert.assertEquals(MessageType.BLOCK_MESSAGE, message.getMessageType());

        final BlockMessage bMessage = (BlockMessage) message;

        Assert.assertArrayEquals(block.getHash(), bMessage.getBlock().getHash());
    }

    @Test
    public void processGetBlockMessageUsingEmptyStore() {
        final Block block = BlockGenerator.getBlock(3);
        final ByteArrayWrapper blockHash = new ByteArrayWrapper(block.getHash());
        final BlockStore store = new BlockStore();
        final Blockchain blockchain = createBlockchain(0);

        final NodeBlockProcessor processor = new NodeBlockProcessor(store, blockchain);
        final BlockNodeInformation nodeInformation = processor.getNodeInformation();

        final SimpleMessageSender sender = new SimpleMessageSender();

        Assert.assertTrue(nodeInformation.getBlocksByNode(sender.getNodeID()).isEmpty());

        processor.processGetBlock(sender, block.getHash());

        Assert.assertTrue(nodeInformation.getBlocksByNode(sender.getNodeID()).isEmpty());

        Assert.assertTrue(sender.getMessages().isEmpty());
    }

    @Test
    public void processGetBlockMessageUsingBlockInBlockchain() {
        final Blockchain blockchain = createBlockchain(10);
        final Block block = blockchain.getBlockByNumber(5);
        final ByteArrayWrapper blockHash = new ByteArrayWrapper(block.getHash());
        final BlockStore store = new BlockStore();

        final NodeBlockProcessor processor = new NodeBlockProcessor(store, blockchain);
        final BlockNodeInformation nodeInformation = processor.getNodeInformation();

        final SimpleMessageSender sender = new SimpleMessageSender();

        Assert.assertTrue(nodeInformation.getBlocksByNode(sender.getNodeID()).isEmpty());

        processor.processGetBlock(sender, block.getHash());

        Assert.assertTrue(nodeInformation.getBlocksByNode(sender.getNodeID()).contains(blockHash));

        Assert.assertFalse(sender.getMessages().isEmpty());
        Assert.assertEquals(1, sender.getMessages().size());

        final Message message = sender.getMessages().get(0);

        Assert.assertEquals(MessageType.BLOCK_MESSAGE, message.getMessageType());

        final BlockMessage bMessage = (BlockMessage) message;

        Assert.assertArrayEquals(block.getHash(), bMessage.getBlock().getHash());
    }

    @Test
    public void processBlockRequestMessageUsingBlockInStore() {
        final Block block = BlockGenerator.getBlock(3);
        final ByteArrayWrapper blockHash = new ByteArrayWrapper(block.getHash());

        final BlockStore store = new BlockStore();
        store.saveBlock(block);

        final Blockchain blockchain = createBlockchain(0);
        final NodeBlockProcessor processor = new NodeBlockProcessor(store, blockchain);
        final BlockNodeInformation nodeInformation = processor.getNodeInformation();

        final SimpleMessageSender sender = new SimpleMessageSender();

        Assert.assertTrue(nodeInformation.getBlocksByNode(sender.getNodeID()).isEmpty());

        processor.processBlockRequest(sender, 100, block.getHash());

        Assert.assertTrue(nodeInformation.getBlocksByNode(sender.getNodeID()).contains(blockHash));

        Assert.assertFalse(sender.getMessages().isEmpty());
        Assert.assertEquals(1, sender.getMessages().size());

        final Message message = sender.getMessages().get(0);

        Assert.assertEquals(MessageType.BLOCK_RESPONSE_MESSAGE, message.getMessageType());

        final BlockResponseMessage bMessage = (BlockResponseMessage) message;

        Assert.assertEquals(100, bMessage.getId());
        Assert.assertArrayEquals(block.getHash(), bMessage.getBlock().getHash());
    }

    @Test
    public void processBodyRequestMessageUsingBlockInBlockchain() {
        final Blockchain blockchain = createBlockchain(10);
        final Block block = blockchain.getBlockByNumber(3);
        final BlockStore store = new BlockStore();
        final NodeBlockProcessor processor = new NodeBlockProcessor(store, blockchain);

        final SimpleMessageSender sender = new SimpleMessageSender();

        processor.processBodyRequest(sender, 100, block.getHash());

        Assert.assertFalse(sender.getMessages().isEmpty());
        Assert.assertEquals(1, sender.getMessages().size());

        final Message message = sender.getMessages().get(0);

        Assert.assertEquals(MessageType.BODY_RESPONSE_MESSAGE, message.getMessageType());

        final BodyResponseMessage bMessage = (BodyResponseMessage) message;

        Assert.assertEquals(100, bMessage.getId());
        Assert.assertEquals(block.getTransactionsList(), bMessage.getTransactions());
        Assert.assertEquals(block.getUncleList(), bMessage.getUncles());
    }

    @Test
    public void processBlockRequestMessageUsingEmptyStore() {
        final Block block = BlockGenerator.getBlock(3);
        final ByteArrayWrapper blockHash = new ByteArrayWrapper(block.getHash());
        final BlockStore store = new BlockStore();
        final Blockchain blockchain = createBlockchain(0);

        final NodeBlockProcessor processor = new NodeBlockProcessor(store, blockchain);
        final BlockNodeInformation nodeInformation = processor.getNodeInformation();

        final SimpleMessageSender sender = new SimpleMessageSender();

        Assert.assertTrue(nodeInformation.getBlocksByNode(sender.getNodeID()).isEmpty());

        processor.processBlockRequest(sender, 100, block.getHash());

        Assert.assertFalse(nodeInformation.getBlocksByNode(sender.getNodeID()).contains(blockHash));

        Assert.assertTrue(sender.getMessages().isEmpty());
    }

    @Test
    public void processBlockRequestMessageUsingBlockInBlockchain() {
        final Blockchain blockchain = createBlockchain(10);
        final Block block = blockchain.getBlockByNumber(5);
        final ByteArrayWrapper blockHash = new ByteArrayWrapper(block.getHash());
        final BlockStore store = new BlockStore();

        final NodeBlockProcessor processor = new NodeBlockProcessor(store, blockchain);
        final BlockNodeInformation nodeInformation = processor.getNodeInformation();

        final SimpleMessageSender sender = new SimpleMessageSender();

        Assert.assertTrue(nodeInformation.getBlocksByNode(sender.getNodeID()).isEmpty());

        processor.processBlockRequest(sender, 100, block.getHash());

        Assert.assertTrue(nodeInformation.getBlocksByNode(sender.getNodeID()).contains(blockHash));

        Assert.assertFalse(sender.getMessages().isEmpty());
        Assert.assertEquals(1, sender.getMessages().size());

        final Message message = sender.getMessages().get(0);

        Assert.assertEquals(MessageType.BLOCK_RESPONSE_MESSAGE, message.getMessageType());

        final BlockResponseMessage bMessage = (BlockResponseMessage) message;

        Assert.assertEquals(100, bMessage.getId());
        Assert.assertArrayEquals(block.getHash(), bMessage.getBlock().getHash());
    }

    @Test
<<<<<<< HEAD
    public void processBlockHeadersRequestMessageUsingBlockInBlockchain() {
        final Blockchain blockchain = createBlockchain(100);
        final Block block = blockchain.getBlockByNumber(60);
        final BlockStore store = new BlockStore();

=======
    public void processBlockHashRequestMessageUsingOutOfBoundsHeight() {
        final Blockchain blockchain = createBlockchain(10);
        final BlockStore store = new BlockStore();
>>>>>>> d35b3b1f
        final NodeBlockProcessor processor = new NodeBlockProcessor(store, blockchain);

        final SimpleMessageSender sender = new SimpleMessageSender();

<<<<<<< HEAD
        processor.processBlockHeadersRequest(sender, 100, block.getHash(), 20);

        Assert.assertFalse(sender.getMessages().isEmpty());
        Assert.assertEquals(1, sender.getMessages().size());

        final Message message = sender.getMessages().get(0);

        Assert.assertEquals(MessageType.BLOCK_HEADERS_RESPONSE_MESSAGE, message.getMessageType());

        final BlockHeadersResponseMessage response = (BlockHeadersResponseMessage) message;

        Assert.assertEquals(100, response.getId());
        Assert.assertNotNull(response.getBlockHeaders());
        Assert.assertEquals(20, response.getBlockHeaders().size());

        for (int k = 0; k < 20; k++)
            Assert.assertArrayEquals(blockchain.getBlockByNumber(60 - k).getHash(), response.getBlockHeaders().get(k).getHash());
    }

    @Test
    public void processBlockHeadersRequestMessageUsingUnknownHash() {
        final Blockchain blockchain = createBlockchain(100);
=======
        processor.processBlockHashRequest(sender, 100, 99999);

        Assert.assertTrue(sender.getMessages().isEmpty());
    }

    @Test
    public void processBlockHashRequestMessageUsingBlockInBlockchain() {
        final Blockchain blockchain = createBlockchain(10);
        final Block block = blockchain.getBlockByNumber(5);
>>>>>>> d35b3b1f
        final BlockStore store = new BlockStore();

        final NodeBlockProcessor processor = new NodeBlockProcessor(store, blockchain);

        final SimpleMessageSender sender = new SimpleMessageSender();

<<<<<<< HEAD
        processor.processBlockHeadersRequest(sender, 100, HashUtil.randomHash(), 20);

        Assert.assertTrue(sender.getMessages().isEmpty());
=======
        processor.processBlockHashRequest(sender, 100, block.getNumber());

        Assert.assertFalse(sender.getMessages().isEmpty());
        Assert.assertEquals(1, sender.getMessages().size());

        final Message message = sender.getMessages().get(0);

        Assert.assertEquals(MessageType.BLOCK_HASH_RESPONSE_MESSAGE, message.getMessageType());

        final BlockHashResponseMessage bMessage = (BlockHashResponseMessage) message;

        Assert.assertEquals(100, bMessage.getId());
        Assert.assertArrayEquals(block.getHash(), bMessage.getHash());
>>>>>>> d35b3b1f
    }

    private static Blockchain createBlockchain() {
        return createBlockchain(0);
    }

    private static Blockchain createBlockchain(int size) {
        BlockChainBuilder builder = new BlockChainBuilder();
        BlockChainImpl blockChain = builder.build();

        Block genesis = BlockGenerator.getGenesisBlock();
        genesis.setStateRoot(blockChain.getRepository().getRoot());
        genesis.flushRLP();

        Assert.assertEquals(ImportResult.IMPORTED_BEST, blockChain.tryToConnect(genesis));

        if (size > 0) {
            List<Block> blocks = BlockGenerator.getBlockChain(genesis, size);

            for (Block block: blocks)
                blockChain.tryToConnect(block);
        }

        return blockChain;
    }
}<|MERGE_RESOLUTION|>--- conflicted
+++ resolved
@@ -728,22 +728,51 @@
     }
 
     @Test
-<<<<<<< HEAD
+    public void processBlockHashRequestMessageUsingOutOfBoundsHeight() {
+        final Blockchain blockchain = createBlockchain(10);
+        final BlockStore store = new BlockStore();
+        final NodeBlockProcessor processor = new NodeBlockProcessor(store, blockchain);
+
+        final SimpleMessageSender sender = new SimpleMessageSender();
+
+        processor.processBlockHashRequest(sender, 100, 99999);
+
+        Assert.assertTrue(sender.getMessages().isEmpty());
+    }
+
+    @Test
+    public void processBlockHashRequestMessageUsingBlockInBlockchain() {
+        final Blockchain blockchain = createBlockchain(10);
+        final Block block = blockchain.getBlockByNumber(5);
+        final BlockStore store = new BlockStore();
+
+        final NodeBlockProcessor processor = new NodeBlockProcessor(store, blockchain);
+
+        final SimpleMessageSender sender = new SimpleMessageSender();
+
+        processor.processBlockHashRequest(sender, 100, block.getNumber());
+
+        Assert.assertFalse(sender.getMessages().isEmpty());
+        Assert.assertEquals(1, sender.getMessages().size());
+
+        final Message message = sender.getMessages().get(0);
+
+        Assert.assertEquals(MessageType.BLOCK_HASH_RESPONSE_MESSAGE, message.getMessageType());
+
+        final BlockHashResponseMessage bMessage = (BlockHashResponseMessage) message;
+
+        Assert.assertEquals(100, bMessage.getId());
+        Assert.assertArrayEquals(block.getHash(), bMessage.getHash());
+    }
+
+    @Test
     public void processBlockHeadersRequestMessageUsingBlockInBlockchain() {
         final Blockchain blockchain = createBlockchain(100);
         final Block block = blockchain.getBlockByNumber(60);
         final BlockStore store = new BlockStore();
-
-=======
-    public void processBlockHashRequestMessageUsingOutOfBoundsHeight() {
-        final Blockchain blockchain = createBlockchain(10);
-        final BlockStore store = new BlockStore();
->>>>>>> d35b3b1f
-        final NodeBlockProcessor processor = new NodeBlockProcessor(store, blockchain);
-
-        final SimpleMessageSender sender = new SimpleMessageSender();
-
-<<<<<<< HEAD
+        final NodeBlockProcessor processor = new NodeBlockProcessor(store, blockchain);
+
+        final SimpleMessageSender sender = new SimpleMessageSender();
         processor.processBlockHeadersRequest(sender, 100, block.getHash(), 20);
 
         Assert.assertFalse(sender.getMessages().isEmpty());
@@ -766,42 +795,13 @@
     @Test
     public void processBlockHeadersRequestMessageUsingUnknownHash() {
         final Blockchain blockchain = createBlockchain(100);
-=======
-        processor.processBlockHashRequest(sender, 100, 99999);
+        final BlockStore store = new BlockStore();
+        final NodeBlockProcessor processor = new NodeBlockProcessor(store, blockchain);
+        final SimpleMessageSender sender = new SimpleMessageSender();
+
+        processor.processBlockHeadersRequest(sender, 100, HashUtil.randomHash(), 20);
 
         Assert.assertTrue(sender.getMessages().isEmpty());
-    }
-
-    @Test
-    public void processBlockHashRequestMessageUsingBlockInBlockchain() {
-        final Blockchain blockchain = createBlockchain(10);
-        final Block block = blockchain.getBlockByNumber(5);
->>>>>>> d35b3b1f
-        final BlockStore store = new BlockStore();
-
-        final NodeBlockProcessor processor = new NodeBlockProcessor(store, blockchain);
-
-        final SimpleMessageSender sender = new SimpleMessageSender();
-
-<<<<<<< HEAD
-        processor.processBlockHeadersRequest(sender, 100, HashUtil.randomHash(), 20);
-
-        Assert.assertTrue(sender.getMessages().isEmpty());
-=======
-        processor.processBlockHashRequest(sender, 100, block.getNumber());
-
-        Assert.assertFalse(sender.getMessages().isEmpty());
-        Assert.assertEquals(1, sender.getMessages().size());
-
-        final Message message = sender.getMessages().get(0);
-
-        Assert.assertEquals(MessageType.BLOCK_HASH_RESPONSE_MESSAGE, message.getMessageType());
-
-        final BlockHashResponseMessage bMessage = (BlockHashResponseMessage) message;
-
-        Assert.assertEquals(100, bMessage.getId());
-        Assert.assertArrayEquals(block.getHash(), bMessage.getHash());
->>>>>>> d35b3b1f
     }
 
     private static Blockchain createBlockchain() {
