/*
 * This file is part of RskJ
 * Copyright (C) 2017 RSK Labs Ltd.
 *
 * This program is free software: you can redistribute it and/or modify
 * it under the terms of the GNU Lesser General Public License as published by
 * the Free Software Foundation, either version 3 of the License, or
 * (at your option) any later version.
 *
 * This program is distributed in the hope that it will be useful,
 * but WITHOUT ANY WARRANTY; without even the implied warranty of
 * MERCHANTABILITY or FITNESS FOR A PARTICULAR PURPOSE. See the
 * GNU Lesser General Public License for more details.
 *
 * You should have received a copy of the GNU Lesser General Public License
 * along with this program. If not, see <http://www.gnu.org/licenses/>.
 */

package co.rsk.net.simples;

import co.rsk.config.TestSystemProperties;
import co.rsk.core.DifficultyCalculator;
import co.rsk.core.bc.ConsensusValidationMainchainView;
import co.rsk.db.RepositoryLocator;
import co.rsk.net.*;
import co.rsk.net.light.LightProcessor;
import co.rsk.net.messages.Message;
import co.rsk.net.sync.PeersInformation;
import co.rsk.net.sync.SyncConfiguration;
import co.rsk.scoring.PeerScoringManager;
import co.rsk.test.World;
import co.rsk.test.builders.BlockChainBuilder;
import co.rsk.validators.*;
import org.ethereum.core.BlockFactory;
import org.ethereum.core.Blockchain;
import org.ethereum.core.Genesis;
import org.ethereum.db.BlockStore;
import org.ethereum.db.IndexedBlockStore;
import org.ethereum.rpc.Simples.SimpleChannelManager;
import org.ethereum.util.RskMockFactory;
import org.junit.Assert;

import java.util.concurrent.*;

import static org.mockito.Mockito.mock;

/**
 * Created by ajlopez on 5/15/2016.
 */
public class SimpleAsyncNode extends SimpleNode {
    private static final TestSystemProperties config = new TestSystemProperties();
    private ExecutorService executor = Executors.newSingleThreadExecutor();
    private LinkedBlockingQueue<Future> futures = new LinkedBlockingQueue<>(5000);
    private SyncProcessor syncProcessor;
    private SimpleChannelManager simpleChannelManager;

    public SimpleAsyncNode(MessageHandler handler, Blockchain blockchain) {
        super(handler, blockchain);
    }

    public SimpleAsyncNode(MessageHandler handler,
                           Blockchain blockchain,
                           SyncProcessor syncProcessor,
                           SimpleChannelManager simpleChannelManager) {
        super(handler, blockchain);
        this.syncProcessor = syncProcessor;
        this.simpleChannelManager = simpleChannelManager;
    }

    @Override
    public void receiveMessageFrom(SimpleNode peer, Message message) {
        Peer senderToPeer = simpleChannelManager.getMessageChannel(this, peer);
        futures.add(
                executor.submit(() -> this.getHandler().processMessage(senderToPeer, message)));
    }

    public void joinWithTimeout() {
        try {
            executor.shutdown();
            executor.awaitTermination(10, TimeUnit.SECONDS);
        } catch (InterruptedException ignored) {
            throw new RuntimeException("Join operation timed out. Remaining tasks: " + this.futures.size() + " .");
        }
    }

    public void waitUntilNTasksWithTimeout(int number) {
        try {
            for (int i = 0; i < number; i++) {
                Future task = this.futures.poll(10, TimeUnit.SECONDS);
                if (task == null) {
                    throw new RuntimeException("Exceeded waiting time. Expected " + (number - i) + " more tasks.");
                }
                task.get();
            }
        } catch (ExecutionException ex) {
            ex.printStackTrace();
            Assert.fail();
        } catch (InterruptedException ignored) {
        }
    }

    public void waitExactlyNTasksWithTimeout(int number) {
        waitUntilNTasksWithTimeout(number);
        int remaining = this.futures.size();
        if (remaining > 0)
            throw new RuntimeException("Too many tasks. Expected " + number + " but got " + (number + remaining));
    }

    public void clearQueue() {
        this.futures.clear();
    }

    public SyncProcessor getSyncProcessor() {
        return this.syncProcessor;
    }



    public static SimpleAsyncNode createDefaultNode(Blockchain blockChain){
        return createNode(blockChain, SyncConfiguration.DEFAULT);
    }

    public static SimpleAsyncNode createNode(Blockchain blockchain, SyncConfiguration syncConfiguration) {
        return createNode(blockchain, syncConfiguration, mock(IndexedBlockStore.class));
    }

    public static SimpleAsyncNode createNode(
            Blockchain blockchain,
            SyncConfiguration syncConfiguration,
            org.ethereum.db.BlockStore indexedBlockStore) {
        NetBlockStore blockStore = new NetBlockStore();
        BlockNodeInformation nodeInformation = new BlockNodeInformation();
        BlockSyncService blockSyncService = new BlockSyncService(config, blockStore, blockchain, nodeInformation, syncConfiguration);
        NodeBlockProcessor processor = new NodeBlockProcessor(blockStore, blockchain, nodeInformation, blockSyncService, syncConfiguration);
        LightProcessor lightProcessor = new LightProcessor(blockchain, mock(BlockStore.class), mock(RepositoryLocator.class));
        DummyBlockValidationRule blockValidationRule = new DummyBlockValidationRule();
        PeerScoringManager peerScoringManager = RskMockFactory.getPeerScoringManager();
        SimpleChannelManager channelManager = new SimpleChannelManager();
        BlockFactory blockFactory = new BlockFactory(config.getActivationConfig());
        SyncProcessor syncProcessor = new SyncProcessor(
                blockchain, indexedBlockStore, mock(ConsensusValidationMainchainView.class), blockSyncService, syncConfiguration, blockFactory,
                blockValidationRule,
                new SyncBlockValidatorRule(new BlockUnclesHashValidationRule(), new BlockRootValidationRule(config.getActivationConfig())),
                new DifficultyCalculator(config.getActivationConfig(), config.getNetworkConstants()),
                new PeersInformation(channelManager, syncConfiguration, blockchain, peerScoringManager),
                mock(Genesis.class)
        );
<<<<<<< HEAD
        NodeMessageHandler handler = new NodeMessageHandler(config, processor, syncProcessor, lightProcessor, channelManager, null, peerScoringManager, blockValidationRule, mock(StatusResolver.class));
=======
        NodeMessageHandler handler = new NodeMessageHandler(config, processor, syncProcessor, lightProcessor, channelManager, null, peerScoringManager, mock(StatusResolver.class));
>>>>>>> ec4b676b

        return new SimpleAsyncNode(handler, blockchain, syncProcessor, channelManager);
    }

    // TODO(mc) find out why the following two work differently

    public static SimpleAsyncNode createNodeWithBlockChainBuilder(int size) {
        final Blockchain blockchain = new BlockChainBuilder().ofSize(0);
        BlockChainBuilder.extend(blockchain, size, false, true);
        return createNode(blockchain, SyncConfiguration.IMMEDIATE_FOR_TESTING, mock(org.ethereum.db.BlockStore.class));
    }

    public static SimpleAsyncNode createNodeWithWorldBlockChain(int size, boolean withUncles, boolean mining) {
        final World world = new World();
        final Blockchain blockchain = world.getBlockChain();
        BlockChainBuilder.extend(blockchain, size, withUncles, mining);
        return createNode(blockchain, SyncConfiguration.IMMEDIATE_FOR_TESTING, world.getBlockStore());
    }
}<|MERGE_RESOLUTION|>--- conflicted
+++ resolved
@@ -145,11 +145,7 @@
                 new PeersInformation(channelManager, syncConfiguration, blockchain, peerScoringManager),
                 mock(Genesis.class)
         );
-<<<<<<< HEAD
-        NodeMessageHandler handler = new NodeMessageHandler(config, processor, syncProcessor, lightProcessor, channelManager, null, peerScoringManager, blockValidationRule, mock(StatusResolver.class));
-=======
         NodeMessageHandler handler = new NodeMessageHandler(config, processor, syncProcessor, lightProcessor, channelManager, null, peerScoringManager, mock(StatusResolver.class));
->>>>>>> ec4b676b
 
         return new SimpleAsyncNode(handler, blockchain, syncProcessor, channelManager);
     }
