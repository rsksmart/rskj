--- conflicted
+++ resolved
@@ -1,11 +1,9 @@
 plugins {
     id 'application'
-    id "me.champeau.jmh" version "0.7.0"
 }
 
 apply plugin: 'maven-publish'
 apply plugin: 'jacoco'
-apply plugin: 'me.champeau.jmh'
 
 configurations {
     jmh
@@ -124,7 +122,6 @@
             jsonrpc4jVer           : '1.6',
             jaxwsRtVer             : '2.3.5',
             picocliVer             : '4.6.3',
-            lz4Ver                 : '1.8.0',
 
             bitcoinjThinVer: '0.14.4-rsk-14',
             rskjNativeVer: '1.3.0',
@@ -147,7 +144,6 @@
             jsonrpc4jLib           : "com.github.briandilley.jsonrpc4j:jsonrpc4j:${libVersions.jsonrpc4jVer}",
             jaxwsRtLib             : "com.sun.xml.ws:jaxws-rt:${libVersions.jaxwsRtVer}",
             picocliLib             : "info.picocli:picocli:${libVersions.picocliVer}",
-            lz4Lib                 : "org.lz4:lz4-java:${libVersions.lz4Ver}",
 
             bitcoinjThinLib        : "co.rsk.bitcoinj:bitcoinj-thin:${libVersions.bitcoinjThinVer}",
             rskjNativeLib          : "co.rsk:native:${libVersions.rskjNativeVer}",
@@ -197,11 +193,6 @@
 // WARN: consider different setups and sure to not use GPG elements without checksums or without signature file
 // in the remote repository (see https://github.com/gradle/gradle/security/advisories/GHSA-j6wc-xfg8-jx2j)
 dependencies {
-<<<<<<< HEAD
-    jmh 'org.web3j:core:5.0.0'
-
-    jmhAnnotationProcessor 'org.openjdk.jmh:jmh-generator-annprocess:1.36'
-=======
     jmhImplementation "${jmhLibs.jmhCore}"
     jmhImplementation "${jmhLibs.web3jCore}"
     jmhImplementation "${libs.slf4jApiLib}"
@@ -209,7 +200,6 @@
     jmhRuntimeOnly "${libs.log4jOverSlf4jLib}"
     jmhRuntimeOnly "${libs.logbackCoreLib}"
     jmhRuntimeOnly "${libs.logbackClassicLib}"
->>>>>>> 12fdadd3
 
     implementation "${libs.nettyLib}"
     implementation "${libs.spongyCastleLib}"
@@ -227,7 +217,6 @@
 
     implementation "${libs.bitcoinjThinLib}"
     implementation "${libs.rskjNativeLib}"
-    implementation "${libs.lz4Lib}"
 
     runtimeOnly "${libs.log4jOverSlf4jLib}"
     runtimeOnly "${libs.logbackCoreLib}"
