name: Build and Test

on:
  push:
    branches:
      - "master"
      - "*-rc"
  pull_request:
    types: [opened, reopened, synchronize]
    branches:
      - "**"

# Declare default permissions as read only.
permissions: read-all

jobs:
  build:
    runs-on: ubuntu-latest
    steps:
      - uses: actions/checkout@eef61447b9ff4aafe5dcd4e0bbf5d482be7e7871 #v4.2.1

      - name: Setup Java & Gradle
        uses: actions/setup-java@b36c23c0d998641eff861008f374ee103c25ac73 #v4.4.0
        with:
          java-version: '17'
          distribution: 'temurin'
          cache: 'gradle'

      - name: Verify files
        run: |
          curl -sSL https://secchannel.rsk.co/SUPPORT.asc | gpg2 --import -
          gpg2 --verify SHA256SUMS.asc && sha256sum --check SHA256SUMS.asc

      - uses: actions/cache@3624ceb22c1c5a301c8db4169662070a689d9ea8 #v4.1.1
        name: Cache Gradle Wrapper
        id: cache-gradle-wrapper
        with:
          path: |
            gradle/wrapper/gradle-wrapper.jar
          key: gradle-wrapper-v1

      - name: Get Gradle wrapper
        if: steps.cache-gradle-wrapper.outputs.cache-hit != 'true'
        run: |
          ./configure.sh

      - name: Build
        run: |
          ./gradlew --no-daemon --stacktrace build -x test -x checkstyleMain -x checkstyleTest -x checkstyleJmh -x checkstyleIntegrationTest -x spotlessApply -x spotlessJavaCheck

      - name: Archive build artifacts
        uses: actions/upload-artifact@b4b15b8c7c6ac21ea08fcf65892d2ee8f75cf882 #v4.4.3
        with:
          name: build-files
          path: |
            rskj-core/build

  smell-test:
    needs: unit-tests-java17
    runs-on: ubuntu-latest
    steps:
      - uses: actions/checkout@eef61447b9ff4aafe5dcd4e0bbf5d482be7e7871 #v4.2.1
        with:
          fetch-depth: 0

      - name: Setup Java & Gradle
        uses: actions/setup-java@b36c23c0d998641eff861008f374ee103c25ac73 #v4.4.0
        with:
          java-version: '17'
          distribution: 'temurin'
          cache: 'gradle'

      - uses: actions/cache/restore@3624ceb22c1c5a301c8db4169662070a689d9ea8 #v4.1.1
        name: Restore Gradle Wrapper
        with:
          path: |
            gradle/wrapper/gradle-wrapper.jar
          key: gradle-wrapper-v1
          fail-on-cache-miss: true

      - name: Download build artifacts
        uses: actions/download-artifact@fa0a91b85d4f404e444e00e005971372dc801d16 #v4.1.8
        with:
          name: build-files
          path: |
            rskj-core/build

      - name: Download test results
        uses: actions/download-artifact@fa0a91b85d4f404e444e00e005971372dc801d16 #v4.1.8
        with:
          name: test-results
          path: |
            rskj-core/build/test-results/

      - name: Download test reports
        uses: actions/download-artifact@fa0a91b85d4f404e444e00e005971372dc801d16 #v4.1.8
        with:
          name: test-reports
          path: |
            rskj-core/build/reports/

      - name: Run SonarQube analysis
        env:
          GH_REF: ${{ github.ref }}
          SONAR_TOKEN: ${{ secrets.SONAR_TOKEN }}
        run: |
<<<<<<< HEAD
          if [ "$GH_EVENT" = "pull_request" ]; then # If this is a PR, then add pointers to it
            ./gradlew -Dorg.gradle.jvmargs=-Xmx5g sonar --no-daemon -x build -x test \
              -Dsonar.pullrequest.base="$GH_PR_BASE_REF" \
              -Dsonar.pullrequest.branch="$GH_PR_HEAD_REF" \
              -Dsonar.pullrequest.key="$GH_PR_NUMBER" \
              -Dsonar.token="$SONAR_TOKEN"
          else
            ./gradlew -Dorg.gradle.jvmargs=-Xmx5g sonar --no-daemon -x build -x test \
              -Dsonar.branch.name="$GH_REF" \
              -Dsonar.token="$SONAR_TOKEN"
          fi
=======
          ./gradlew -Dorg.gradle.jvmargs=-Xmx5g sonar --no-daemon -x build -x test \
            -Dsonar.branch.name="$GH_REF" \
            -Dsonar.junit.reportPaths=rskj-core/build/test-results/ \
            -Dsonar.coverage.jacoco.xmlReportPaths=rskj-core/build/reports/jacoco/test/jacocoTestReport.xml \
            -Dsonar.token="$SONAR_TOKEN"
>>>>>>> ecb810d9

  mining-tests:
    needs: build
    runs-on: ubuntu-latest
    services:
      bitcoind1:
        image: ghcr.io/rsksmart/rskj/mit_bitcoind1:latest
        ports:
          - 8331:8331
          - 31591:31591
          - 32591:32591
        options: --name bitcoind1
      bitcoind2:
        image: ghcr.io/rsksmart/rskj/mit_bitcoind2:latest
        ports:
          - 8332:8332
          - 31592:31592
          - 32592:32592
        options: --name bitcoind2
    steps:
      - name: Checkout
        uses: actions/checkout@eef61447b9ff4aafe5dcd4e0bbf5d482be7e7871 #v4.2.1

      - name: Setup Node.js
        uses: actions/setup-node@0a44ba7841725637a19e28fa30b79a866c81b0a6 #v4.0.4
        with:
          node-version: '12.x'
      - name: Check Node.js version
        run: node --version

      - name: Checkout Mining Integration Tests Repository
        uses: actions/checkout@eef61447b9ff4aafe5dcd4e0bbf5d482be7e7871 #v4.2.1
        with:
          repository: rsksmart/mining-integration-tests
          ref: ${{ secrets.MINING_INTEGRATION_TESTS_REF }}
          token: ${{ secrets.GITHUB_TOKEN }}
          path: mining-integration-tests

      - name: Install Mining Integration Tests dependencies
        working-directory: mining-integration-tests
        run: |
          npm ci

      - name: Change mining-integration-tests bitcoind url in config.json to localhost
        working-directory: mining-integration-tests
        run: |
          jq 'if .bitcoind.url? then .bitcoind.url = "localhost" else error(".bitcoind.url not found") end' config.json > config.json.tmp && mv config.json.tmp config.json

      - name: Generate BTC blocks
        working-directory: mining-integration-tests
        run: |
          node --unhandled-rejections=strict generateBtcBlocks.js

      - name: Setup Java & Gradle
        uses: actions/setup-java@b36c23c0d998641eff861008f374ee103c25ac73 #v4.4.0
        with:
          java-version: '17'
          distribution: 'temurin'
          cache: 'gradle'

      - uses: actions/cache/restore@3624ceb22c1c5a301c8db4169662070a689d9ea8 #v4.1.1
        name: Restore Gradle Wrapper
        with:
          path: |
            gradle/wrapper/gradle-wrapper.jar
          key: gradle-wrapper-v1
          fail-on-cache-miss: true

      - name: Download build artifacts
        uses: actions/download-artifact@fa0a91b85d4f404e444e00e005971372dc801d16 #v4.1.8
        with:
          name: build-files
          path: |
            rskj-core/build

      - name: Start RSKj and Run Tests
        working-directory: mining-integration-tests
        run: |
          version=$(tr -d "'\"" < ../rskj-core/src/main/resources/version.properties \
            | cut -d = -f 2- | paste -sd - -)
          echo "Using RskJ version $version at ../rskj-core/build/libs/rskj-core-$version-all.jar"
          java -Drsk.conf.file=./rsk-integration-test.conf -cp ../rskj-core/build/libs/rskj-core-"$version"-all.jar co.rsk.Start --regtest & rskpid=$!

          tries=0
          MAX_TRIES=10
          while [ $tries -lt $MAX_TRIES ]; do
            nc -z 127.0.0.1 4444 && break
            echo "Waiting for RskJ..."
            tries=$((tries+1))
            sleep 1
          done

          if [ $tries -eq $MAX_TRIES ]; then
            echo "RskJ unreachable after $MAX_TRIES attempts. Aborting." >&2
            exit 1
          fi

          npm test
          kill $rskpid

  unit-tests-java17:
    needs: build
    runs-on: ubuntu-latest
    steps:
      - uses: actions/checkout@eef61447b9ff4aafe5dcd4e0bbf5d482be7e7871 #v4.2.1

      - name: Setup Java & Gradle
        uses: actions/setup-java@b36c23c0d998641eff861008f374ee103c25ac73 #v4.4.0
        with:
          java-version: '17'
          distribution: 'temurin'
          cache: 'gradle'

      - uses: actions/cache/restore@3624ceb22c1c5a301c8db4169662070a689d9ea8 #v4.1.1
        name: Restore Gradle Wrapper
        with:
          path: |
            gradle/wrapper/gradle-wrapper.jar
          key: gradle-wrapper-v1
          fail-on-cache-miss: true

      - name: Run tests
        run: |
          ./gradlew --no-daemon --stacktrace test

      - name: Persist test results for sonar
        uses: actions/upload-artifact@b4b15b8c7c6ac21ea08fcf65892d2ee8f75cf882 #v4.4.3
        with:
          name: test-results
          path: |
            rskj-core/build/test-results/

      - name: Persist test reports for sonar
        uses: actions/upload-artifact@b4b15b8c7c6ac21ea08fcf65892d2ee8f75cf882 #v4.4.3
        with:
          name: test-reports
          path: |
            rskj-core/build/reports/

  unit-tests-java21:
    needs: build
    runs-on: ubuntu-latest
    steps:
      - uses: actions/checkout@eef61447b9ff4aafe5dcd4e0bbf5d482be7e7871 #v4.2.1

      - name: Setup Java & Gradle
        uses: actions/setup-java@b36c23c0d998641eff861008f374ee103c25ac73 #v4.4.0
        with:
          java-version: '21'
          distribution: 'temurin'
          cache: 'gradle'

      - uses: actions/cache/restore@3624ceb22c1c5a301c8db4169662070a689d9ea8 #v4.1.1
        name: Restore Gradle Wrapper
        with:
          path: |
            gradle/wrapper/gradle-wrapper.jar
          key: gradle-wrapper-v1
          fail-on-cache-miss: true

      - name: Run tests
        run: |
          ./gradlew --no-daemon --stacktrace test

  integration-tests:
    needs: build
    runs-on: ubuntu-latest
    steps:
      - uses: actions/checkout@eef61447b9ff4aafe5dcd4e0bbf5d482be7e7871 #v4.2.1

      - name: Setup Java & Gradle
        uses: actions/setup-java@b36c23c0d998641eff861008f374ee103c25ac73 #v4.4.0
        with:
          java-version: '17'
          distribution: 'temurin'
          cache: 'gradle'

      - uses: actions/cache/restore@3624ceb22c1c5a301c8db4169662070a689d9ea8 #v4.1.1
        name: Restore Gradle Wrapper
        with:
          path: |
            gradle/wrapper/gradle-wrapper.jar
          key: gradle-wrapper-v1
          fail-on-cache-miss: true

      - name: Run tests
        run: |
          ./gradlew --no-daemon --stacktrace integrationTest<|MERGE_RESOLUTION|>--- conflicted
+++ resolved
@@ -101,10 +101,13 @@
 
       - name: Run SonarQube analysis
         env:
+          GH_EVENT: ${{ github.event_name }}
+          GH_PR_NUMBER: ${{ github.event.pull_request.number }}
+          GH_PR_BASE_REF: ${{ github.base_ref }}
+          GH_PR_HEAD_REF: ${{ github.head_ref }}
           GH_REF: ${{ github.ref }}
           SONAR_TOKEN: ${{ secrets.SONAR_TOKEN }}
         run: |
-<<<<<<< HEAD
           if [ "$GH_EVENT" = "pull_request" ]; then # If this is a PR, then add pointers to it
             ./gradlew -Dorg.gradle.jvmargs=-Xmx5g sonar --no-daemon -x build -x test \
               -Dsonar.pullrequest.base="$GH_PR_BASE_REF" \
@@ -116,13 +119,6 @@
               -Dsonar.branch.name="$GH_REF" \
               -Dsonar.token="$SONAR_TOKEN"
           fi
-=======
-          ./gradlew -Dorg.gradle.jvmargs=-Xmx5g sonar --no-daemon -x build -x test \
-            -Dsonar.branch.name="$GH_REF" \
-            -Dsonar.junit.reportPaths=rskj-core/build/test-results/ \
-            -Dsonar.coverage.jacoco.xmlReportPaths=rskj-core/build/reports/jacoco/test/jacocoTestReport.xml \
-            -Dsonar.token="$SONAR_TOKEN"
->>>>>>> ecb810d9
 
   mining-tests:
     needs: build
