--- conflicted
+++ resolved
@@ -262,34 +262,6 @@
           path: |
             rskj-core/build/reports/
 
-<<<<<<< HEAD
-  unit-tests-java21:
-    needs: build
-    runs-on: ubuntu-latest
-    steps:
-      - uses: actions/checkout@eef61447b9ff4aafe5dcd4e0bbf5d482be7e7871 #v4.2.1
-
-      - name: Setup Java & Gradle
-        uses: actions/setup-java@7a6d8a8234af8eb26422e24e3006232cccaa061b #v4.6.0
-        with:
-          java-version: '21'
-          distribution: 'temurin'
-          cache: 'gradle'
-
-      - uses: actions/cache/restore@3624ceb22c1c5a301c8db4169662070a689d9ea8 #v4.1.1
-        name: Restore Gradle Wrapper
-        with:
-          path: |
-            gradle/wrapper/gradle-wrapper.jar
-          key: gradle-wrapper-v1
-          fail-on-cache-miss: true
-
-      - name: Run tests
-        run: |
-          ./gradlew --no-daemon --stacktrace test
-
-=======
->>>>>>> c26c2a8a
   integration-tests:
     needs: build
     runs-on: ubuntu-latest
