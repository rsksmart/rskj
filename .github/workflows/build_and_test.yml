--- conflicted
+++ resolved
@@ -262,34 +262,6 @@
           path: |
             rskj-core/build/reports/
 
-<<<<<<< HEAD
-  unit-tests-java21:
-    needs: build
-    runs-on: ubuntu-latest
-    steps:
-      - uses: actions/checkout@eef61447b9ff4aafe5dcd4e0bbf5d482be7e7871 #v4.2.1
-
-      - name: Setup Java & Gradle
-        uses: actions/setup-java@b36c23c0d998641eff861008f374ee103c25ac73 #v4.4.0
-        with:
-          java-version: '21'
-          distribution: 'temurin'
-          cache: 'gradle'
-
-      - uses: actions/cache/restore@1bd1e32a3bdc45362d1e726936510720a7c30a57 #v4.2.0
-        name: Restore Gradle Wrapper
-        with:
-          path: |
-            gradle/wrapper/gradle-wrapper.jar
-          key: gradle-wrapper-v1
-          fail-on-cache-miss: true
-
-      - name: Run tests
-        run: |
-          ./gradlew --no-daemon --stacktrace test
-
-=======
->>>>>>> 3216c32f
   integration-tests:
     needs: build
     runs-on: ubuntu-latest
